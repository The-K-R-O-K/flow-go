--- conflicted
+++ resolved
@@ -108,8 +108,8 @@
 	logger zerolog.Logger,
 	n int,
 	opts ...func(*optsConfig),
-) (flow.IdentityList, []p2pnode.LibP2PNode, []observable.Observable) {
-	libP2PNodes := make([]p2pnode.LibP2PNode, n)
+) (flow.IdentityList, []*p2pnode.Node, []observable.Observable) {
+	libP2PNodes := make([]*p2pnode.Node, n)
 	tagObservables := make([]observable.Observable, n)
 
 	o := &optsConfig{peerUpdateInterval: connection.DefaultPeerUpdateInterval}
@@ -151,7 +151,7 @@
 }
 
 // GenerateMiddlewares creates and initializes middleware instances for all the identities
-func GenerateMiddlewares(t *testing.T, logger zerolog.Logger, identities flow.IdentityList, libP2PNodes []p2pnode.LibP2PNode, codec network.Codec, consumer slashing.ViolationsConsumer, opts ...func(*optsConfig)) ([]network.Middleware, []*UpdatableIDProvider) {
+func GenerateMiddlewares(t *testing.T, logger zerolog.Logger, identities flow.IdentityList, libP2PNodes []*p2pnode.Node, codec network.Codec, consumer slashing.ViolationsConsumer, opts ...func(*optsConfig)) ([]network.Middleware, []*UpdatableIDProvider) {
 	metrics := metrics.NewNoopCollector()
 	mws := make([]network.Middleware, len(identities))
 	idProviders := make([]*UpdatableIDProvider, len(identities))
@@ -167,14 +167,6 @@
 		node := libP2PNodes[i]
 		nodeId := identities[i].NodeID
 
-<<<<<<< HEAD
-		// libp2p node factory for this instance of middleware
-		factory := func(ctx context.Context) (p2pnode.LibP2PNode, error) {
-			return node, nil
-		}
-
-=======
->>>>>>> 379e79e3
 		idProviders[i] = NewUpdatableIDProvider(identities)
 
 		// creating middleware of nodes
@@ -353,7 +345,7 @@
 	key crypto.PrivateKey,
 	idProvider module.IdentityProvider,
 	opts ...nodeBuilderOption,
-) (p2pnode.LibP2PNode, observable.Observable) {
+) (*p2pnode.Node, observable.Observable) {
 
 	noopMetrics := metrics.NewNoopCollector()
 
