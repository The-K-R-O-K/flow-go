package test

import (
	"bytes"
	"context"
	"fmt"
	"regexp"
	"strings"
	"sync"
	"testing"
	"time"

	"github.com/libp2p/go-libp2p/core/peer"
	"github.com/libp2p/go-libp2p/p2p/net/swarm"
	"github.com/rs/zerolog"
	"github.com/stretchr/testify/assert"
	mockery "github.com/stretchr/testify/mock"
	"github.com/stretchr/testify/require"
	"github.com/stretchr/testify/suite"
	"go.uber.org/atomic"
	"golang.org/x/time/rate"

	"github.com/onflow/flow-go/model/flow"
	"github.com/onflow/flow-go/model/flow/filter"
	libp2pmessage "github.com/onflow/flow-go/model/libp2p/message"
	"github.com/onflow/flow-go/module/irrecoverable"
	"github.com/onflow/flow-go/module/metrics"
	"github.com/onflow/flow-go/module/observable"
	"github.com/onflow/flow-go/network"
	"github.com/onflow/flow-go/network/channels"
	"github.com/onflow/flow-go/network/internal/p2pfixtures"
	"github.com/onflow/flow-go/network/internal/testutils"
	"github.com/onflow/flow-go/network/message"
	"github.com/onflow/flow-go/network/mocknetwork"
	"github.com/onflow/flow-go/network/p2p"
	"github.com/onflow/flow-go/network/p2p/middleware"
	"github.com/onflow/flow-go/network/p2p/p2pnode"
	p2ptest "github.com/onflow/flow-go/network/p2p/test"
	"github.com/onflow/flow-go/network/p2p/unicast/ratelimit"
	"github.com/onflow/flow-go/network/p2p/utils/ratelimiter"
	"github.com/onflow/flow-go/utils/unittest"
)

const testChannel = channels.TestNetworkChannel

// libp2p emits a call to `Protect` with a topic-specific tag upon establishing each peering connection in a GossipSUb mesh, see:
// https://github.com/libp2p/go-libp2p-pubsub/blob/master/tag_tracer.go
// One way to make sure such a mesh has formed, asynchronously, in unit tests, is to wait for libp2p.GossipSubD such calls,
// and that's what we do with tagsObserver.
type tagsObserver struct {
	tags chan string
	log  zerolog.Logger
}

func (co *tagsObserver) OnNext(peertag interface{}) {
	pt, ok := peertag.(testutils.PeerTag)

	if ok {
		co.tags <- fmt.Sprintf("peer: %v tag: %v", pt.Peer, pt.Tag)
	}

}
func (co *tagsObserver) OnError(err error) {
	co.log.Error().Err(err).Msg("Tags Observer closed on an error")
	close(co.tags)
}
func (co *tagsObserver) OnComplete() {
	close(co.tags)
}

type MiddlewareTestSuite struct {
	suite.Suite
	sync.RWMutex
	size      int // used to determine number of middlewares under test
	nodes     []p2p.LibP2PNode
	mws       []network.Middleware // used to keep track of middlewares under test
	ov        []*mocknetwork.Overlay
	obs       chan string // used to keep track of Protect events tagged by pubsub messages
	ids       []*flow.Identity
	metrics   *metrics.NoopCollector // no-op performance monitoring simulation
	logger    zerolog.Logger
	providers []*unittest.UpdatableIDProvider

	mwCancel context.CancelFunc
	mwCtx    irrecoverable.SignalerContext
<<<<<<< HEAD

	slashingViolationsConsumer network.ViolationsConsumer
=======
>>>>>>> b94310b9
}

// TestMiddlewareTestSuit runs all the test methods in this test suit
func TestMiddlewareTestSuite(t *testing.T) {
	t.Parallel()
	suite.Run(t, new(MiddlewareTestSuite))
}

// SetupTest initiates the test setups prior to each test
func (m *MiddlewareTestSuite) SetupTest() {
	m.logger = unittest.Logger()

	m.size = 2 // operates on two middlewares
	m.metrics = metrics.NewNoopCollector()

	// create and start the middlewares and inject a connection observer
	var obs []observable.Observable
	peerChannel := make(chan string)
	ob := tagsObserver{
		tags: peerChannel,
		log:  m.logger,
	}

	m.ids, m.nodes, obs = testutils.LibP2PNodeForMiddlewareFixture(m.T(), m.size)
	m.mws, m.providers = testutils.MiddlewareFixtures(m.T(), m.ids, m.nodes, testutils.MiddlewareConfigFixture(m.T()))
	for _, observableConnMgr := range obs {
		observableConnMgr.Subscribe(&ob)
	}
	m.obs = peerChannel

	require.Len(m.Suite.T(), obs, m.size)
	require.Len(m.Suite.T(), m.ids, m.size)
	require.Len(m.Suite.T(), m.mws, m.size)

	// create the mock overlays
	for i := 0; i < m.size; i++ {
		m.ov = append(m.ov, m.createOverlay(m.providers[i]))
	}

	ctx, cancel := context.WithCancel(context.Background())
	m.mwCancel = cancel

	m.mwCtx = irrecoverable.NewMockSignalerContext(m.T(), ctx)

	testutils.StartNodes(m.mwCtx, m.T(), m.nodes, 100*time.Millisecond)

	for i, mw := range m.mws {
		mw.SetOverlay(m.ov[i])
		mw.Start(m.mwCtx)
		unittest.RequireComponentsReadyBefore(m.T(), 100*time.Millisecond, mw)
		require.NoError(m.T(), mw.Subscribe(testChannel))
	}
}

func (m *MiddlewareTestSuite) TearDownTest() {
	m.mwCancel()

	testutils.StopComponents(m.T(), m.mws, 100*time.Millisecond)
	testutils.StopComponents(m.T(), m.nodes, 100*time.Millisecond)

	m.mws = nil
	m.nodes = nil
	m.ov = nil
	m.ids = nil
	m.size = 0
}

// TestUpdateNodeAddresses tests that the UpdateNodeAddresses method correctly updates
// the addresses of the staked network participants.
func (m *MiddlewareTestSuite) TestUpdateNodeAddresses() {
	ctx, cancel := context.WithCancel(m.mwCtx)
	irrecoverableCtx := irrecoverable.NewMockSignalerContext(m.T(), ctx)

	// create a new staked identity
	ids, libP2PNodes, _ := testutils.LibP2PNodeForMiddlewareFixture(m.T(), 1)
	mws, providers := testutils.MiddlewareFixtures(m.T(), ids, libP2PNodes, testutils.MiddlewareConfigFixture(m.T()))
	require.Len(m.T(), ids, 1)
	require.Len(m.T(), providers, 1)
	require.Len(m.T(), mws, 1)
	newId := ids[0]
	newMw := mws[0]

	overlay := m.createOverlay(providers[0])
	overlay.On("Receive", m.ids[0].NodeID, mockery.AnythingOfType("*message.Message")).Return(nil)
	newMw.SetOverlay(overlay)

	// start up nodes and peer managers
	testutils.StartNodes(irrecoverableCtx, m.T(), libP2PNodes, 100*time.Millisecond)
	defer testutils.StopComponents(m.T(), libP2PNodes, 100*time.Millisecond)

	newMw.Start(irrecoverableCtx)
	defer testutils.StopComponents(m.T(), mws, 100*time.Millisecond)
	unittest.RequireComponentsReadyBefore(m.T(), 100*time.Millisecond, newMw)

	idList := flow.IdentityList(append(m.ids, newId))

	// needed to enable ID translation
	m.providers[0].SetIdentities(idList)

	outMsg, err := network.NewOutgoingScope(
		flow.IdentifierList{newId.NodeID},
		testChannel,
		&libp2pmessage.TestMessage{
			Text: "TestUpdateNodeAddresses",
		},
		unittest.NetworkCodec().Encode,
		message.ProtocolTypeUnicast)
	require.NoError(m.T(), err)
	// message should fail to send because no address is known yet
	// for the new identity
	err = m.mws[0].SendDirect(outMsg)
	require.True(m.T(), strings.Contains(err.Error(), swarm.ErrNoAddresses.Error()))

	// update the addresses
	m.mws[0].UpdateNodeAddresses()

	// now the message should send successfully
	err = m.mws[0].SendDirect(outMsg)
	require.NoError(m.T(), err)

	cancel()
	unittest.RequireComponentsReadyBefore(m.T(), 100*time.Millisecond, newMw)
}

func (m *MiddlewareTestSuite) TestUnicastRateLimit_Messages() {
	// limiter limit will be set to 5 events/sec the 6th event per interval will be rate limited
	limit := rate.Limit(5)

	// burst per interval
	burst := 5

	messageRateLimiter := ratelimiter.NewRateLimiter(limit, burst, 3*time.Second)

	// we only expect messages from the first middleware on the test suite
	expectedPID, err := unittest.PeerIDFromFlowID(m.ids[0])
	require.NoError(m.T(), err)

	// the onRateLimit call back we will use to keep track of how many times a rate limit happens.
	rateLimits := atomic.NewUint64(0)

	onRateLimit := func(peerID peer.ID, role, msgType, topic, reason string) {
		require.Equal(m.T(), reason, ratelimit.ReasonMessageCount.String())
		require.Equal(m.T(), expectedPID, peerID)
		// update hook calls
		rateLimits.Inc()
	}

	// setup rate limit distributor that will be used to track the number of rate limits via the onRateLimit callback.
	consumer := testutils.NewRateLimiterConsumer(onRateLimit)
	distributor := ratelimit.NewUnicastRateLimiterDistributor()
	distributor.AddConsumer(consumer)

	opts := []ratelimit.RateLimitersOption{ratelimit.WithMessageRateLimiter(messageRateLimiter), ratelimit.WithNotifier(distributor), ratelimit.WithDisabledRateLimiting(false)}
	rateLimiters := ratelimit.NewRateLimiters(opts...)

	idProvider := unittest.NewUpdatableIDProvider(m.ids)

	ids, libP2PNodes, _ := testutils.LibP2PNodeForMiddlewareFixture(m.T(),
		1,
		p2ptest.WithUnicastRateLimitDistributor(distributor),
		p2ptest.WithConnectionGater(p2ptest.NewConnectionGater(idProvider, func(pid peer.ID) error {
			if messageRateLimiter.IsRateLimited(pid) {
				return fmt.Errorf("rate-limited peer")
			}
			return nil
		})))
	idProvider.SetIdentities(append(m.ids, ids...))

	// create middleware
	mws, providers := testutils.MiddlewareFixtures(m.T(),
		ids,
		libP2PNodes,
		testutils.MiddlewareConfigFixture(m.T()),
		middleware.WithUnicastRateLimiters(rateLimiters),
		middleware.WithPeerManagerFilters([]p2p.PeerFilter{testutils.IsRateLimitedPeerFilter(messageRateLimiter)}))

	require.Len(m.T(), ids, 1)
	require.Len(m.T(), providers, 1)
	require.Len(m.T(), mws, 1)
	newId := ids[0]
	newMw := mws[0]
	idList := flow.IdentityList(append(m.ids, newId))

	providers[0].SetIdentities(idList)

	overlay := m.createOverlay(providers[0])

	calls := atomic.NewUint64(0)
	ch := make(chan struct{})
	overlay.On("Receive", mockery.AnythingOfType("*network.IncomingMessageScope")).Return(nil).Run(func(args mockery.Arguments) {
		calls.Inc()
		if calls.Load() >= 5 {
			close(ch)
		}
	})

	newMw.SetOverlay(overlay)

	ctx, cancel := context.WithCancel(m.mwCtx)
	irrecoverableCtx := irrecoverable.NewMockSignalerContext(m.T(), ctx)

	testutils.StartNodes(irrecoverableCtx, m.T(), libP2PNodes, 100*time.Millisecond)
	defer testutils.StopComponents(m.T(), libP2PNodes, 100*time.Millisecond)

	newMw.Start(irrecoverableCtx)
	unittest.RequireComponentsReadyBefore(m.T(), 100*time.Millisecond, newMw)

	require.NoError(m.T(), newMw.Subscribe(testChannel))

	// needed to enable ID translation
	m.providers[0].SetIdentities(idList)

	// update the addresses
	m.mws[0].UpdateNodeAddresses()

	// add our sender node as a direct peer to our receiving node, this allows us to ensure
	// that connections to peers that are rate limited are completely prune. IsConnected will
	// return true only if the node is a direct peer of the other, after rate limiting this direct
	// peer should be removed by the peer manager.
	p2ptest.LetNodesDiscoverEachOther(m.T(), ctx, []p2p.LibP2PNode{libP2PNodes[0], m.nodes[0]}, flow.IdentityList{ids[0], m.ids[0]})
	p2ptest.TryConnectionAndEnsureConnected(m.T(), ctx, []p2p.LibP2PNode{libP2PNodes[0], m.nodes[0]})

	// with the rate limit configured to 5 msg/sec we send 10 messages at once and expect the rate limiter
	// to be invoked at-least once. We send 10 messages due to the flakiness that is caused by async stream
	// handling of streams.
	for i := 0; i < 10; i++ {
		msg, err := network.NewOutgoingScope(
			flow.IdentifierList{newId.NodeID},
			testChannel,
			&libp2pmessage.TestMessage{
				Text: fmt.Sprintf("hello-%d", i),
			},
			unittest.NetworkCodec().Encode,
			message.ProtocolTypeUnicast)
		require.NoError(m.T(), err)
		err = m.mws[0].SendDirect(msg)
		require.NoError(m.T(), err)
	}
	// wait for all rate limits before shutting down middleware
	unittest.RequireCloseBefore(m.T(), ch, 100*time.Millisecond, "could not stop rate limit test ch on time")

	// sleep for 1 seconds to allow connection pruner to prune connections
	time.Sleep(1 * time.Second)

	// ensure connection to rate limited peer is pruned
	p2ptest.EnsureNotConnectedBetweenGroups(m.T(), ctx, []p2p.LibP2PNode{libP2PNodes[0]}, []p2p.LibP2PNode{m.nodes[0]})
	p2pfixtures.EnsureNoStreamCreationBetweenGroups(m.T(), ctx, []p2p.LibP2PNode{libP2PNodes[0]}, []p2p.LibP2PNode{m.nodes[0]})

	// eventually the rate limited node should be able to reconnect and send messages
	require.Eventually(m.T(), func() bool {
		msg, err := network.NewOutgoingScope(
			flow.IdentifierList{newId.NodeID},
			testChannel,
			&libp2pmessage.TestMessage{
				Text: "hello",
			},
			unittest.NetworkCodec().Encode,
			message.ProtocolTypeUnicast)
		require.NoError(m.T(), err)
		return m.mws[0].SendDirect(msg) == nil
	}, 3*time.Second, 100*time.Millisecond)

	// shutdown our middleware so that each message can be processed
	cancel()
	unittest.RequireCloseBefore(m.T(), libP2PNodes[0].Done(), 100*time.Millisecond, "could not stop libp2p node on time")
	unittest.RequireCloseBefore(m.T(), newMw.Done(), 100*time.Millisecond, "could not stop middleware on time")

	// expect our rate limited peer callback to be invoked once
	require.True(m.T(), rateLimits.Load() > 0)
}

func (m *MiddlewareTestSuite) TestUnicastRateLimit_Bandwidth() {
	//limiter limit will be set up to 1000 bytes/sec
	limit := rate.Limit(1000)

	//burst per interval
	burst := 1000

	// we only expect messages from the first middleware on the test suite
	expectedPID, err := unittest.PeerIDFromFlowID(m.ids[0])
	require.NoError(m.T(), err)

	// setup bandwidth rate limiter
	bandwidthRateLimiter := ratelimit.NewBandWidthRateLimiter(limit, burst, 4*time.Second)

	// the onRateLimit call back we will use to keep track of how many times a rate limit happens
	// after 5 rate limits we will close ch.
	ch := make(chan struct{})
	rateLimits := atomic.NewUint64(0)
	onRateLimit := func(peerID peer.ID, role, msgType, topic, reason string) {
		require.Equal(m.T(), reason, ratelimit.ReasonBandwidth.String())

		// we only expect messages from the first middleware on the test suite
		require.NoError(m.T(), err)
		require.Equal(m.T(), expectedPID, peerID)
		// update hook calls
		rateLimits.Inc()
		close(ch)
	}

	consumer := testutils.NewRateLimiterConsumer(onRateLimit)
	distributor := ratelimit.NewUnicastRateLimiterDistributor()
	distributor.AddConsumer(consumer)
	opts := []ratelimit.RateLimitersOption{ratelimit.WithBandwidthRateLimiter(bandwidthRateLimiter), ratelimit.WithNotifier(distributor), ratelimit.WithDisabledRateLimiting(false)}
	rateLimiters := ratelimit.NewRateLimiters(opts...)

	idProvider := unittest.NewUpdatableIDProvider(m.ids)
	// create a new staked identity
	ids, libP2PNodes, _ := testutils.LibP2PNodeForMiddlewareFixture(m.T(),
		1,
		p2ptest.WithUnicastRateLimitDistributor(distributor),
		p2ptest.WithConnectionGater(p2ptest.NewConnectionGater(idProvider, func(pid peer.ID) error {
			// create connection gater, connection gater will refuse connections from rate limited nodes
			if bandwidthRateLimiter.IsRateLimited(pid) {
				return fmt.Errorf("rate-limited peer")
			}

			return nil
		})))
	idProvider.SetIdentities(append(m.ids, ids...))

	// create middleware
	mws, providers := testutils.MiddlewareFixtures(m.T(),
		ids,
		libP2PNodes,
		testutils.MiddlewareConfigFixture(m.T()),
		middleware.WithUnicastRateLimiters(rateLimiters),
		middleware.WithPeerManagerFilters([]p2p.PeerFilter{testutils.IsRateLimitedPeerFilter(bandwidthRateLimiter)}))
	require.Len(m.T(), ids, 1)
	require.Len(m.T(), providers, 1)
	require.Len(m.T(), mws, 1)
	newId := ids[0]
	newMw := mws[0]
	overlay := m.createOverlay(providers[0])
	overlay.On("Receive", m.ids[0].NodeID, mockery.AnythingOfType("*message.Message")).Return(nil)

	newMw.SetOverlay(overlay)

	ctx, cancel := context.WithCancel(m.mwCtx)
	irrecoverableCtx := irrecoverable.NewMockSignalerContext(m.T(), ctx)

	testutils.StartNodes(irrecoverableCtx, m.T(), libP2PNodes, 100*time.Millisecond)
	defer testutils.StopComponents(m.T(), libP2PNodes, 100*time.Millisecond)

	newMw.Start(irrecoverableCtx)
	unittest.RequireComponentsReadyBefore(m.T(), 100*time.Millisecond, newMw)

	require.NoError(m.T(), newMw.Subscribe(testChannel))

	idList := flow.IdentityList(append(m.ids, newId))

	// needed to enable ID translation
	m.providers[0].SetIdentities(idList)

	// create message with about 400bytes (300 random bytes + 100bytes message info)
	b := make([]byte, 300)
	for i := range b {
		b[i] = byte('X')
	}

	msg, err := network.NewOutgoingScope(
		flow.IdentifierList{newId.NodeID},
		testChannel,
		&libp2pmessage.TestMessage{
			Text: string(b),
		},
		unittest.NetworkCodec().Encode,
		message.ProtocolTypeUnicast)
	require.NoError(m.T(), err)

	// update the addresses
	m.mws[0].UpdateNodeAddresses()

	// add our sender node as a direct peer to our receiving node, this allows us to ensure
	// that connections to peers that are rate limited are completely prune. IsConnected will
	// return true only if the node is a direct peer of the other, after rate limiting this direct
	// peer should be removed by the peer manager.
	p2ptest.LetNodesDiscoverEachOther(m.T(), ctx, []p2p.LibP2PNode{libP2PNodes[0], m.nodes[0]}, flow.IdentityList{ids[0], m.ids[0]})

	// send 3 messages at once with a size of 400 bytes each. The third message will be rate limited
	// as it is more than our allowed bandwidth of 1000 bytes.
	for i := 0; i < 3; i++ {
		err = m.mws[0].SendDirect(msg)
		require.NoError(m.T(), err)
	}

	// wait for all rate limits before shutting down middleware
	unittest.RequireCloseBefore(m.T(), ch, 100*time.Millisecond, "could not stop on rate limit test ch on time")

	// sleep for 1 seconds to allow connection pruner to prune connections
	time.Sleep(1 * time.Second)

	// ensure connection to rate limited peer is pruned
	p2ptest.EnsureNotConnectedBetweenGroups(m.T(), ctx, []p2p.LibP2PNode{libP2PNodes[0]}, []p2p.LibP2PNode{m.nodes[0]})
	p2pfixtures.EnsureNoStreamCreationBetweenGroups(m.T(), ctx, []p2p.LibP2PNode{libP2PNodes[0]}, []p2p.LibP2PNode{m.nodes[0]})

	// eventually the rate limited node should be able to reconnect and send messages
	require.Eventually(m.T(), func() bool {
		msg, err = network.NewOutgoingScope(
			flow.IdentifierList{newId.NodeID},
			testChannel,
			&libp2pmessage.TestMessage{
				Text: "",
			},
			unittest.NetworkCodec().Encode,
			message.ProtocolTypeUnicast)
		require.NoError(m.T(), err)
		return m.mws[0].SendDirect(msg) == nil
	}, 3*time.Second, 100*time.Millisecond)

	// shutdown our middleware so that each message can be processed
	cancel()
	unittest.RequireComponentsDoneBefore(m.T(), 100*time.Millisecond, newMw)

	// expect our rate limited peer callback to be invoked once
	require.Equal(m.T(), uint64(1), rateLimits.Load())
}

func (m *MiddlewareTestSuite) createOverlay(provider *unittest.UpdatableIDProvider) *mocknetwork.Overlay {
	overlay := &mocknetwork.Overlay{}
	overlay.On("Identities").Maybe().Return(func() flow.IdentityList {
		return provider.Identities(filter.Any)
	})
	overlay.On("Topology").Maybe().Return(func() flow.IdentityList {
		return provider.Identities(filter.Any)
	}, nil)
	// this test is not testing the topic validator, especially in spoofing,
	// so we always return a valid identity. We only care about the node role for the test TestMaxMessageSize_SendDirect
	// where EN are the only node authorized to send chunk data response.
	identityOpts := unittest.WithRole(flow.RoleExecution)
	overlay.On("Identity", mockery.AnythingOfType("peer.ID")).Maybe().Return(unittest.IdentityFixture(identityOpts), true)
	return overlay
}

// TestMultiPing tests the middleware against type of received payload
// of distinct messages that are sent concurrently from a node to another
func (m *MiddlewareTestSuite) TestMultiPing() {
	// one distinct message
	m.MultiPing(1)

	// two distinct messages
	m.MultiPing(2)

	// 10 distinct messages
	m.MultiPing(10)
}

// TestPing sends a message from the first middleware of the test suit to the last one and checks that the
// last middleware receives the message and that the message is correctly decoded.
func (m *MiddlewareTestSuite) TestPing() {
	receiveWG := sync.WaitGroup{}
	receiveWG.Add(1)
	// extracts sender id based on the mock option
	var err error

	// mocks Overlay.Receive for middleware.Overlay.Receive(*nodeID, payload)
	firstNodeIndex := 0
	lastNodeIndex := m.size - 1

	expectedPayload := "TestPingContentReception"
	msg, err := network.NewOutgoingScope(
		flow.IdentifierList{m.ids[lastNodeIndex].NodeID},
		testChannel,
		&libp2pmessage.TestMessage{
			Text: expectedPayload,
		},
		unittest.NetworkCodec().Encode,
		message.ProtocolTypeUnicast)
	require.NoError(m.T(), err)

	m.ov[lastNodeIndex].On("Receive", mockery.Anything).Return(nil).Once().
		Run(func(args mockery.Arguments) {
			receiveWG.Done()

			msg, ok := args[0].(*network.IncomingMessageScope)
			require.True(m.T(), ok)

			require.Equal(m.T(), testChannel, msg.Channel())                                              // channel
			require.Equal(m.T(), m.ids[firstNodeIndex].NodeID, msg.OriginId())                            // sender id
			require.Equal(m.T(), m.ids[lastNodeIndex].NodeID, msg.TargetIDs()[0])                         // target id
			require.Equal(m.T(), message.ProtocolTypeUnicast, msg.Protocol())                             // protocol
			require.Equal(m.T(), expectedPayload, msg.DecodedPayload().(*libp2pmessage.TestMessage).Text) // payload
		})

	// sends a direct message from first node to the last node
	err = m.mws[firstNodeIndex].SendDirect(msg)
	require.NoError(m.Suite.T(), err)

	unittest.RequireReturnsBefore(m.T(), receiveWG.Wait, 1000*time.Millisecond, "did not receive message")

	// evaluates the mock calls
	for i := 1; i < m.size; i++ {
		m.ov[i].AssertExpectations(m.T())
	}

}

// MultiPing sends count-many distinct messages concurrently from the first middleware of the test suit to the last one.
// It evaluates the correctness of reception of the content of the messages. Each message must be received by the
// last middleware of the test suit exactly once.
func (m *MiddlewareTestSuite) MultiPing(count int) {
	receiveWG := sync.WaitGroup{}
	sendWG := sync.WaitGroup{}
	// extracts sender id based on the mock option
	// mocks Overlay.Receive for  middleware.Overlay.Receive(*nodeID, payload)
	firstNodeIndex := 0
	lastNodeIndex := m.size - 1

	receivedPayloads := unittest.NewProtectedMap[string, struct{}]() // keep track of unique payloads received.

	// regex to extract the payload from the message
	regex := regexp.MustCompile(`^hello from: \d`)

	for i := 0; i < count; i++ {
		receiveWG.Add(1)
		sendWG.Add(1)

		expectedPayloadText := fmt.Sprintf("hello from: %d", i)
		msg, err := network.NewOutgoingScope(
			flow.IdentifierList{m.ids[lastNodeIndex].NodeID},
			testChannel,
			&libp2pmessage.TestMessage{
				Text: expectedPayloadText,
			},
			unittest.NetworkCodec().Encode,
			message.ProtocolTypeUnicast)
		require.NoError(m.T(), err)

		m.ov[lastNodeIndex].On("Receive", mockery.Anything).Return(nil).Once().
			Run(func(args mockery.Arguments) {
				receiveWG.Done()

				msg, ok := args[0].(*network.IncomingMessageScope)
				require.True(m.T(), ok)

				require.Equal(m.T(), testChannel, msg.Channel())                      // channel
				require.Equal(m.T(), m.ids[firstNodeIndex].NodeID, msg.OriginId())    // sender id
				require.Equal(m.T(), m.ids[lastNodeIndex].NodeID, msg.TargetIDs()[0]) // target id
				require.Equal(m.T(), message.ProtocolTypeUnicast, msg.Protocol())     // protocol

				// payload
				decodedPayload := msg.DecodedPayload().(*libp2pmessage.TestMessage).Text
				require.True(m.T(), regex.MatchString(decodedPayload))
				require.False(m.T(), receivedPayloads.Has(decodedPayload)) // payload must be unique
				receivedPayloads.Add(decodedPayload, struct{}{})
			})
		go func() {
			// sends a direct message from first node to the last node
			err := m.mws[firstNodeIndex].SendDirect(msg)
			require.NoError(m.Suite.T(), err)

			sendWG.Done()
		}()
	}

	unittest.RequireReturnsBefore(m.T(), sendWG.Wait, 1*time.Second, "could not send unicasts on time")
	unittest.RequireReturnsBefore(m.T(), receiveWG.Wait, 1*time.Second, "could not receive unicasts on time")

	// evaluates the mock calls
	for i := 1; i < m.size; i++ {
		m.ov[i].AssertExpectations(m.T())
	}
}

// TestEcho sends an echo message from first middleware to the last middleware
// the last middleware echos back the message. The test evaluates the correctness
// of the message reception as well as its content
func (m *MiddlewareTestSuite) TestEcho() {
	wg := sync.WaitGroup{}
	// extracts sender id based on the mock option
	var err error

	wg.Add(2)
	// mocks Overlay.Receive for middleware.Overlay.Receive(*nodeID, payload)
	first := 0
	last := m.size - 1
	firstNode := m.ids[first].NodeID
	lastNode := m.ids[last].NodeID

	// message sent from first node to the last node.
	expectedSendMsg := "TestEcho"
	sendMsg, err := network.NewOutgoingScope(
		flow.IdentifierList{lastNode},
		testChannel,
		&libp2pmessage.TestMessage{
			Text: expectedSendMsg,
		},
		unittest.NetworkCodec().Encode,
		message.ProtocolTypeUnicast)
	require.NoError(m.T(), err)

	// reply from last node to the first node.
	expectedReplyMsg := "TestEcho response"
	replyMsg, err := network.NewOutgoingScope(
		flow.IdentifierList{firstNode},
		testChannel,
		&libp2pmessage.TestMessage{
			Text: expectedReplyMsg,
		},
		unittest.NetworkCodec().Encode,
		message.ProtocolTypeUnicast)
	require.NoError(m.T(), err)

	// last node
	m.ov[last].On("Receive", mockery.Anything).Return(nil).Once().
		Run(func(args mockery.Arguments) {
			wg.Done()

			// sanity checks the message content.
			msg, ok := args[0].(*network.IncomingMessageScope)
			require.True(m.T(), ok)

			require.Equal(m.T(), testChannel, msg.Channel())                                              // channel
			require.Equal(m.T(), m.ids[first].NodeID, msg.OriginId())                                     // sender id
			require.Equal(m.T(), lastNode, msg.TargetIDs()[0])                                            // target id
			require.Equal(m.T(), message.ProtocolTypeUnicast, msg.Protocol())                             // protocol
			require.Equal(m.T(), expectedSendMsg, msg.DecodedPayload().(*libp2pmessage.TestMessage).Text) // payload
			// event id
			eventId, err := network.EventId(msg.Channel(), msg.Proto().Payload)
			require.NoError(m.T(), err)
			require.True(m.T(), bytes.Equal(eventId, msg.EventID()))

			// echos back the same message back to the sender
			err = m.mws[last].SendDirect(replyMsg)
			assert.NoError(m.T(), err)
		})

	// first node
	m.ov[first].On("Receive", mockery.Anything).Return(nil).Once().
		Run(func(args mockery.Arguments) {
			wg.Done()
			// sanity checks the message content.
			msg, ok := args[0].(*network.IncomingMessageScope)
			require.True(m.T(), ok)

			require.Equal(m.T(), testChannel, msg.Channel())                                               // channel
			require.Equal(m.T(), m.ids[last].NodeID, msg.OriginId())                                       // sender id
			require.Equal(m.T(), firstNode, msg.TargetIDs()[0])                                            // target id
			require.Equal(m.T(), message.ProtocolTypeUnicast, msg.Protocol())                              // protocol
			require.Equal(m.T(), expectedReplyMsg, msg.DecodedPayload().(*libp2pmessage.TestMessage).Text) // payload
			// event id
			eventId, err := network.EventId(msg.Channel(), msg.Proto().Payload)
			require.NoError(m.T(), err)
			require.True(m.T(), bytes.Equal(eventId, msg.EventID()))
		})

	// sends a direct message from first node to the last node
	err = m.mws[first].SendDirect(sendMsg)
	require.NoError(m.Suite.T(), err)

	unittest.RequireReturnsBefore(m.T(), wg.Wait, 100*time.Second, "could not receive unicast on time")

	// evaluates the mock calls
	for i := 1; i < m.size; i++ {
		m.ov[i].AssertExpectations(m.T())
	}
}

// TestMaxMessageSize_SendDirect evaluates that invoking SendDirect method of the middleware on a message
// size beyond the permissible unicast message size returns an error.
func (m *MiddlewareTestSuite) TestMaxMessageSize_SendDirect() {
	first := 0
	last := m.size - 1
	lastNode := m.ids[last].NodeID

	// creates a network payload beyond the maximum message size
	// Note: networkPayloadFixture considers 1000 bytes as the overhead of the encoded message,
	// so the generated payload is 1000 bytes below the maximum unicast message size.
	// We hence add up 1000 bytes to the input of network payload fixture to make
	// sure that payload is beyond the permissible size.
	payload := testutils.NetworkPayloadFixture(m.T(), uint(middleware.DefaultMaxUnicastMsgSize)+1000)
	event := &libp2pmessage.TestMessage{
		Text: string(payload),
	}

	msg, err := network.NewOutgoingScope(
		flow.IdentifierList{lastNode},
		testChannel,
		event,
		unittest.NetworkCodec().Encode,
		message.ProtocolTypeUnicast)
	require.NoError(m.T(), err)

	// sends a direct message from first node to the last node
	err = m.mws[first].SendDirect(msg)
	require.Error(m.Suite.T(), err)
}

// TestLargeMessageSize_SendDirect asserts that a ChunkDataResponse is treated as a large message and can be unicasted
// successfully even though it's size is greater than the default message size.
func (m *MiddlewareTestSuite) TestLargeMessageSize_SendDirect() {
	sourceIndex := 0
	targetIndex := m.size - 1
	targetNode := m.ids[targetIndex].NodeID
	targetMW := m.mws[targetIndex]

	// subscribe to channels.ProvideChunks so that the message is not dropped
	require.NoError(m.T(), targetMW.Subscribe(channels.ProvideChunks))

	// creates a network payload with a size greater than the default max size using a known large message type
	targetSize := uint64(middleware.DefaultMaxUnicastMsgSize) + 1000
	event := unittest.ChunkDataResponseMsgFixture(unittest.IdentifierFixture(), unittest.WithApproximateSize(targetSize))

	msg, err := network.NewOutgoingScope(
		flow.IdentifierList{targetNode},
		channels.ProvideChunks,
		event,
		unittest.NetworkCodec().Encode,
		message.ProtocolTypeUnicast)
	require.NoError(m.T(), err)

	// expect one message to be received by the target
	ch := make(chan struct{})
	m.ov[targetIndex].On("Receive", mockery.Anything).Return(nil).Once().
		Run(func(args mockery.Arguments) {
			msg, ok := args[0].(*network.IncomingMessageScope)
			require.True(m.T(), ok)

			require.Equal(m.T(), channels.ProvideChunks, msg.Channel())
			require.Equal(m.T(), m.ids[sourceIndex].NodeID, msg.OriginId())
			require.Equal(m.T(), targetNode, msg.TargetIDs()[0])
			require.Equal(m.T(), message.ProtocolTypeUnicast, msg.Protocol())

			eventId, err := network.EventId(msg.Channel(), msg.Proto().Payload)
			require.NoError(m.T(), err)
			require.True(m.T(), bytes.Equal(eventId, msg.EventID()))
			close(ch)
		})

	// sends a direct message from source node to the target node
	err = m.mws[sourceIndex].SendDirect(msg)
	// SendDirect should not error since this is a known large message
	require.NoError(m.Suite.T(), err)

	// check message reception on target
	unittest.RequireCloseBefore(m.T(), ch, 60*time.Second, "source node failed to send large message to target")

	m.ov[targetIndex].AssertExpectations(m.T())
}

// TestMaxMessageSize_Publish evaluates that invoking Publish method of the middleware on a message
// size beyond the permissible publish message size returns an error.
func (m *MiddlewareTestSuite) TestMaxMessageSize_Publish() {
	first := 0
	last := m.size - 1
	lastNode := m.ids[last].NodeID

	// creates a network payload beyond the maximum message size
	// Note: networkPayloadFixture considers 1000 bytes as the overhead of the encoded message,
	// so the generated payload is 1000 bytes below the maximum publish message size.
	// We hence add up 1000 bytes to the input of network payload fixture to make
	// sure that payload is beyond the permissible size.
	payload := testutils.NetworkPayloadFixture(m.T(), uint(p2pnode.DefaultMaxPubSubMsgSize)+1000)
	event := &libp2pmessage.TestMessage{
		Text: string(payload),
	}
	msg, err := network.NewOutgoingScope(
		flow.IdentifierList{lastNode},
		testChannel,
		event,
		unittest.NetworkCodec().Encode,
		message.ProtocolTypePubSub)
	require.NoError(m.T(), err)

	// sends a direct message from first node to the last node
	err = m.mws[first].Publish(msg)
	require.Error(m.Suite.T(), err)
}

// TestUnsubscribe tests that an engine can unsubscribe from a topic it was earlier subscribed to and stop receiving
// messages.
func (m *MiddlewareTestSuite) TestUnsubscribe() {
	first := 0
	last := m.size - 1
	firstNode := m.ids[first].NodeID
	lastNode := m.ids[last].NodeID

	// set up waiting for m.size pubsub tags indicating a mesh has formed
	for i := 0; i < m.size; i++ {
		select {
		case <-m.obs:
		case <-time.After(2 * time.Second):
			assert.FailNow(m.T(), "could not receive pubsub tag indicating mesh formed")
		}
	}

	msgRcvd := make(chan struct{}, 2)
	msgRcvdFun := func() {
		<-msgRcvd
	}

	message1, err := network.NewOutgoingScope(
		flow.IdentifierList{lastNode},
		testChannel,
		&libp2pmessage.TestMessage{
			Text: string("hello1"),
		},
		unittest.NetworkCodec().Encode,
		message.ProtocolTypeUnicast)
	require.NoError(m.T(), err)

	m.ov[last].On("Receive", mockery.Anything).Return(nil).Run(func(args mockery.Arguments) {
		msg, ok := args[0].(*network.IncomingMessageScope)
		require.True(m.T(), ok)
		require.Equal(m.T(), firstNode, msg.OriginId())
		msgRcvd <- struct{}{}
	})

	// first test that when both nodes are subscribed to the channel, the target node receives the message
	err = m.mws[first].Publish(message1)
	assert.NoError(m.T(), err)

	unittest.RequireReturnsBefore(m.T(), msgRcvdFun, 2*time.Second, "message not received")

	// now unsubscribe the target node from the channel
	err = m.mws[last].Unsubscribe(testChannel)
	assert.NoError(m.T(), err)

	// create and send a new message on the channel from the origin node
	message2, err := network.NewOutgoingScope(
		flow.IdentifierList{lastNode},
		testChannel,
		&libp2pmessage.TestMessage{
			Text: string("hello2"),
		},
		unittest.NetworkCodec().Encode,
		message.ProtocolTypeUnicast)
	require.NoError(m.T(), err)

	err = m.mws[first].Publish(message2)
	assert.NoError(m.T(), err)

	// assert that the new message is not received by the target node
	unittest.RequireNeverReturnBefore(m.T(), msgRcvdFun, 2*time.Second, "message received unexpectedly")
}<|MERGE_RESOLUTION|>--- conflicted
+++ resolved
@@ -81,13 +81,9 @@
 	logger    zerolog.Logger
 	providers []*unittest.UpdatableIDProvider
 
-	mwCancel context.CancelFunc
-	mwCtx    irrecoverable.SignalerContext
-<<<<<<< HEAD
-
+	mwCancel                   context.CancelFunc
+	mwCtx                      irrecoverable.SignalerContext
 	slashingViolationsConsumer network.ViolationsConsumer
-=======
->>>>>>> b94310b9
 }
 
 // TestMiddlewareTestSuit runs all the test methods in this test suit
@@ -111,8 +107,9 @@
 		log:  m.logger,
 	}
 
+	m.slashingViolationsConsumer = mocknetwork.NewViolationsConsumer(m.T())
 	m.ids, m.nodes, obs = testutils.LibP2PNodeForMiddlewareFixture(m.T(), m.size)
-	m.mws, m.providers = testutils.MiddlewareFixtures(m.T(), m.ids, m.nodes, testutils.MiddlewareConfigFixture(m.T()))
+	m.mws, m.providers = testutils.MiddlewareFixtures(m.T(), m.ids, m.nodes, testutils.MiddlewareConfigFixture(m.T()), m.slashingViolationsConsumer)
 	for _, observableConnMgr := range obs {
 		observableConnMgr.Subscribe(&ob)
 	}
@@ -163,7 +160,7 @@
 
 	// create a new staked identity
 	ids, libP2PNodes, _ := testutils.LibP2PNodeForMiddlewareFixture(m.T(), 1)
-	mws, providers := testutils.MiddlewareFixtures(m.T(), ids, libP2PNodes, testutils.MiddlewareConfigFixture(m.T()))
+	mws, providers := testutils.MiddlewareFixtures(m.T(), ids, libP2PNodes, testutils.MiddlewareConfigFixture(m.T()), m.slashingViolationsConsumer)
 	require.Len(m.T(), ids, 1)
 	require.Len(m.T(), providers, 1)
 	require.Len(m.T(), mws, 1)
@@ -261,6 +258,7 @@
 		ids,
 		libP2PNodes,
 		testutils.MiddlewareConfigFixture(m.T()),
+		m.slashingViolationsConsumer,
 		middleware.WithUnicastRateLimiters(rateLimiters),
 		middleware.WithPeerManagerFilters([]p2p.PeerFilter{testutils.IsRateLimitedPeerFilter(messageRateLimiter)}))
 
@@ -414,6 +412,7 @@
 		ids,
 		libP2PNodes,
 		testutils.MiddlewareConfigFixture(m.T()),
+		m.slashingViolationsConsumer,
 		middleware.WithUnicastRateLimiters(rateLimiters),
 		middleware.WithPeerManagerFilters([]p2p.PeerFilter{testutils.IsRateLimitedPeerFilter(bandwidthRateLimiter)}))
 	require.Len(m.T(), ids, 1)
