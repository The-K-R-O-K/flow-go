--- conflicted
+++ resolved
@@ -132,12 +132,7 @@
 	for i, mw := range m.mws {
 		mw.SetOverlay(m.ov[i])
 		mw.Start(m.mwCtx)
-<<<<<<< HEAD
 		<-mw.Ready()
-=======
-		unittest.RequireCloseBefore(m.T(), mw.Ready(), 100*time.Millisecond, "could not start middleware on time")
-		mw.UpdateAllowList()
->>>>>>> b3a67cb4
 	}
 
 }
