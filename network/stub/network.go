--- conflicted
+++ resolved
@@ -8,10 +8,7 @@
 	"time"
 
 	"github.com/pkg/errors"
-<<<<<<< HEAD
-=======
 	"github.com/stretchr/testify/mock"
->>>>>>> 138e1c32
 	"github.com/stretchr/testify/require"
 
 	"github.com/onflow/flow-go/model/flow"
@@ -30,19 +27,11 @@
 	mocknetwork.Network
 	ctx context.Context
 	sync.Mutex
-<<<<<<< HEAD
-	myId           flow.Identifier                              // used to represent information of the attached node.
-	hub            *Hub                                         // used to attach Network layers of nodes together.
-	engines        map[network.Channel]network.MessageProcessor // used to keep track of attached engines of the node.
-	seenEventIDs   sync.Map                                     // used to keep track of event IDs seen by attached engines.
-	qCD            chan struct{}                                // used to stop continuous delivery mode of the Network.
-=======
 	myId           flow.Identifier                               // used to represent information of the attached node.
 	hub            *Hub                                          // used to attach Network layers of nodes together.
 	engines        map[channels.Channel]network.MessageProcessor // used to keep track of attached engines of the node.
 	seenEventIDs   map[string]struct{}                           // used to keep track of event IDs seen by attached engines.
 	qCD            chan struct{}                                 // used to stop continuous delivery mode of the Network.
->>>>>>> 138e1c32
 	conduitFactory network.ConduitFactory
 }
 
@@ -70,8 +59,6 @@
 		opt(net)
 	}
 
-<<<<<<< HEAD
-=======
 	// mocks the Start, Ready, and Done behavior of the network.
 	net.On("Start", mock.Anything).Return()
 	ready := make(chan struct{})
@@ -86,7 +73,6 @@
 		return done
 	})
 
->>>>>>> 138e1c32
 	require.NoError(t, net.conduitFactory.RegisterAdapter(net))
 
 	// AddNetwork the Network to a hub so that Networks can find each other.
