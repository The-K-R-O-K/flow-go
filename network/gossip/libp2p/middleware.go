--- conflicted
+++ resolved
@@ -148,48 +148,15 @@
 	case <-conn.done:
 		return errors.Errorf("connection has closed (node_id: %s)", targetID.String())
 	default:
-<<<<<<< HEAD
 		switch msg := msg.(type) {
 		case *message.Message:
 			// Write message to outbound channel only if it is of the correct type
 			conn.outbound <- msg
 		default:
-			err := errors.Errorf("invalid message type (%T)", msg)
+			err := errors.Errorf("middleware received invalid message type (%T)", msg)
 			return err
 		}
 		return nil
-=======
-		err := errors.Errorf("middleware received invalid message type (%T)", msg)
-		return nil, err
-	}
-}
-
-func (m *Middleware) createInboundMessage(msg *Message) (*flow.Identifier, interface{}, error) {
-
-	// Extract sender id
-	if len(msg.SenderID) < 32 {
-		err := fmt.Errorf("invalid sender id")
-		return nil, nil, err
-	}
-	var senderID [32]byte
-	copy(senderID[:], msg.SenderID)
-	var id flow.Identifier = senderID
-
-	var targetIDs []flow.Identifier
-	for _, t := range msg.Event.TargetIDs {
-		var f [32]byte
-		copy(f[:], t)
-		var id flow.Identifier = f
-		targetIDs = append(targetIDs, id)
-	}
-
-	nm := &networkmodel.NetworkMessage{
-		ChannelID: uint8(msg.Event.ChannelID),
-		EventID:   msg.Event.EventID,
-		OriginID:  id,
-		TargetIDs: targetIDs,
-		Payload:   msg.Event.Payload,
->>>>>>> 03eed22e
 	}
 }
 
