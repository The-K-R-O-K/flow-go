package libp2p

import (
	"fmt"
	"sync"

	"github.com/rs/zerolog"

	"github.com/dapperlabs/flow-go/crypto/hash"
	"github.com/dapperlabs/flow-go/engine"
	"github.com/dapperlabs/flow-go/model/flow"
	"github.com/dapperlabs/flow-go/module"
	"github.com/dapperlabs/flow-go/network"
	"github.com/dapperlabs/flow-go/network/gossip/libp2p/queue"
	"github.com/dapperlabs/flow-go/network/gossip/libp2p/message"
	"github.com/dapperlabs/flow-go/network/gossip/libp2p/middleware"
)

// Network represents the overlay network of our peer-to-peer network, including
// the protocols for handshakes, authentication, gossiping and heartbeats.
type Network struct {
	sync.RWMutex
	logger  zerolog.Logger
	codec   network.Codec
	ids     flow.IdentityList
	me      module.Local
	mw      middleware.Middleware
	top     middleware.Topology
	metrics module.NetworkMetrics
	engines map[uint8]network.Engine
<<<<<<< HEAD
	rqueue  *queue.RcvQueue // used to deduplicate incoming messages and prioritize them
	fanout  int             // used to determine number of nodes' neighbors on overlay
=======
	rcache  *cache.RcvCache // used to deduplicate incoming messages
>>>>>>> 9a746b0b
}

// NewNetwork creates a new naive overlay network, using the given middleware to
// communicate to direct peers, using the given codec for serialization, and
// using the given state & queue interfaces to track volatile information.
// qsize provided below is used to set the size of the cache, overflow buffer,
// and priority queues of the queue component. Cache is then set to qsize * 10e3.
// The overflow buffer is set to qsize. The priority queues are set to qsize * 100.
func NewNetwork(
	log zerolog.Logger,
	codec network.Codec,
	ids flow.IdentityList,
	me module.Local,
	mw middleware.Middleware,
	qsize int,
	top middleware.Topology,
	metrics module.NetworkMetrics,
) (*Network, error) {

	rqueue, err := queue.NewRcvQueue(log, qsize)
	if err != nil {
		return nil, fmt.Errorf("could not initialize queue: %w", err)
	}

	o := &Network{
		logger:  log,
		codec:   codec,
		me:      me,
		mw:      mw,
		engines: make(map[uint8]network.Engine),
<<<<<<< HEAD
		rqueue:  rqueue,
		fanout:  fanout,
=======
		rcache:  rcache,
>>>>>>> 9a746b0b
		top:     top,
		metrics: metrics,
	}

	o.rqueue.SetEngines(&o.engines)
	o.SetIDs(ids)

	return o, nil
}

// Ready returns a channel that will close when the network stack is ready.
func (n *Network) Ready() <-chan struct{} {
	ready := make(chan struct{})
	go func() {
		err := n.mw.Start(n)
		if err != nil {
			n.logger.Fatal().Err(err).Msg("failed to start middleware")
		}
		close(ready)
	}()
	return ready
}

// Done returns a channel that will close when shutdown is complete.
func (n *Network) Done() <-chan struct{} {
	done := make(chan struct{})
	go func() {
		n.mw.Stop()
		close(done)
	}()
	return done
}

// Register will register the given engine with the given unique engine engineID,
// returning a conduit to directly submit messages to the message bus of the
// engine.
func (n *Network) Register(channelID uint8, engine network.Engine) (network.Conduit, error) {
	n.Lock()
	defer n.Unlock()

	// check if the engine engineID is already taken
	_, ok := n.engines[channelID]
	if ok {
		return nil, fmt.Errorf("engine already registered (%d)", engine)
	}

	// Register the middleware for the channelID topic
	err := n.mw.Subscribe(channelID)
	if err != nil {
		return nil, fmt.Errorf("failed to subscribe to channel %d: %w", channelID, err)
	}

	// create the conduit
	conduit := &Conduit{
		channelID: channelID,
		submit:    n.submit,
	}

	// register engine with provided engineID
	n.engines[channelID] = engine
	return conduit, nil
}

// Identity returns a map of all flow.Identifier to flow identity by querying the flow state
func (n *Network) Identity() (map[flow.Identifier]flow.Identity, error) {
	identifierToID := make(map[flow.Identifier]flow.Identity)
	for _, id := range n.ids {
		identifierToID[id.NodeID] = *id
	}
	return identifierToID, nil
}

// Topology returns the identities of a uniform subset of nodes in protocol state using the topology provided earlier
func (n *Network) Topology() (map[flow.Identifier]flow.Identity, error) {
	return n.top.Subset(n.ids, n.fanout(), n.me.NodeID().String())
}

func (n *Network) Receive(nodeID flow.Identifier, msg *message.Message) error {
	n.processNetworkMessage(nodeID, msg)
	return nil
}

func (n *Network) SetIDs(ids flow.IdentityList) {
	// remove this node id from the list of fanout target ids to avoid self-dial
	idsMinusMe := ids.Filter(n.me.NotMeFilter())
	n.ids = idsMinusMe
}

<<<<<<< HEAD
func (n *Network) processNetworkMessage(senderID flow.Identifier, message *message.Message) {
	// Adds the message to the queue. If the message is a duplicate or the overflow buffer is full, it drops it.
	if !n.rqueue.Add(senderID, message) {
=======
// fanout returns the node fanout derived from the identity list
func (n *Network) fanout() int {
	// fanout is currently set to half of the system size for connectivity assurance
	return (len(n.ids) + 1) / 2
}

func (n *Network) processNetworkMessage(senderID flow.Identifier, message *message.Message) error {
	// checks the cache for deduplication and adds the message if not already present
	if n.rcache.Add(message.EventID, message.ChannelID) {
>>>>>>> 9a746b0b
		log := n.logger.With().
			Hex("sender_id", senderID[:]).
			Hex("event_id", message.EventID).
			Logger()

		channelName := engine.ChannelName(uint8(message.ChannelID))

		// Drops duplicate message.
		log.Debug().
			Str("channel", channelName).
			Msg("dropping message due to duplication or overflow")
		n.metrics.NetworkDuplicateMessagesDropped(channelName)
	}
}

// genNetworkMessage uses the codec to encode an event into a NetworkMessage
func (n *Network) genNetworkMessage(channelID uint8, event interface{}, targetIDs ...flow.Identifier) (*message.Message, error) {
	// encode the payload using the configured codec
	payload, err := n.codec.Encode(event)
	if err != nil {
		return nil, fmt.Errorf("could not encode event: %w", err)
	}

	// use a hash with an engine-specific salt to get the payload hash
	h := hash.NewSHA3_384()
	_, err = h.Write([]byte("libp2ppacking" + fmt.Sprintf("%03d", channelID)))
	if err != nil {
		return nil, fmt.Errorf("could not hash channel ID as salt: %w", err)
	}

	_, err = h.Write(payload)
	if err != nil {
		return nil, fmt.Errorf("could not hash event: %w", err)
	}

	payloadHash := h.SumHash()

	var emTargets [][]byte
	for _, targetID := range targetIDs {
		tempID := targetID // avoid capturing loop variable
		emTargets = append(emTargets, tempID[:])
	}

	// get origin ID (inplace slicing n.me.NodeID()[:] doesn't work)
	selfID := n.me.NodeID()
	originID := selfID[:]

	// cast event to a libp2p.Message
	msg := &message.Message{
		ChannelID: uint32(channelID),
		EventID:   payloadHash,
		OriginID:  originID,
		TargetIDs: emTargets,
		Payload:   payload,
	}

	return msg, nil
}

// submit method submits the given event for the given channel to the overlay layer
// for processing; it is used by engines through conduits.
func (n *Network) submit(channelID uint8, event interface{}, targetIDs ...flow.Identifier) error {

	// genNetworkMessage the event to get payload and event ID
	msg, err := n.genNetworkMessage(channelID, event, targetIDs...)
	if err != nil {
		return fmt.Errorf("could not cast the event into network message: %w", err)
	}

	// TODO: dedup the message here

	err = n.mw.Send(channelID, msg, targetIDs...)
	if err != nil {
		return fmt.Errorf("could not gossip event: %w", err)
	}

	return nil
}<|MERGE_RESOLUTION|>--- conflicted
+++ resolved
@@ -28,12 +28,7 @@
 	top     middleware.Topology
 	metrics module.NetworkMetrics
 	engines map[uint8]network.Engine
-<<<<<<< HEAD
 	rqueue  *queue.RcvQueue // used to deduplicate incoming messages and prioritize them
-	fanout  int             // used to determine number of nodes' neighbors on overlay
-=======
-	rcache  *cache.RcvCache // used to deduplicate incoming messages
->>>>>>> 9a746b0b
 }
 
 // NewNetwork creates a new naive overlay network, using the given middleware to
@@ -64,12 +59,7 @@
 		me:      me,
 		mw:      mw,
 		engines: make(map[uint8]network.Engine),
-<<<<<<< HEAD
 		rqueue:  rqueue,
-		fanout:  fanout,
-=======
-		rcache:  rcache,
->>>>>>> 9a746b0b
 		top:     top,
 		metrics: metrics,
 	}
@@ -158,21 +148,15 @@
 	n.ids = idsMinusMe
 }
 
-<<<<<<< HEAD
-func (n *Network) processNetworkMessage(senderID flow.Identifier, message *message.Message) {
-	// Adds the message to the queue. If the message is a duplicate or the overflow buffer is full, it drops it.
-	if !n.rqueue.Add(senderID, message) {
-=======
 // fanout returns the node fanout derived from the identity list
 func (n *Network) fanout() int {
 	// fanout is currently set to half of the system size for connectivity assurance
 	return (len(n.ids) + 1) / 2
 }
 
-func (n *Network) processNetworkMessage(senderID flow.Identifier, message *message.Message) error {
-	// checks the cache for deduplication and adds the message if not already present
-	if n.rcache.Add(message.EventID, message.ChannelID) {
->>>>>>> 9a746b0b
+func (n *Network) processNetworkMessage(senderID flow.Identifier, message *message.Message) {
+	// Adds the message to the queue. If the message is a duplicate or the overflow buffer is full, it drops it.
+	if !n.rqueue.Add(senderID, message) {
 		log := n.logger.With().
 			Hex("sender_id", senderID[:]).
 			Hex("event_id", message.EventID).
