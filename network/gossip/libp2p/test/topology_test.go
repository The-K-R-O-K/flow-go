--- conflicted
+++ resolved
@@ -36,11 +36,7 @@
 	n.count = 100
 	n.ids = CreateIDs(n.count)
 	rndSubsetSize := n.count / 2
-<<<<<<< HEAD
-	oneOfEachNodetype := 1
-=======
 	oneOfEachNodetype := 0 // there is only one node type in this test
->>>>>>> 3cca016c
 	halfOfRemainingNodes := (n.count - rndSubsetSize - oneOfEachNodetype) / 2
 	n.expectedSize = rndSubsetSize + oneOfEachNodetype + halfOfRemainingNodes
 
