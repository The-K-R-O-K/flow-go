package p2ptest

import (
	"bufio"
	"context"
	"crypto/rand"
	"testing"
	"time"

	dht "github.com/libp2p/go-libp2p-kad-dht"
	"github.com/libp2p/go-libp2p/core/connmgr"
	"github.com/libp2p/go-libp2p/core/host"
	"github.com/libp2p/go-libp2p/core/network"
	"github.com/libp2p/go-libp2p/core/peer"
	"github.com/libp2p/go-libp2p/core/protocol"
	"github.com/libp2p/go-libp2p/core/routing"
	mh "github.com/multiformats/go-multihash"
	"github.com/rs/zerolog"
	"github.com/stretchr/testify/require"

	"github.com/onflow/flow-go/crypto"
	"github.com/onflow/flow-go/model/flow"
	"github.com/onflow/flow-go/module"
	"github.com/onflow/flow-go/module/irrecoverable"
	"github.com/onflow/flow-go/module/metrics"
	"github.com/onflow/flow-go/network/channels"
	"github.com/onflow/flow-go/network/internal/p2pfixtures"
	"github.com/onflow/flow-go/network/internal/testutils"
	"github.com/onflow/flow-go/network/p2p"
	"github.com/onflow/flow-go/network/p2p/connection"
	p2pdht "github.com/onflow/flow-go/network/p2p/dht"
	"github.com/onflow/flow-go/network/p2p/p2pbuilder"
	"github.com/onflow/flow-go/network/p2p/unicast"
	"github.com/onflow/flow-go/network/p2p/unicast/protocols"
	"github.com/onflow/flow-go/network/p2p/utils"
	validator "github.com/onflow/flow-go/network/validator/pubsub"
	"github.com/onflow/flow-go/utils/logging"
	"github.com/onflow/flow-go/utils/unittest"
)

// NetworkingKeyFixtures is a test helper that generates a ECDSA flow key pair.
func NetworkingKeyFixtures(t *testing.T) crypto.PrivateKey {
	seed := unittest.SeedFixture(48)
	key, err := crypto.GeneratePrivateKey(crypto.ECDSASecp256k1, seed)
	require.NoError(t, err)
	return key
}

// NodeFixture is a test fixture that creates a single libp2p node with the given key, spork id, and options.
// It returns the node and its identity.
func NodeFixture(
	t *testing.T,
	sporkID flow.Identifier,
	dhtPrefix string,
	opts ...NodeFixtureParameterOption,
) (p2p.LibP2PNode, flow.Identity) {
	// default parameters
	parameters := &NodeFixtureParameters{
		HandlerFunc:                      func(network.Stream) {},
		Unicasts:                         nil,
		Key:                              NetworkingKeyFixtures(t),
		Address:                          unittest.DefaultAddress,
		Logger:                           unittest.Logger().Level(zerolog.ErrorLevel),
		Role:                             flow.RoleCollection,
		CreateStreamRetryDelay:           unicast.DefaultRetryDelay,
		Metrics:                          metrics.NewNoopCollector(),
		ResourceManager:                  testutils.NewResourceManager(t),
		GossipSubPeerScoreTracerInterval: 0, // disabled by default
	}

	for _, opt := range opts {
		opt(parameters)
	}

	identity := unittest.IdentityFixture(
		unittest.WithNetworkingKey(parameters.Key.PublicKey()),
		unittest.WithAddress(parameters.Address),
		unittest.WithRole(parameters.Role))

	logger := parameters.Logger.With().Hex("node_id", logging.ID(identity.NodeID)).Logger()

	connManager, err := connection.NewConnManager(logger, parameters.Metrics, connection.DefaultConnManagerConfig())
	require.NoError(t, err)

	builder := p2pbuilder.NewNodeBuilder(
		logger,
		parameters.Metrics,
		parameters.Address,
		parameters.Key,
		sporkID,
		p2pbuilder.DefaultResourceManagerConfig()).
		SetConnectionManager(connManager).
		SetRoutingSystem(func(c context.Context, h host.Host) (routing.Routing, error) {
			return p2pdht.NewDHT(c, h,
				protocol.ID(protocols.FlowDHTProtocolIDPrefix+sporkID.String()+"/"+dhtPrefix),
				logger,
				parameters.Metrics,
				parameters.DhtOptions...,
			)
		}).
		SetResourceManager(parameters.ResourceManager).
		SetCreateNode(p2pbuilder.DefaultCreateNodeFunc).
		SetStreamCreationRetryInterval(parameters.CreateStreamRetryDelay)

	if parameters.ResourceManager != nil {
		builder.SetResourceManager(parameters.ResourceManager)
	}

	if parameters.ConnGater != nil {
		builder.SetConnectionGater(parameters.ConnGater)
	}

	if parameters.PeerScoringEnabled {
		builder.EnableGossipSubPeerScoring(parameters.IdProvider, parameters.PeerScoreConfig)
	}

	if parameters.UpdateInterval != 0 {
		require.NotNil(t, parameters.PeerProvider)
		builder.SetPeerManagerOptions(parameters.ConnectionPruning, parameters.UpdateInterval)
	}

	if parameters.GossipSubFactory != nil && parameters.GossipSubConfig != nil {
		builder.SetGossipSubFactory(parameters.GossipSubFactory, parameters.GossipSubConfig)
	}

	if parameters.ConnManager != nil {
		builder.SetConnectionManager(parameters.ConnManager)
	}

	if parameters.UnicastManagerFactoryFunc != nil {
		builder.SetUnicastManagerFactoryFunc(parameters.UnicastManagerFactoryFunc)
	}

	if parameters.PubSubTracer != nil {
		builder.SetGossipSubTracer(parameters.PubSubTracer)
	}

	builder.SetGossipSubScoreTracerInterval(parameters.GossipSubPeerScoreTracerInterval)

	n, err := builder.Build()
	require.NoError(t, err)

	err = n.WithDefaultUnicastProtocol(parameters.HandlerFunc, parameters.Unicasts)
	require.NoError(t, err)

	// get the actual IP and port that have been assigned by the subsystem
	ip, port, err := n.GetIPPort()
	require.NoError(t, err)
	identity.Address = ip + ":" + port

	if parameters.PeerProvider != nil {
		n.WithPeersProvider(parameters.PeerProvider)
	}

	return n, *identity
}

type NodeFixtureParameterOption func(*NodeFixtureParameters)

type NodeFixtureParameters struct {
<<<<<<< HEAD
	HandlerFunc               network.StreamHandler
	Unicasts                  []protocols.ProtocolName
	Key                       crypto.PrivateKey
	Address                   string
	DhtOptions                []dht.Option
	Role                      flow.Role
	Logger                    zerolog.Logger
	PeerScoringEnabled        bool
	IdProvider                module.IdentityProvider
	AppSpecificScore          func(peer.ID) float64 // overrides GossipSub scoring for sake of testing.
	ConnectionPruning         bool                  // peer manager parameter
	UpdateInterval            time.Duration         // peer manager parameter
	PeerProvider              p2p.PeersProvider     // peer manager parameter
	ConnGater                 connmgr.ConnectionGater
	ConnManager               connmgr.ConnManager
	GossipSubFactory          p2pbuilder.GossipSubFactoryFunc
	GossipSubConfig           p2pbuilder.GossipSubAdapterConfigFunc
	Metrics                   module.NetworkMetrics
	ResourceManager           network.ResourceManager
	CreateStreamRetryDelay    time.Duration
	UnicastManagerFactoryFunc p2pbuilder.UnicastManagerFactoryFunc
	PubSubTracer              p2p.PubSubTracer
}

func WithUnicastManagerFactoryFunc(f p2pbuilder.UnicastManagerFactoryFunc) NodeFixtureParameterOption {
	return func(p *NodeFixtureParameters) {
		p.UnicastManagerFactoryFunc = f
	}
=======
	HandlerFunc                      network.StreamHandler
	Unicasts                         []protocols.ProtocolName
	Key                              crypto.PrivateKey
	Address                          string
	DhtOptions                       []dht.Option
	Role                             flow.Role
	Logger                           zerolog.Logger
	PeerScoringEnabled               bool
	IdProvider                       module.IdentityProvider
	PeerScoreConfig                  *p2p.PeerScoringConfig
	ConnectionPruning                bool              // peer manager parameter
	UpdateInterval                   time.Duration     // peer manager parameter
	PeerProvider                     p2p.PeersProvider // peer manager parameter
	ConnGater                        connmgr.ConnectionGater
	ConnManager                      connmgr.ConnManager
	GossipSubFactory                 p2p.GossipSubFactoryFunc
	GossipSubConfig                  p2p.GossipSubAdapterConfigFunc
	Metrics                          module.LibP2PMetrics
	ResourceManager                  network.ResourceManager
	PubSubTracer                     p2p.PubSubTracer
	GossipSubPeerScoreTracerInterval time.Duration // intervals at which the peer score is updated and logged.
	CreateStreamRetryDelay           time.Duration
>>>>>>> 9303e274
}

func WithCreateStreamRetryDelay(delay time.Duration) NodeFixtureParameterOption {
	return func(p *NodeFixtureParameters) {
		p.CreateStreamRetryDelay = delay
	}
}

func WithPeerScoringEnabled(idProvider module.IdentityProvider) NodeFixtureParameterOption {
	return func(p *NodeFixtureParameters) {
		p.PeerScoringEnabled = true
		p.IdProvider = idProvider
	}
}

func WithGossipSubTracer(tracer p2p.PubSubTracer) NodeFixtureParameterOption {
	return func(p *NodeFixtureParameters) {
		p.PubSubTracer = tracer
	}
}

func WithDefaultStreamHandler(handler network.StreamHandler) NodeFixtureParameterOption {
	return func(p *NodeFixtureParameters) {
		p.HandlerFunc = handler
	}
}

func WithPeerManagerEnabled(connectionPruning bool, updateInterval time.Duration, peerProvider p2p.PeersProvider) NodeFixtureParameterOption {
	return func(p *NodeFixtureParameters) {
		p.ConnectionPruning = connectionPruning
		p.UpdateInterval = updateInterval
		p.PeerProvider = peerProvider
	}
}

func WithPreferredUnicasts(unicasts []protocols.ProtocolName) NodeFixtureParameterOption {
	return func(p *NodeFixtureParameters) {
		p.Unicasts = unicasts
	}
}

func WithNetworkingPrivateKey(key crypto.PrivateKey) NodeFixtureParameterOption {
	return func(p *NodeFixtureParameters) {
		p.Key = key
	}
}

func WithNetworkingAddress(address string) NodeFixtureParameterOption {
	return func(p *NodeFixtureParameters) {
		p.Address = address
	}
}

func WithDHTOptions(opts ...dht.Option) NodeFixtureParameterOption {
	return func(p *NodeFixtureParameters) {
		p.DhtOptions = opts
	}
}

func WithConnectionGater(connGater connmgr.ConnectionGater) NodeFixtureParameterOption {
	return func(p *NodeFixtureParameters) {
		p.ConnGater = connGater
	}
}

func WithConnectionManager(connManager connmgr.ConnManager) NodeFixtureParameterOption {
	return func(p *NodeFixtureParameters) {
		p.ConnManager = connManager
	}
}

func WithRole(role flow.Role) NodeFixtureParameterOption {
	return func(p *NodeFixtureParameters) {
		p.Role = role
	}
}

func WithPeerScoreParamsOption(cfg *p2p.PeerScoringConfig) NodeFixtureParameterOption {
	return func(p *NodeFixtureParameters) {
		p.PeerScoreConfig = cfg
	}
}

func WithLogger(logger zerolog.Logger) NodeFixtureParameterOption {
	return func(p *NodeFixtureParameters) {
		p.Logger = logger
	}
}

func WithMetricsCollector(metrics module.NetworkMetrics) NodeFixtureParameterOption {
	return func(p *NodeFixtureParameters) {
		p.Metrics = metrics
	}
}

func WithPeerScoreTracerInterval(interval time.Duration) NodeFixtureParameterOption {
	return func(p *NodeFixtureParameters) {
		p.GossipSubPeerScoreTracerInterval = interval
	}
}

// WithDefaultResourceManager sets the resource manager to nil, which will cause the node to use the default resource manager.
// Otherwise, it uses the resource manager provided by the test (the infinite resource manager).
func WithDefaultResourceManager() NodeFixtureParameterOption {
	return func(p *NodeFixtureParameters) {
		p.ResourceManager = nil
	}
}

// NodesFixture is a test fixture that creates a number of libp2p nodes with the given callback function for stream handling.
// It returns the nodes and their identities.
func NodesFixture(t *testing.T, sporkID flow.Identifier, dhtPrefix string, count int, opts ...NodeFixtureParameterOption) ([]p2p.LibP2PNode,
	flow.IdentityList) {
	var nodes []p2p.LibP2PNode

	// creating nodes
	var identities flow.IdentityList
	for i := 0; i < count; i++ {
		// create a node on localhost with a random port assigned by the OS
		node, identity := NodeFixture(t, sporkID, dhtPrefix, opts...)
		nodes = append(nodes, node)
		identities = append(identities, &identity)
	}

	return nodes, identities
}

// StartNodes start all nodes in the input slice using the provided context, timing out if nodes are
// not all Ready() before duration expires
func StartNodes(t *testing.T, ctx irrecoverable.SignalerContext, nodes []p2p.LibP2PNode, timeout time.Duration) {
	rdas := make([]module.ReadyDoneAware, 0, len(nodes))
	for _, node := range nodes {
		node.Start(ctx)
		rdas = append(rdas, node)

		if peerManager := node.PeerManagerComponent(); peerManager != nil {
			// we need to start the peer manager post the node startup (if such component exists).
			peerManager.Start(ctx)
			rdas = append(rdas, peerManager)
		}
	}
	unittest.RequireComponentsReadyBefore(t, timeout, rdas...)
}

// StartNode start a single node using the provided context, timing out if nodes are not all Ready()
// before duration expires
func StartNode(t *testing.T, ctx irrecoverable.SignalerContext, node p2p.LibP2PNode, timeout time.Duration) {
	node.Start(ctx)
	unittest.RequireComponentsReadyBefore(t, timeout, node)
}

// StopNodes stops all nodes in the input slice using the provided cancel func, timing out if nodes are
// not all Done() before duration expires
func StopNodes(t *testing.T, nodes []p2p.LibP2PNode, cancel context.CancelFunc, timeout time.Duration) {
	cancel()
	for _, node := range nodes {
		unittest.RequireComponentsDoneBefore(t, timeout, node)
	}
}

// StopNode stops a single node using the provided cancel func, timing out if nodes are not all Done()
// before duration expires
func StopNode(t *testing.T, node p2p.LibP2PNode, cancel context.CancelFunc, timeout time.Duration) {
	cancel()
	unittest.RequireComponentsDoneBefore(t, timeout, node)
}

// StreamHandlerFixture returns a stream handler that writes the received message to the given channel.
func StreamHandlerFixture(t *testing.T) (func(s network.Stream), chan string) {
	ch := make(chan string, 1) // channel to receive messages

	return func(s network.Stream) {
		rw := bufio.NewReadWriter(bufio.NewReader(s), bufio.NewWriter(s))
		str, err := rw.ReadString('\n')
		require.NoError(t, err)
		ch <- str
	}, ch
}

// LetNodesDiscoverEachOther connects all nodes to each other on the pubsub mesh.
func LetNodesDiscoverEachOther(t *testing.T, ctx context.Context, nodes []p2p.LibP2PNode, ids flow.IdentityList) {
	for _, node := range nodes {
		for i, other := range nodes {
			if node == other {
				continue
			}
			otherPInfo, err := utils.PeerAddressInfo(*ids[i])
			require.NoError(t, err)
			require.NoError(t, node.AddPeer(ctx, otherPInfo))
		}
	}
}

// EnsureConnected ensures that the given nodes are connected to each other.
// It fails the test if any of the nodes is not connected to any other node.
func EnsureConnected(t *testing.T, ctx context.Context, nodes []p2p.LibP2PNode) {
	for _, node := range nodes {
		for _, other := range nodes {
			if node == other {
				continue
			}
			require.NoError(t, node.Host().Connect(ctx, other.Host().Peerstore().PeerInfo(other.Host().ID())))
			require.Equal(t, node.Host().Network().Connectedness(other.Host().ID()), network.Connected)
		}
	}
}

// EnsureStreamCreationInBothDirections ensure that between each pair of nodes in the given list, a stream is created in both directions.
func EnsureStreamCreationInBothDirections(t *testing.T, ctx context.Context, nodes []p2p.LibP2PNode) {
	for _, this := range nodes {
		for _, other := range nodes {
			if this == other {
				continue
			}
			// stream creation should pass without error
			s, err := this.CreateStream(ctx, other.Host().ID())
			require.NoError(t, err)
			require.NotNil(t, s)
		}
	}
}

// EnsurePubsubMessageExchange ensures that the given connected nodes exchange the given message on the given channel through pubsub.
// Note: EnsureConnected() must be called to connect all nodes before calling this function.
func EnsurePubsubMessageExchange(t *testing.T, ctx context.Context, nodes []p2p.LibP2PNode, messageFactory func() (interface{}, channels.Topic)) {
	_, topic := messageFactory()

	subs := make([]p2p.Subscription, len(nodes))
	for i, node := range nodes {
		ps, err := node.Subscribe(
			topic,
			validator.TopicValidator(
				unittest.Logger(),
				unittest.AllowAllPeerFilter()))
		require.NoError(t, err)
		subs[i] = ps
	}

	// let subscriptions propagate
	time.Sleep(1 * time.Second)

	channel, ok := channels.ChannelFromTopic(topic)
	require.True(t, ok)

	for _, node := range nodes {
		// creates a unique message to be published by the node
		msg, _ := messageFactory()
		data := p2pfixtures.MustEncodeEvent(t, msg, channel)
		require.NoError(t, node.Publish(ctx, topic, data))

		// wait for the message to be received by all nodes
		ctx, cancel := context.WithTimeout(ctx, 5*time.Second)
		p2pfixtures.SubsMustReceiveMessage(t, ctx, data, subs)
		cancel()
	}
}

// PeerIdFixture returns a random peer ID for testing.
// peer ID is the identifier of a node on the libp2p network.
func PeerIdFixture(t *testing.T) peer.ID {
	buf := make([]byte, 16)
	n, err := rand.Read(buf)
	require.NoError(t, err)
	require.Equal(t, 16, n)
	h, err := mh.Sum(buf, mh.SHA2_256, -1)
	require.NoError(t, err)

	return peer.ID(h)
}<|MERGE_RESOLUTION|>--- conflicted
+++ resolved
@@ -158,36 +158,6 @@
 type NodeFixtureParameterOption func(*NodeFixtureParameters)
 
 type NodeFixtureParameters struct {
-<<<<<<< HEAD
-	HandlerFunc               network.StreamHandler
-	Unicasts                  []protocols.ProtocolName
-	Key                       crypto.PrivateKey
-	Address                   string
-	DhtOptions                []dht.Option
-	Role                      flow.Role
-	Logger                    zerolog.Logger
-	PeerScoringEnabled        bool
-	IdProvider                module.IdentityProvider
-	AppSpecificScore          func(peer.ID) float64 // overrides GossipSub scoring for sake of testing.
-	ConnectionPruning         bool                  // peer manager parameter
-	UpdateInterval            time.Duration         // peer manager parameter
-	PeerProvider              p2p.PeersProvider     // peer manager parameter
-	ConnGater                 connmgr.ConnectionGater
-	ConnManager               connmgr.ConnManager
-	GossipSubFactory          p2pbuilder.GossipSubFactoryFunc
-	GossipSubConfig           p2pbuilder.GossipSubAdapterConfigFunc
-	Metrics                   module.NetworkMetrics
-	ResourceManager           network.ResourceManager
-	CreateStreamRetryDelay    time.Duration
-	UnicastManagerFactoryFunc p2pbuilder.UnicastManagerFactoryFunc
-	PubSubTracer              p2p.PubSubTracer
-}
-
-func WithUnicastManagerFactoryFunc(f p2pbuilder.UnicastManagerFactoryFunc) NodeFixtureParameterOption {
-	return func(p *NodeFixtureParameters) {
-		p.UnicastManagerFactoryFunc = f
-	}
-=======
 	HandlerFunc                      network.StreamHandler
 	Unicasts                         []protocols.ProtocolName
 	Key                              crypto.PrivateKey
@@ -210,7 +180,13 @@
 	PubSubTracer                     p2p.PubSubTracer
 	GossipSubPeerScoreTracerInterval time.Duration // intervals at which the peer score is updated and logged.
 	CreateStreamRetryDelay           time.Duration
->>>>>>> 9303e274
+	UnicastManagerFactoryFunc        p2p.UnicastManagerFactoryFunc
+}
+
+func WithUnicastManagerFactoryFunc(f p2p.UnicastManagerFactoryFunc) NodeFixtureParameterOption {
+	return func(p *NodeFixtureParameters) {
+		p.UnicastManagerFactoryFunc = f
+	}
 }
 
 func WithCreateStreamRetryDelay(delay time.Duration) NodeFixtureParameterOption {
