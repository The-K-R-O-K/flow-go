package p2ptest

import (
	"bufio"
	"context"
	"crypto/rand"
	"testing"
	"time"

	dht "github.com/libp2p/go-libp2p-kad-dht"
	"github.com/libp2p/go-libp2p/core/connmgr"
	"github.com/libp2p/go-libp2p/core/host"
	"github.com/libp2p/go-libp2p/core/network"
	"github.com/libp2p/go-libp2p/core/peer"
	"github.com/libp2p/go-libp2p/core/protocol"
	"github.com/libp2p/go-libp2p/core/routing"
	mh "github.com/multiformats/go-multihash"
	"github.com/rs/zerolog"
	"github.com/stretchr/testify/require"

	"github.com/onflow/flow-go/config"
	"github.com/onflow/flow-go/crypto"
	"github.com/onflow/flow-go/model/flow"
	"github.com/onflow/flow-go/module"
	"github.com/onflow/flow-go/module/irrecoverable"
	"github.com/onflow/flow-go/module/metrics"
	"github.com/onflow/flow-go/network/channels"
	"github.com/onflow/flow-go/network/internal/p2pfixtures"
	"github.com/onflow/flow-go/network/internal/testutils"
	"github.com/onflow/flow-go/network/p2p"
	"github.com/onflow/flow-go/network/p2p/connection"
	p2pdht "github.com/onflow/flow-go/network/p2p/dht"
	"github.com/onflow/flow-go/network/p2p/p2pbuilder"
	inspectorbuilder "github.com/onflow/flow-go/network/p2p/p2pbuilder/inspector"
	"github.com/onflow/flow-go/network/p2p/unicast"
	"github.com/onflow/flow-go/network/p2p/unicast/protocols"
	"github.com/onflow/flow-go/network/p2p/utils"
	validator "github.com/onflow/flow-go/network/validator/pubsub"
	"github.com/onflow/flow-go/utils/logging"
	"github.com/onflow/flow-go/utils/unittest"
)

// NetworkingKeyFixtures is a test helper that generates a ECDSA flow key pair.
func NetworkingKeyFixtures(t *testing.T) crypto.PrivateKey {
	seed := unittest.SeedFixture(48)
	key, err := crypto.GeneratePrivateKey(crypto.ECDSASecp256k1, seed)
	require.NoError(t, err)
	return key
}

// NodeFixture is a test fixture that creates a single libp2p node with the given key, spork id, and options.
// It returns the node and its identity.
func NodeFixture(
	t *testing.T,
	sporkID flow.Identifier,
	dhtPrefix string,
	idProvider module.IdentityProvider,
	opts ...NodeFixtureParameterOption,
) (p2p.LibP2PNode, flow.Identity) {
	defaultFlowConfig, err := config.DefaultConfig()
	require.NoError(t, err)

	logger := unittest.Logger().Level(zerolog.WarnLevel)

	rpcInspectorSuite, err := inspectorbuilder.NewGossipSubInspectorBuilder(logger, sporkID, &defaultFlowConfig.NetworkConfig.GossipSubConfig.GossipSubRPCInspectorsConfig, idProvider, metrics.NewNoopCollector()).
		Build()
	require.NoError(t, err)

	parameters := &NodeFixtureParameters{
		HandlerFunc:                      func(network.Stream) {},
		Unicasts:                         nil,
		Key:                              NetworkingKeyFixtures(t),
		Address:                          unittest.DefaultAddress,
		Logger:                           logger,
		Role:                             flow.RoleCollection,
		CreateStreamRetryDelay:           unicast.DefaultRetryDelay,
		Metrics:                          metrics.NewNoopCollector(),
		ResourceManager:                  testutils.NewResourceManager(t),
		GossipSubPeerScoreTracerInterval: 0, // disabled by default
		GossipSubRPCInspector:            rpcInspectorSuite,
	}

	for _, opt := range opts {
		opt(parameters)
	}

	identity := unittest.IdentityFixture(
		unittest.WithNetworkingKey(parameters.Key.PublicKey()),
		unittest.WithAddress(parameters.Address),
		unittest.WithRole(parameters.Role))

	logger = parameters.Logger.With().Hex("node_id", logging.ID(identity.NodeID)).Logger()

	connManager, err := connection.NewConnManager(logger, parameters.Metrics, &defaultFlowConfig.NetworkConfig.ConnectionManagerConfig)
	require.NoError(t, err)

	builder := p2pbuilder.NewNodeBuilder(
		logger,
		parameters.Metrics,
		parameters.Address,
		parameters.Key,
		sporkID,
<<<<<<< HEAD
		&defaultFlowConfig.NetworkConfig.ResourceManagerConfig).
=======
		p2pbuilder.DefaultResourceManagerConfig(),
		&p2p.DisallowListCacheConfig{
			MaxSize: uint32(1000),
			Metrics: metrics.NewNoopCollector(),
		}).
>>>>>>> 3ff44760
		SetConnectionManager(connManager).
		SetRoutingSystem(func(c context.Context, h host.Host) (routing.Routing, error) {
			return p2pdht.NewDHT(c, h,
				protocol.ID(protocols.FlowDHTProtocolIDPrefix+sporkID.String()+"/"+dhtPrefix),
				logger,
				parameters.Metrics,
				parameters.DhtOptions...,
			)
		}).
		SetCreateNode(p2pbuilder.DefaultCreateNodeFunc).
		SetStreamCreationRetryInterval(parameters.CreateStreamRetryDelay).
		SetResourceManager(parameters.ResourceManager).
		SetGossipSubRpcInspectorSuite(parameters.GossipSubRPCInspector)

	if parameters.ResourceManager != nil {
		builder.SetResourceManager(parameters.ResourceManager)
	}

	if parameters.ConnGater != nil {
		builder.SetConnectionGater(parameters.ConnGater)
	}

	if parameters.PeerScoringEnabled {
		builder.EnableGossipSubPeerScoring(parameters.IdProvider, parameters.PeerScoreConfig)
	}

	if parameters.UpdateInterval != 0 {
		require.NotNil(t, parameters.PeerProvider)
		builder.SetPeerManagerOptions(parameters.ConnectionPruning, parameters.UpdateInterval)
	}

	if parameters.GossipSubFactory != nil && parameters.GossipSubConfig != nil {
		builder.SetGossipSubFactory(parameters.GossipSubFactory, parameters.GossipSubConfig)
	}

	if parameters.ConnManager != nil {
		builder.SetConnectionManager(parameters.ConnManager)
	}

	if parameters.PubSubTracer != nil {
		builder.SetGossipSubTracer(parameters.PubSubTracer)
	}

	builder.SetGossipSubScoreTracerInterval(parameters.GossipSubPeerScoreTracerInterval)

	n, err := builder.Build()
	require.NoError(t, err)

	err = n.WithDefaultUnicastProtocol(parameters.HandlerFunc, parameters.Unicasts)
	require.NoError(t, err)

	// get the actual IP and port that have been assigned by the subsystem
	ip, port, err := n.GetIPPort()
	require.NoError(t, err)
	identity.Address = ip + ":" + port

	if parameters.PeerProvider != nil {
		n.WithPeersProvider(parameters.PeerProvider)
	}

	return n, *identity
}

type NodeFixtureParameterOption func(*NodeFixtureParameters)

type NodeFixtureParameters struct {
	HandlerFunc                      network.StreamHandler
	Unicasts                         []protocols.ProtocolName
	Key                              crypto.PrivateKey
	Address                          string
	DhtOptions                       []dht.Option
	Role                             flow.Role
	Logger                           zerolog.Logger
	PeerScoringEnabled               bool
	IdProvider                       module.IdentityProvider
	PeerScoreConfig                  *p2p.PeerScoringConfig
	ConnectionPruning                bool              // peer manager parameter
	UpdateInterval                   time.Duration     // peer manager parameter
	PeerProvider                     p2p.PeersProvider // peer manager parameter
	ConnGater                        p2p.ConnectionGater
	ConnManager                      connmgr.ConnManager
	GossipSubFactory                 p2p.GossipSubFactoryFunc
	GossipSubConfig                  p2p.GossipSubAdapterConfigFunc
	Metrics                          module.LibP2PMetrics
	ResourceManager                  network.ResourceManager
	PubSubTracer                     p2p.PubSubTracer
	GossipSubPeerScoreTracerInterval time.Duration // intervals at which the peer score is updated and logged.
	CreateStreamRetryDelay           time.Duration
	GossipSubRPCInspector            p2p.GossipSubInspectorSuite
}

func WithGossipSubRpcInspectorSuite(inspectorSuite p2p.GossipSubInspectorSuite) NodeFixtureParameterOption {
	return func(p *NodeFixtureParameters) {
		p.GossipSubRPCInspector = inspectorSuite
	}
}

func WithCreateStreamRetryDelay(delay time.Duration) NodeFixtureParameterOption {
	return func(p *NodeFixtureParameters) {
		p.CreateStreamRetryDelay = delay
	}
}

func WithPeerScoringEnabled(idProvider module.IdentityProvider) NodeFixtureParameterOption {
	return func(p *NodeFixtureParameters) {
		p.PeerScoringEnabled = true
		p.IdProvider = idProvider
	}
}

func WithGossipSubTracer(tracer p2p.PubSubTracer) NodeFixtureParameterOption {
	return func(p *NodeFixtureParameters) {
		p.PubSubTracer = tracer
	}
}

func WithDefaultStreamHandler(handler network.StreamHandler) NodeFixtureParameterOption {
	return func(p *NodeFixtureParameters) {
		p.HandlerFunc = handler
	}
}

func WithPeerManagerEnabled(connectionPruning bool, updateInterval time.Duration, peerProvider p2p.PeersProvider) NodeFixtureParameterOption {
	return func(p *NodeFixtureParameters) {
		p.ConnectionPruning = connectionPruning
		p.UpdateInterval = updateInterval
		p.PeerProvider = peerProvider
	}
}

func WithPreferredUnicasts(unicasts []protocols.ProtocolName) NodeFixtureParameterOption {
	return func(p *NodeFixtureParameters) {
		p.Unicasts = unicasts
	}
}

func WithNetworkingPrivateKey(key crypto.PrivateKey) NodeFixtureParameterOption {
	return func(p *NodeFixtureParameters) {
		p.Key = key
	}
}

func WithNetworkingAddress(address string) NodeFixtureParameterOption {
	return func(p *NodeFixtureParameters) {
		p.Address = address
	}
}

func WithDHTOptions(opts ...dht.Option) NodeFixtureParameterOption {
	return func(p *NodeFixtureParameters) {
		p.DhtOptions = opts
	}
}

func WithConnectionGater(connGater p2p.ConnectionGater) NodeFixtureParameterOption {
	return func(p *NodeFixtureParameters) {
		p.ConnGater = connGater
	}
}

func WithConnectionManager(connManager connmgr.ConnManager) NodeFixtureParameterOption {
	return func(p *NodeFixtureParameters) {
		p.ConnManager = connManager
	}
}

func WithRole(role flow.Role) NodeFixtureParameterOption {
	return func(p *NodeFixtureParameters) {
		p.Role = role
	}
}

func WithPeerScoreParamsOption(cfg *p2p.PeerScoringConfig) NodeFixtureParameterOption {
	return func(p *NodeFixtureParameters) {
		p.PeerScoreConfig = cfg
	}
}

func WithLogger(logger zerolog.Logger) NodeFixtureParameterOption {
	return func(p *NodeFixtureParameters) {
		p.Logger = logger
	}
}

func WithMetricsCollector(metrics module.NetworkMetrics) NodeFixtureParameterOption {
	return func(p *NodeFixtureParameters) {
		p.Metrics = metrics
	}
}

func WithPeerScoreTracerInterval(interval time.Duration) NodeFixtureParameterOption {
	return func(p *NodeFixtureParameters) {
		p.GossipSubPeerScoreTracerInterval = interval
	}
}

// WithDefaultResourceManager sets the resource manager to nil, which will cause the node to use the default resource manager.
// Otherwise, it uses the resource manager provided by the test (the infinite resource manager).
func WithDefaultResourceManager() NodeFixtureParameterOption {
	return func(p *NodeFixtureParameters) {
		p.ResourceManager = nil
	}
}

// NodesFixture is a test fixture that creates a number of libp2p nodes with the given callback function for stream handling.
// It returns the nodes and their identities.
func NodesFixture(t *testing.T, sporkID flow.Identifier, dhtPrefix string, count int, idProvider module.IdentityProvider, opts ...NodeFixtureParameterOption) ([]p2p.LibP2PNode,
	flow.IdentityList) {
	var nodes []p2p.LibP2PNode

	// creating nodes
	var identities flow.IdentityList
	for i := 0; i < count; i++ {
		// create a node on localhost with a random port assigned by the OS
		node, identity := NodeFixture(t, sporkID, dhtPrefix, idProvider, opts...)
		nodes = append(nodes, node)
		identities = append(identities, &identity)
	}

	return nodes, identities
}

// StartNodes start all nodes in the input slice using the provided context, timing out if nodes are
// not all Ready() before duration expires
func StartNodes(t *testing.T, ctx irrecoverable.SignalerContext, nodes []p2p.LibP2PNode, timeout time.Duration) {
	rdas := make([]module.ReadyDoneAware, 0, len(nodes))
	for _, node := range nodes {
		node.Start(ctx)
		rdas = append(rdas, node)

		if peerManager := node.PeerManagerComponent(); peerManager != nil {
			// we need to start the peer manager post the node startup (if such component exists).
			peerManager.Start(ctx)
			rdas = append(rdas, peerManager)
		}
	}
	unittest.RequireComponentsReadyBefore(t, timeout, rdas...)
}

// StartNode start a single node using the provided context, timing out if nodes are not all Ready()
// before duration expires
func StartNode(t *testing.T, ctx irrecoverable.SignalerContext, node p2p.LibP2PNode, timeout time.Duration) {
	node.Start(ctx)
	unittest.RequireComponentsReadyBefore(t, timeout, node)
}

// StopNodes stops all nodes in the input slice using the provided cancel func, timing out if nodes are
// not all Done() before duration expires
func StopNodes(t *testing.T, nodes []p2p.LibP2PNode, cancel context.CancelFunc, timeout time.Duration) {
	cancel()
	for _, node := range nodes {
		unittest.RequireComponentsDoneBefore(t, timeout, node)
	}
}

// StopNode stops a single node using the provided cancel func, timing out if nodes are not all Done()
// before duration expires
func StopNode(t *testing.T, node p2p.LibP2PNode, cancel context.CancelFunc, timeout time.Duration) {
	cancel()
	unittest.RequireComponentsDoneBefore(t, timeout, node)
}

// StreamHandlerFixture returns a stream handler that writes the received message to the given channel.
func StreamHandlerFixture(t *testing.T) (func(s network.Stream), chan string) {
	ch := make(chan string, 1) // channel to receive messages

	return func(s network.Stream) {
		rw := bufio.NewReadWriter(bufio.NewReader(s), bufio.NewWriter(s))
		str, err := rw.ReadString('\n')
		require.NoError(t, err)
		ch <- str
	}, ch
}

// LetNodesDiscoverEachOther connects all nodes to each other on the pubsub mesh.
func LetNodesDiscoverEachOther(t *testing.T, ctx context.Context, nodes []p2p.LibP2PNode, ids flow.IdentityList) {
	for _, node := range nodes {
		for i, other := range nodes {
			if node == other {
				continue
			}
			otherPInfo, err := utils.PeerAddressInfo(*ids[i])
			require.NoError(t, err)
			require.NoError(t, node.AddPeer(ctx, otherPInfo))
		}
	}
}

// TryConnectionAndEnsureConnected tries connecting nodes to each other and ensures that the given nodes are connected to each other.
// It fails the test if any of the nodes is not connected to any other node.
func TryConnectionAndEnsureConnected(t *testing.T, ctx context.Context, nodes []p2p.LibP2PNode) {
	for _, node := range nodes {
		for _, other := range nodes {
			if node == other {
				continue
			}
			require.NoError(t, node.Host().Connect(ctx, other.Host().Peerstore().PeerInfo(other.Host().ID())))
			// the other node should be connected to this node
			require.Equal(t, node.Host().Network().Connectedness(other.Host().ID()), network.Connected)
			// at least one connection should be established
			require.True(t, len(node.Host().Network().ConnsToPeer(other.Host().ID())) > 0)
		}
	}
}

// RequireConnectedEventually ensures eventually that the given nodes are already connected to each other.
// It fails the test if any of the nodes is not connected to any other node.
// Args:
// - nodes: the nodes to check
// - tick: the tick duration
// - timeout: the timeout duration
func RequireConnectedEventually(t *testing.T, nodes []p2p.LibP2PNode, tick time.Duration, timeout time.Duration) {
	require.Eventually(t, func() bool {
		for _, node := range nodes {
			for _, other := range nodes {
				if node == other {
					continue
				}
				if node.Host().Network().Connectedness(other.Host().ID()) != network.Connected {
					return false
				}
				if len(node.Host().Network().ConnsToPeer(other.Host().ID())) == 0 {
					return false
				}
			}
		}
		return true
	}, timeout, tick)
}

// RequireEventuallyNotConnected ensures eventually that the given groups of nodes are not connected to each other.
// It fails the test if any of the nodes from groupA is connected to any of the nodes from groupB.
// Args:
// - groupA: the first group of nodes
// - groupB: the second group of nodes
// - tick: the tick duration
// - timeout: the timeout duration
func RequireEventuallyNotConnected(t *testing.T, groupA []p2p.LibP2PNode, groupB []p2p.LibP2PNode, tick time.Duration, timeout time.Duration) {
	require.Eventually(t, func() bool {
		for _, node := range groupA {
			for _, other := range groupB {
				if node.Host().Network().Connectedness(other.Host().ID()) == network.Connected {
					return false
				}
				if len(node.Host().Network().ConnsToPeer(other.Host().ID())) > 0 {
					return false
				}
			}
		}
		return true
	}, timeout, tick)
}

// EnsureStreamCreationInBothDirections ensure that between each pair of nodes in the given list, a stream is created in both directions.
func EnsureStreamCreationInBothDirections(t *testing.T, ctx context.Context, nodes []p2p.LibP2PNode) {
	for _, this := range nodes {
		for _, other := range nodes {
			if this == other {
				continue
			}
			// stream creation should pass without error
			s, err := this.CreateStream(ctx, other.Host().ID())
			require.NoError(t, err)
			require.NotNil(t, s)
		}
	}
}

// EnsurePubsubMessageExchange ensures that the given connected nodes exchange the given message on the given channel through pubsub.
// Note: TryConnectionAndEnsureConnected() must be called to connect all nodes before calling this function.
func EnsurePubsubMessageExchange(t *testing.T, ctx context.Context, nodes []p2p.LibP2PNode, messageFactory func() (interface{}, channels.Topic)) {
	_, topic := messageFactory()

	subs := make([]p2p.Subscription, len(nodes))
	for i, node := range nodes {
		ps, err := node.Subscribe(
			topic,
			validator.TopicValidator(
				unittest.Logger(),
				unittest.AllowAllPeerFilter()))
		require.NoError(t, err)
		subs[i] = ps
	}

	// let subscriptions propagate
	time.Sleep(1 * time.Second)

	channel, ok := channels.ChannelFromTopic(topic)
	require.True(t, ok)

	for _, node := range nodes {
		// creates a unique message to be published by the node
		msg, _ := messageFactory()
		data := p2pfixtures.MustEncodeEvent(t, msg, channel)
		require.NoError(t, node.Publish(ctx, topic, data))

		// wait for the message to be received by all nodes
		ctx, cancel := context.WithTimeout(ctx, 5*time.Second)
		p2pfixtures.SubsMustReceiveMessage(t, ctx, data, subs)
		cancel()
	}
}

// PeerIdFixture returns a random peer ID for testing.
// peer ID is the identifier of a node on the libp2p network.
func PeerIdFixture(t *testing.T) peer.ID {
	buf := make([]byte, 16)
	n, err := rand.Read(buf)
	require.NoError(t, err)
	require.Equal(t, 16, n)
	h, err := mh.Sum(buf, mh.SHA2_256, -1)
	require.NoError(t, err)

	return peer.ID(h)
}

// EnsureNotConnectedBetweenGroups ensures no connection exists between the given groups of nodes.
func EnsureNotConnectedBetweenGroups(t *testing.T, ctx context.Context, groupA []p2p.LibP2PNode, groupB []p2p.LibP2PNode) {
	// ensure no connection from group A to group B
	p2pfixtures.EnsureNotConnected(t, ctx, groupA, groupB)
	// ensure no connection from group B to group A
	p2pfixtures.EnsureNotConnected(t, ctx, groupB, groupA)
}

// EnsureNoPubsubMessageExchange ensures that the no pubsub message is exchanged "from" the given nodes "to" the given nodes.
func EnsureNoPubsubMessageExchange(t *testing.T, ctx context.Context, from []p2p.LibP2PNode, to []p2p.LibP2PNode, messageFactory func() (interface{}, channels.Topic)) {
	_, topic := messageFactory()

	subs := make([]p2p.Subscription, len(to))
	tv := validator.TopicValidator(
		unittest.Logger(),
		unittest.AllowAllPeerFilter())
	var err error
	for _, node := range from {
		_, err = node.Subscribe(topic, tv)
		require.NoError(t, err)
	}

	for i, node := range to {
		s, err := node.Subscribe(topic, tv)
		require.NoError(t, err)
		subs[i] = s
	}

	// let subscriptions propagate
	time.Sleep(1 * time.Second)

	for _, node := range from {
		// creates a unique message to be published by the node.
		msg, _ := messageFactory()
		channel, ok := channels.ChannelFromTopic(topic)
		require.True(t, ok)
		data := p2pfixtures.MustEncodeEvent(t, msg, channel)

		// ensure the message is NOT received by any of the nodes.
		require.NoError(t, node.Publish(ctx, topic, data))
		ctx, cancel := context.WithTimeout(ctx, 5*time.Second)
		p2pfixtures.SubsMustNeverReceiveAnyMessage(t, ctx, subs)
		cancel()
	}
}

// EnsureNoPubsubExchangeBetweenGroups ensures that no pubsub message is exchanged between the given groups of nodes.
func EnsureNoPubsubExchangeBetweenGroups(t *testing.T, ctx context.Context, groupA []p2p.LibP2PNode, groupB []p2p.LibP2PNode, messageFactory func() (interface{}, channels.Topic)) {
	// ensure no message exchange from group A to group B
	EnsureNoPubsubMessageExchange(t, ctx, groupA, groupB, messageFactory)
	// ensure no message exchange from group B to group A
	EnsureNoPubsubMessageExchange(t, ctx, groupB, groupA, messageFactory)
}

// PeerIdSliceFixture returns a slice of random peer IDs for testing.
// peer ID is the identifier of a node on the libp2p network.
// Args:
// - t: *testing.T instance
// - n: number of peer IDs to generate
// Returns:
// - peer.IDSlice: slice of peer IDs
func PeerIdSliceFixture(t *testing.T, n int) peer.IDSlice {
	ids := make([]peer.ID, n)
	for i := 0; i < n; i++ {
		ids[i] = PeerIdFixture(t)
	}
	return ids
}<|MERGE_RESOLUTION|>--- conflicted
+++ resolved
@@ -100,15 +100,11 @@
 		parameters.Address,
 		parameters.Key,
 		sporkID,
-<<<<<<< HEAD
-		&defaultFlowConfig.NetworkConfig.ResourceManagerConfig).
-=======
-		p2pbuilder.DefaultResourceManagerConfig(),
+		&defaultFlowConfig.NetworkConfig.ResourceManagerConfig,
 		&p2p.DisallowListCacheConfig{
 			MaxSize: uint32(1000),
 			Metrics: metrics.NewNoopCollector(),
 		}).
->>>>>>> 3ff44760
 		SetConnectionManager(connManager).
 		SetRoutingSystem(func(c context.Context, h host.Host) (routing.Routing, error) {
 			return p2pdht.NewDHT(c, h,
