--- conflicted
+++ resolved
@@ -502,22 +502,14 @@
 	require.Eventually(t, func() bool {
 		// calling the app specific score function when there is no app specific score in the cache should eventually update the cache.
 		score := reg.AppSpecificScoreFunc()(peerID)
-<<<<<<< HEAD
 		return unittest.AreNumericallyClose(expectedPenalty, score, 10e-4)
-=======
-		return unittest.AreNumericallyClose(expectedPenalty, score, 10e-3)
->>>>>>> 4cf09046
 	}, 5*time.Second, 100*time.Millisecond)
 
 	// the app specific score should now be updated in the cache.
 	score, updated, exists = appScoreCache.Get(peerID) // get the score from the cache.
 	require.True(t, exists)
 	require.True(t, updated.After(queryTime))
-<<<<<<< HEAD
-	require.True(t, unittest.AreNumericallyClose(expectedPenalty, score, 10e-4))
-=======
 	unittest.RequireNumericallyClose(t, expectedPenalty, score, 10e-3)
->>>>>>> 4cf09046
 
 	// stop the registry.
 	cancel()
@@ -616,23 +608,14 @@
 	// eventually, the app specific score should be updated in the cache.
 	require.Eventually(t, func() bool {
 		score := reg.AppSpecificScoreFunc()(peerID)
-<<<<<<< HEAD
 		return unittest.AreNumericallyClose(expectedPenalty, score, 0.2)
 	}, 5*time.Second, 10*time.Millisecond)
-=======
-		return unittest.AreNumericallyClose(expectedPenalty, score, 10e-3)
-	}, 5*time.Second, 100*time.Millisecond)
->>>>>>> 4cf09046
 
 	// the app specific score should now be updated in the cache.
 	score, updated, exists = appScoreCache.Get(peerID) // get the score from the cache.
 	require.True(t, exists)
 	require.True(t, updated.After(queryTime))
-<<<<<<< HEAD
-	require.True(t, unittest.AreNumericallyClose(expectedPenalty, score, 0.01))
-=======
-	unittest.RequireNumericallyClose(t, expectedPenalty, score, 10e-3)
->>>>>>> 4cf09046
+	unittest.RequireNumericallyClose(t, expectedPenalty, score, 0.01)
 
 	// stop the registry.
 	cancel()
