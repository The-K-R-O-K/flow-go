--- conflicted
+++ resolved
@@ -424,7 +424,6 @@
 	assert.Equal(t, 0.0, record.Penalty) // penalty should be zero.
 }
 
-<<<<<<< HEAD
 // TestSpamRecordDecayAdjustment ensures that spam record decay is increased each time a peers score reaches the scoring.IncreaseDecayThreshold eventually
 // sustained misbehavior will result in the spam record decay reaching the minimum decay speed .99, and the decay speed is reset to the max decay speed .8.
 func TestSpamRecordDecayAdjustment(t *testing.T) {
@@ -508,7 +507,8 @@
 		require.True(t, ok)
 		return record.Decay == scoring.MinimumSpamPenaltyDecayFactor
 	}, 5*time.Second, 500*time.Millisecond)
-=======
+}
+
 // TestPeerSpamPenaltyClusterPrefixed evaluates the application-specific penalty calculation for a node when a spam record is present
 // for cluster-prefixed topics. In the case of an invalid control message notification marked as cluster-prefixed,
 // the application-specific penalty should be reduced by the default reduction factor. This test verifies the accurate computation
@@ -516,7 +516,7 @@
 func TestPeerSpamPenaltyClusterPrefixed(t *testing.T) {
 	ctlMsgTypes := p2pmsg.ControlMessageTypes()
 	peerIds := unittest.PeerIdFixtures(t, len(ctlMsgTypes))
-	opts := make([]func(*scoring.GossipSubAppSpecificScoreRegistryConfig), 0)
+	opts := make([]scoringRegistryParamsOpt, 0)
 	for _, peerID := range peerIds {
 		opts = append(opts, withStakedIdentity(peerID), withValidSubscriptions(peerID))
 	}
@@ -575,7 +575,6 @@
 			assert.Less(t, math.Abs(expectedPenalty-score)/expectedPenalty, tolerance)
 		}
 	}
->>>>>>> 8e13ddc0
 }
 
 // withStakedIdentity returns a function that sets the identity provider to return an staked identity for the given peer id.
