package scoring

import (
	"fmt"
	"math"
	"time"

	"github.com/go-playground/validator/v10"
	"github.com/libp2p/go-libp2p/core/peer"
	"github.com/rs/zerolog"

	"github.com/onflow/flow-go/engine/common/worker"
	"github.com/onflow/flow-go/model/flow"
	"github.com/onflow/flow-go/module"
	"github.com/onflow/flow-go/module/component"
	"github.com/onflow/flow-go/module/irrecoverable"
	"github.com/onflow/flow-go/module/mempool/queue"
	"github.com/onflow/flow-go/module/metrics"
	"github.com/onflow/flow-go/network"
	"github.com/onflow/flow-go/network/p2p"
	netcache "github.com/onflow/flow-go/network/p2p/cache"
	p2pconfig "github.com/onflow/flow-go/network/p2p/config"
	p2plogging "github.com/onflow/flow-go/network/p2p/logging"
	p2pmsg "github.com/onflow/flow-go/network/p2p/message"
	"github.com/onflow/flow-go/utils/logging"
)

type SpamRecordInitFunc func() p2p.GossipSubSpamRecord

// GossipSubAppSpecificScoreRegistry is the registry for the application specific score of peers in the GossipSub protocol.
// The application specific score is part of the overall score of a peer, and is used to determine the peer's score based
// on its behavior related to the application (Flow protocol).
// This registry holds the view of the local peer of the application specific score of other peers in the network based
// on what it has observed from the network.
// Similar to the GossipSub score, the application specific score is meant to be private to the local peer, and is not
// shared with other peers in the network.
type GossipSubAppSpecificScoreRegistry struct {
	component.Component
	logger     zerolog.Logger
	idProvider module.IdentityProvider

	// spamScoreCache currently only holds the control message misbehaviour penalty (spam related penalty).
	spamScoreCache p2p.GossipSubSpamRecordCache

<<<<<<< HEAD
	// getDuplicateMessageCount callback used to get a gauge of the number of duplicate messages detected for each peer.
	getDuplicateMessageCount func(id peer.ID) float64

	penalty GossipSubCtrlMsgPenaltyValue

	// initial application specific penalty record, used to initialize the penalty cache entry.
	init func() p2p.GossipSubSpamRecord
=======
	penalty p2pconfig.MisbehaviourPenalties
>>>>>>> 3f6c4c11

	validator p2p.SubscriptionValidator

	// scoreTTL is the time to live of the application specific score of a peer; the registry keeps a cached copy of the
	// application specific score of a peer for this duration. When the duration expires, the application specific score
	// of the peer is updated asynchronously. As long as the update is in progress, the cached copy of the application
	// specific score of the peer is used even if it is expired.
	scoreTTL time.Duration

	// appScoreCache is a cache that stores the application specific score of peers.
	appScoreCache p2p.GossipSubApplicationSpecificScoreCache

	// appScoreUpdateWorkerPool is the worker pool for handling the application specific score update of peers in a non-blocking way.
	appScoreUpdateWorkerPool *worker.Pool[peer.ID]

	unknownIdentityPenalty     float64
	minAppSpecificPenalty      float64
	stakedIdentityReward       float64
	invalidSubscriptionPenalty float64
}

// GossipSubAppSpecificScoreRegistryConfig is the configuration for the GossipSubAppSpecificScoreRegistry.
// Configurations are the "union of parameters and other components" that are used to compute or build components that compute or maintain the application specific score of peers.
type GossipSubAppSpecificScoreRegistryConfig struct {
	Parameters p2pconfig.AppSpecificScoreParameters `validate:"required"`

	Logger zerolog.Logger `validate:"required"`

	// Validator is the subscription validator used to validate the subscriptions of peers, and determine if a peer is
	// authorized to subscribe to a topic.
	Validator p2p.SubscriptionValidator `validate:"required"`

	// Penalty encapsulates the penalty unit for each control message type misbehaviour.
	Penalty p2pconfig.MisbehaviourPenalties `validate:"required"`

	// IdProvider is the identity provider used to translate peer ids at the networking layer to Flow identifiers (if
	// an authorized peer is found).
	IdProvider module.IdentityProvider `validate:"required"`

<<<<<<< HEAD
	// Init is a factory function that returns a new GossipSubSpamRecord. It is used to initialize the spam record of
	// a peer when the peer is first observed by the local peer.
	Init func() p2p.GossipSubSpamRecord `validate:"required"`

	// GetDuplicateMessageCount callback used to get a gauge of the number of duplicate messages detected for each peer.
	GetDuplicateMessageCount func(id peer.ID) float64

=======
>>>>>>> 3f6c4c11
	// SpamRecordCacheFactory is a factory function that returns a new GossipSubSpamRecordCache. It is used to initialize the spamScoreCache.
	// The cache is used to store the application specific penalty of peers.
	SpamRecordCacheFactory func() p2p.GossipSubSpamRecordCache `validate:"required"`

	// AppScoreCacheFactory is a factory function that returns a new GossipSubApplicationSpecificScoreCache. It is used to initialize the appScoreCache.
	// The cache is used to store the application specific score of peers.
	AppScoreCacheFactory func() p2p.GossipSubApplicationSpecificScoreCache `validate:"required"`

	HeroCacheMetricsFactory metrics.HeroCacheMetricsFactory `validate:"required"`

	NetworkingType network.NetworkingType `validate:"required"`

	AppSpecificScoreParams p2pconfig.ApplicationSpecificScoreParameters `validate:"required"`
}

// NewGossipSubAppSpecificScoreRegistry returns a new GossipSubAppSpecificScoreRegistry.
// Args:
//
//	config: the config for the registry.
//
// Returns:
//
//	a new GossipSubAppSpecificScoreRegistry.
//
// error: if the configuration is invalid, an error is returned; any returned error is an irrecoverable error and indicates a bug or misconfiguration.
func NewGossipSubAppSpecificScoreRegistry(config *GossipSubAppSpecificScoreRegistryConfig) (*GossipSubAppSpecificScoreRegistry, error) {
	if err := validator.New().Struct(config); err != nil {
		return nil, fmt.Errorf("invalid config: %w", err)
	}

	lg := config.Logger.With().Str("module", "app_score_registry").Logger()
	store := queue.NewHeroStore(config.Parameters.ScoreUpdateRequestQueueSize,
		lg.With().Str("component", "app_specific_score_update").Logger(),
		metrics.GossipSubAppSpecificScoreUpdateQueueMetricFactory(config.HeroCacheMetricsFactory, config.NetworkingType))

	reg := &GossipSubAppSpecificScoreRegistry{
<<<<<<< HEAD
		logger:                   config.Logger.With().Str("module", "app_score_registry").Logger(),
		getDuplicateMessageCount: config.GetDuplicateMessageCount,
		spamScoreCache:           config.SpamRecordCacheFactory(),
		appScoreCache:            config.AppScoreCacheFactory(),
		penalty:                  config.Penalty,
		init:                     config.Init,
		validator:                config.Validator,
		idProvider:               config.IdProvider,
		scoreTTL:                 config.Parameters.ScoreTTL,
=======
		logger:                     config.Logger.With().Str("module", "app_score_registry").Logger(),
		spamScoreCache:             config.SpamRecordCacheFactory(),
		appScoreCache:              config.AppScoreCacheFactory(),
		penalty:                    config.Penalty,
		validator:                  config.Validator,
		idProvider:                 config.IdProvider,
		scoreTTL:                   config.Parameters.ScoreTTL,
		unknownIdentityPenalty:     config.AppSpecificScoreParams.UnknownIdentityPenalty,
		minAppSpecificPenalty:      config.AppSpecificScoreParams.MinAppSpecificPenalty,
		stakedIdentityReward:       config.AppSpecificScoreParams.StakedIdentityReward,
		invalidSubscriptionPenalty: config.AppSpecificScoreParams.InvalidSubscriptionPenalty,
>>>>>>> 3f6c4c11
	}

	reg.appScoreUpdateWorkerPool = worker.NewWorkerPoolBuilder[peer.ID](lg.With().Str("component", "app_specific_score_update_worker_pool").Logger(),
		store,
		reg.processAppSpecificScoreUpdateWork).Build()

	builder := component.NewComponentManagerBuilder()
	builder.AddWorker(func(ctx irrecoverable.SignalerContext, ready component.ReadyFunc) {
		reg.logger.Info().Msg("starting subscription validator")
		reg.validator.Start(ctx)
		select {
		case <-ctx.Done():
			reg.logger.Warn().Msg("aborting subscription validator startup, context cancelled")
		case <-reg.validator.Ready():
			reg.logger.Info().Msg("subscription validator started")
			ready()
			reg.logger.Info().Msg("subscription validator is ready")
		}

		<-ctx.Done()
		reg.logger.Info().Msg("stopping subscription validator")
		<-reg.validator.Done()
		reg.logger.Info().Msg("subscription validator stopped")
	})

	for i := 0; i < config.Parameters.ScoreUpdateWorkerNum; i++ {
		builder.AddWorker(reg.appScoreUpdateWorkerPool.WorkerLogic())
	}

	reg.Component = builder.Build()

	return reg, nil
}

var _ p2p.GossipSubInvCtrlMsgNotifConsumer = (*GossipSubAppSpecificScoreRegistry)(nil)

// AppSpecificScoreFunc returns the application specific score function that is called by the GossipSub protocol to determine the application specific score of a peer.
// The application specific score is part of the overall score of a peer, and is used to determine the peer's score based
// This function reads the application specific score of a peer from the cache, and if the penalty is not found in the cache, it computes it.
// If the score is not found in the cache, it is computed and added to the cache.
// Also if the score is expired, it is computed and added to the cache.
// Returns:
// - func(peer.ID) float64: the application specific score function.
// Implementation must be thread-safe.
func (r *GossipSubAppSpecificScoreRegistry) AppSpecificScoreFunc() func(peer.ID) float64 {
	return func(pid peer.ID) float64 {
		lg := r.logger.With().Str("remote_peer_id", p2plogging.PeerId(pid)).Logger()
		appSpecificScore, lastUpdated, ok := r.appScoreCache.Get(pid)
		switch {
		case !ok:
			// record not found in the cache, or expired; submit a worker to update it.
			submitted := r.appScoreUpdateWorkerPool.Submit(pid)
			lg.Trace().
				Bool("worker_submitted", submitted).
				Msg("application specific score not found in cache, submitting worker to update it")

			return 0 // in the mean time, return 0, which is a neutral score.
		case time.Since(lastUpdated) > r.scoreTTL:
			// record found in the cache, but expired; submit a worker to update it.
			submitted := r.appScoreUpdateWorkerPool.Submit(pid)
			lg.Trace().
				Bool("worker_submitted", submitted).
				Float64("app_specific_score", appSpecificScore).
				Dur("score_ttl", r.scoreTTL).
				Msg("application specific score expired, submitting worker to update it")

			return appSpecificScore // in the mean time, return the expired score.
		default:
			// record found in the cache.
			r.logger.Trace().
				Float64("app_specific_score", appSpecificScore).
				Msg("application specific score found in cache")

			return appSpecificScore
		}
	}
}

// computeAppSpecificScore computes the application specific score of a peer.
// The application specific score is computed based on the spam penalty, staking score, and subscription penalty.
// The spam penalty is the penalty applied to the application specific score when a peer conducts a spamming misbehaviour.
// The staking score is the reward/penalty applied to the application specific score when a peer is staked/unstaked.
// The subscription penalty is the penalty applied to the application specific score when a peer is subscribed to a topic that it is not allowed to subscribe to based on its role.
// Args:
// - pid: the peer ID of the peer in the GossipSub protocol.
// Returns:
// - float64: the application specific score of the peer.
func (r *GossipSubAppSpecificScoreRegistry) computeAppSpecificScore(pid peer.ID) float64 {
	appSpecificScore := float64(0)

	lg := r.logger.With().Str("peer_id", p2plogging.PeerId(pid)).Logger()
	// (1) spam penalty: the penalty is applied to the application specific penalty when a peer conducts a spamming misbehaviour.
	spamRecord, err, spamRecordExists := r.spamScoreCache.Get(pid)
	if err != nil {
		// the error is considered fatal as it means the cache is not working properly.
		// we should not continue with the execution as it may lead to routing attack vulnerability.
		r.logger.Fatal().Str("peer_id", p2plogging.PeerId(pid)).Err(err).Msg("could not get application specific penalty for peer")
		return appSpecificScore // unreachable, but added to avoid proceeding with the execution if log level is changed.
	}

	if spamRecordExists {
		lg = lg.With().Float64("spam_penalty", spamRecord.Penalty).Logger()
		appSpecificScore += spamRecord.Penalty
	}

	// (2) staking score: for staked peers, a default positive reward is applied only if the peer has no penalty on spamming and subscription.
	// for unknown peers a negative penalty is applied.
	stakingScore, flowId, role := r.stakingScore(pid)
	if stakingScore < 0 {
		lg = lg.With().Float64("staking_penalty", stakingScore).Logger()
		// staking penalty is applied right away.
		appSpecificScore += stakingScore
	}

	if stakingScore >= 0 {
		// (3) subscription penalty: the subscription penalty is applied to the application specific penalty when a
		// peer is subscribed to a topic that it is not allowed to subscribe to based on its role.
		// Note: subscription penalty can be considered only for staked peers, for non-staked peers, we cannot
		// determine the role of the peer.
		subscriptionPenalty := r.subscriptionPenalty(pid, flowId, role)
		lg = lg.With().Float64("subscription_penalty", subscriptionPenalty).Logger()
		if subscriptionPenalty < 0 {
			appSpecificScore += subscriptionPenalty
		}
	}

	// (4) duplicate messages penalty: the duplicate messages penalty is applied to the application specific penalty as long
	// as the number of duplicate messages detected for a peer is greater than 0. This counter is decayed overtime, thus sustained
	// good behavior should eventually lead to the duplicate messages penalty applied being 0.
	duplicateMessagesPenalty := r.duplicateMessagesPenalty(pid)
	if duplicateMessagesPenalty < 0 {
		lg = lg.With().Float64("duplicate_messages_penalty", duplicateMessagesPenalty).Logger()
		appSpecificScore += duplicateMessagesPenalty
	}

	// (5) staking reward: for staked peers, a default positive reward is applied only if the peer has no penalty on spamming and subscription.
	if stakingScore > 0 && appSpecificScore == float64(0) {
		lg = lg.With().Float64("staking_reward", stakingScore).Logger()
		appSpecificScore += stakingScore
	}

	lg.Trace().
		Float64("total_app_specific_score", appSpecificScore).
		Msg("application specific score computed")
	return appSpecificScore
}

// processMisbehaviorReport is the worker function that is called by the worker pool to update the application specific score of a peer.
// The function is called in a non-blocking way, and the worker pool is used to limit the number of concurrent executions of the function.
// Args:
// - pid: the peer ID of the peer in the GossipSub protocol.
// Returns:
// - error: an error if the update failed; any returned error is an irrecoverable error and indicates a bug or misconfiguration.
func (r *GossipSubAppSpecificScoreRegistry) processAppSpecificScoreUpdateWork(p peer.ID) error {
	appSpecificScore := r.computeAppSpecificScore(p)
	err := r.appScoreCache.AdjustWithInit(p, appSpecificScore, time.Now())
	if err != nil {
		// the error is considered fatal as it means the cache is not working properly.
		return fmt.Errorf("could not add application specific score %f for peer to cache: %w", appSpecificScore, err)
	}
	r.logger.Trace().
		Str("remote_peer_id", p2plogging.PeerId(p)).
		Float64("app_specific_score", appSpecificScore).
		Msg("application specific score computed and cache updated")
	return nil
}

func (r *GossipSubAppSpecificScoreRegistry) stakingScore(pid peer.ID) (float64, flow.Identifier, flow.Role) {
	lg := r.logger.With().Str("peer_id", p2plogging.PeerId(pid)).Logger()

	// checks if peer has a valid Flow protocol identity.
	flowId, err := HasValidFlowIdentity(r.idProvider, pid)
	if err != nil {
		lg.Error().
			Err(err).
			Bool(logging.KeySuspicious, true).
			Msg("invalid peer identity, penalizing peer")
		return r.unknownIdentityPenalty, flow.Identifier{}, 0
	}

	lg = lg.With().
		Hex("flow_id", logging.ID(flowId.NodeID)).
		Str("role", flowId.Role.String()).
		Logger()

	// checks if peer is an access node, and if so, pushes it to the
	// edges of the network by giving the minimum penalty.
	if flowId.Role == flow.RoleAccess {
		lg.Trace().
			Msg("pushing access node to edge by penalizing with minimum penalty value")
		return r.minAppSpecificPenalty, flowId.NodeID, flowId.Role
	}

	lg.Trace().
		Msg("rewarding well-behaved non-access node peer with maximum reward value")

	return r.stakedIdentityReward, flowId.NodeID, flowId.Role
}

func (r *GossipSubAppSpecificScoreRegistry) subscriptionPenalty(pid peer.ID, flowId flow.Identifier, role flow.Role) float64 {
	// checks if peer has any subscription violation.
	if err := r.validator.CheckSubscribedToAllowedTopics(pid, role); err != nil {
		r.logger.Warn().
			Err(err).
			Str("peer_id", p2plogging.PeerId(pid)).
			Hex("flow_id", logging.ID(flowId)).
			Bool(logging.KeySuspicious, true).
			Msg("invalid subscription detected, penalizing peer")
		return r.invalidSubscriptionPenalty
	}

	return 0
}

// duplicateMessagesPenalty returns the duplicate message penalty for a peer. A penalty is only returned if the duplicate
// message count for a peer exceeds the DefaultDuplicateMessageThreshold. A penalty is applied for the amount of duplicate
// messages above the DefaultDuplicateMessageThreshold.
func (r *GossipSubAppSpecificScoreRegistry) duplicateMessagesPenalty(pid peer.ID) float64 {
	duplicateMessageCount := r.getDuplicateMessageCount(pid)
	if duplicateMessageCount > DefaultDuplicateMessageThreshold {
		duplicateMessagePenalty := (duplicateMessageCount - DefaultDuplicateMessageThreshold) * DefaultDuplicateMessagePenalty
		if duplicateMessagePenalty < MaxAppSpecificPenalty {
			return MaxAppSpecificPenalty
		}
		return duplicateMessagePenalty
	}
	return 0
}

// OnInvalidControlMessageNotification is called when a new invalid control message notification is distributed.
// Any error on consuming event must handle internally.
// The implementation must be concurrency safe, but can be blocking.
func (r *GossipSubAppSpecificScoreRegistry) OnInvalidControlMessageNotification(notification *p2p.InvCtrlMsgNotif) {
	// we use mutex to ensure the method is concurrency safe.
	lg := r.logger.With().
		Err(notification.Error).
		Str("peer_id", p2plogging.PeerId(notification.PeerID)).
		Str("misbehavior_type", notification.MsgType.String()).Logger()

	record, err := r.spamScoreCache.Adjust(notification.PeerID, func(record p2p.GossipSubSpamRecord) p2p.GossipSubSpamRecord {
		penalty := 0.0
		switch notification.MsgType {
		case p2pmsg.CtrlMsgGraft:
			penalty += r.penalty.GraftMisbehaviour
		case p2pmsg.CtrlMsgPrune:
			penalty += r.penalty.PruneMisbehaviour
		case p2pmsg.CtrlMsgIHave:
			penalty += r.penalty.IHaveMisbehaviour
		case p2pmsg.CtrlMsgIWant:
			penalty += r.penalty.IWantMisbehaviour
		case p2pmsg.RpcPublishMessage:
			penalty += r.penalty.PublishMisbehaviour
		default:
			// the error is considered fatal as it means that we have an unsupported misbehaviour type, we should crash the node to prevent routing attack vulnerability.
			lg.Fatal().Str("misbehavior_type", notification.MsgType.String()).Msg("unknown misbehaviour type")
		}

		// reduce penalty for cluster prefixed topics allowing nodes that are potentially behind to catch up
		if notification.TopicType == p2p.CtrlMsgTopicTypeClusterPrefixed {
			penalty *= r.penalty.ClusterPrefixedReductionFactor
		}

		record.Penalty += penalty

		return record
	})
	if err != nil {
		// any returned error from adjust is non-recoverable and fatal, we crash the node.
		lg.Fatal().Err(err).Msg("could not adjust application specific penalty for peer")
	}

	lg.Debug().
		Float64("spam_record_penalty", record.Penalty).
		Msg("applied misbehaviour penalty and updated application specific penalty")
}

// DefaultDecayFunction is the default decay function that is used to decay the application specific penalty of a peer.
// It is used if no decay function is provided in the configuration.
// It decays the application specific penalty of a peer if it is negative.
func DefaultDecayFunction(cfg p2pconfig.SpamRecordCacheDecay) netcache.PreprocessorFunc {
	return func(record p2p.GossipSubSpamRecord, lastUpdated time.Time) (p2p.GossipSubSpamRecord, error) {
		if record.Penalty >= 0 {
			// no need to decay the penalty if it is positive, the reason is currently the app specific penalty
			// is only used to penalize peers. Hence, when there is no reward, there is no need to decay the positive penalty, as
			// no node can accumulate a positive penalty.
			return record, nil
		}

		if record.Penalty > cfg.SkipDecayThreshold {
			// penalty is negative but greater than the threshold, we set it to 0.
			record.Penalty = 0
			record.Decay = cfg.MaximumSpamPenaltyDecayFactor
			record.LastDecayAdjustment = time.Time{}
			return record, nil
		}

		// penalty is negative and below the threshold, we decay it.
		penalty, err := GeometricDecay(record.Penalty, record.Decay, lastUpdated)
		if err != nil {
			return record, fmt.Errorf("could not decay application specific penalty: %w", err)
		}
		record.Penalty = penalty

		if record.Penalty <= cfg.PenaltyDecaySlowdownThreshold {
			if time.Since(record.LastDecayAdjustment) > cfg.PenaltyDecayEvaluationPeriod || record.LastDecayAdjustment.IsZero() {
				// reduces the decay speed flooring at MinimumSpamRecordDecaySpeed
				record.Decay = math.Min(record.Decay+cfg.DecayRateReductionFactor, cfg.MinimumSpamPenaltyDecayFactor)
				record.LastDecayAdjustment = time.Now()
			}
		}
		return record, nil
	}
}

// InitAppScoreRecordStateFunc returns a callback that initializes the gossipsub spam record state for a peer.
// Returns:
//   - a func that returns a gossipsub spam record with the default decay value and 0 penalty.
func InitAppScoreRecordStateFunc(maximumSpamPenaltyDecayFactor float64) func() p2p.GossipSubSpamRecord {
	return func() p2p.GossipSubSpamRecord {
		return p2p.GossipSubSpamRecord{
			Decay:               maximumSpamPenaltyDecayFactor,
			Penalty:             0,
			LastDecayAdjustment: time.Now(),
		}
	}
}<|MERGE_RESOLUTION|>--- conflicted
+++ resolved
@@ -42,17 +42,10 @@
 	// spamScoreCache currently only holds the control message misbehaviour penalty (spam related penalty).
 	spamScoreCache p2p.GossipSubSpamRecordCache
 
-<<<<<<< HEAD
+	penalty p2pconfig.MisbehaviourPenalties
+
 	// getDuplicateMessageCount callback used to get a gauge of the number of duplicate messages detected for each peer.
 	getDuplicateMessageCount func(id peer.ID) float64
-
-	penalty GossipSubCtrlMsgPenaltyValue
-
-	// initial application specific penalty record, used to initialize the penalty cache entry.
-	init func() p2p.GossipSubSpamRecord
-=======
-	penalty p2pconfig.MisbehaviourPenalties
->>>>>>> 3f6c4c11
 
 	validator p2p.SubscriptionValidator
 
@@ -92,16 +85,9 @@
 	// an authorized peer is found).
 	IdProvider module.IdentityProvider `validate:"required"`
 
-<<<<<<< HEAD
-	// Init is a factory function that returns a new GossipSubSpamRecord. It is used to initialize the spam record of
-	// a peer when the peer is first observed by the local peer.
-	Init func() p2p.GossipSubSpamRecord `validate:"required"`
-
 	// GetDuplicateMessageCount callback used to get a gauge of the number of duplicate messages detected for each peer.
 	GetDuplicateMessageCount func(id peer.ID) float64
 
-=======
->>>>>>> 3f6c4c11
 	// SpamRecordCacheFactory is a factory function that returns a new GossipSubSpamRecordCache. It is used to initialize the spamScoreCache.
 	// The cache is used to store the application specific penalty of peers.
 	SpamRecordCacheFactory func() p2p.GossipSubSpamRecordCache `validate:"required"`
@@ -138,18 +124,8 @@
 		metrics.GossipSubAppSpecificScoreUpdateQueueMetricFactory(config.HeroCacheMetricsFactory, config.NetworkingType))
 
 	reg := &GossipSubAppSpecificScoreRegistry{
-<<<<<<< HEAD
-		logger:                   config.Logger.With().Str("module", "app_score_registry").Logger(),
-		getDuplicateMessageCount: config.GetDuplicateMessageCount,
-		spamScoreCache:           config.SpamRecordCacheFactory(),
-		appScoreCache:            config.AppScoreCacheFactory(),
-		penalty:                  config.Penalty,
-		init:                     config.Init,
-		validator:                config.Validator,
-		idProvider:               config.IdProvider,
-		scoreTTL:                 config.Parameters.ScoreTTL,
-=======
 		logger:                     config.Logger.With().Str("module", "app_score_registry").Logger(),
+		getDuplicateMessageCount:   config.GetDuplicateMessageCount,
 		spamScoreCache:             config.SpamRecordCacheFactory(),
 		appScoreCache:              config.AppScoreCacheFactory(),
 		penalty:                    config.Penalty,
@@ -160,7 +136,6 @@
 		minAppSpecificPenalty:      config.AppSpecificScoreParams.MinAppSpecificPenalty,
 		stakedIdentityReward:       config.AppSpecificScoreParams.StakedIdentityReward,
 		invalidSubscriptionPenalty: config.AppSpecificScoreParams.InvalidSubscriptionPenalty,
->>>>>>> 3f6c4c11
 	}
 
 	reg.appScoreUpdateWorkerPool = worker.NewWorkerPoolBuilder[peer.ID](lg.With().Str("component", "app_specific_score_update_worker_pool").Logger(),
