--- conflicted
+++ resolved
@@ -118,12 +118,10 @@
 		metrics.GossipSubAppSpecificScoreUpdateQueueMetricFactory(config.HeroCacheMetricsFactory, config.NetworkingType))
 
 	reg := &GossipSubAppSpecificScoreRegistry{
-<<<<<<< HEAD
 		logger:                     config.Logger.With().Str("module", "app_score_registry").Logger(),
 		spamScoreCache:             config.SpamRecordCacheFactory(),
 		appScoreCache:              config.AppScoreCacheFactory(),
 		penalty:                    config.Penalty,
-		init:                       config.Init,
 		validator:                  config.Validator,
 		idProvider:                 config.IdProvider,
 		scoreTTL:                   config.Parameters.ScoreTTL,
@@ -131,15 +129,6 @@
 		minAppSpecificPenalty:      config.AppSpecificScoreParams.MinAppSpecificPenalty,
 		stakedIdentityReward:       config.AppSpecificScoreParams.StakedIdentityReward,
 		invalidSubscriptionPenalty: config.AppSpecificScoreParams.InvalidSubscriptionPenalty,
-=======
-		logger:         config.Logger.With().Str("module", "app_score_registry").Logger(),
-		spamScoreCache: config.SpamRecordCacheFactory(),
-		appScoreCache:  config.AppScoreCacheFactory(),
-		penalty:        config.Penalty,
-		validator:      config.Validator,
-		idProvider:     config.IdProvider,
-		scoreTTL:       config.Parameters.ScoreTTL,
->>>>>>> 6c6a7f64
 	}
 
 	reg.appScoreUpdateWorkerPool = worker.NewWorkerPoolBuilder[peer.ID](lg.With().Str("component", "app_specific_score_update_worker_pool").Logger(),
