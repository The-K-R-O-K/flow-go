package scoring

import (
	"fmt"
	"time"

	pubsub "github.com/libp2p/go-libp2p-pubsub"
	"github.com/libp2p/go-libp2p/core/peer"
	"github.com/rs/zerolog"

	"github.com/onflow/flow-go/module"
	"github.com/onflow/flow-go/module/component"
	"github.com/onflow/flow-go/module/irrecoverable"
	"github.com/onflow/flow-go/module/metrics"
	"github.com/onflow/flow-go/network"
	"github.com/onflow/flow-go/network/channels"
	"github.com/onflow/flow-go/network/p2p"
	netcache "github.com/onflow/flow-go/network/p2p/cache"
	"github.com/onflow/flow-go/network/p2p/p2pconf"
	"github.com/onflow/flow-go/network/p2p/scoring/internal"
	"github.com/onflow/flow-go/network/p2p/utils"
	"github.com/onflow/flow-go/utils/logging"
)

const (
	// DefaultAppSpecificScoreWeight is the default weight for app-specific scores. It is used to scale the app-specific
	// scores to the same range as the other scores. At the current version, we don't distinguish between the app-specific
	// scores and the other scores, so we set it to 1.
	DefaultAppSpecificScoreWeight = 1

	// MaxAppSpecificReward is the default reward for well-behaving staked peers. If a peer does not have
	// any misbehavior record, e.g., invalid subscription, invalid message, etc., it will be rewarded with this score.
	MaxAppSpecificReward = float64(100)

	// MaxAppSpecificPenalty is the maximum penalty for sever offenses that we apply to a remote node score. The score
	// mechanism of GossipSub in Flow is designed in a way that all other infractions are penalized with a fraction of
	// this value. We have also set the other parameters such as DefaultGraylistThreshold, DefaultGossipThreshold and DefaultPublishThreshold to
	// be a bit higher than this, i.e., MaxAppSpecificPenalty + 1. This ensures that a node with a score of MaxAppSpecificPenalty
	// will be graylisted (i.e., all incoming and outgoing RPCs are rejected) and will not be able to publish or gossip any messages.
	MaxAppSpecificPenalty = -1 * MaxAppSpecificReward
	MinAppSpecificPenalty = -1

	// DefaultStakedIdentityReward is the default reward for staking peers. It is applied to the peer's score when
	// the peer does not have any misbehavior record, e.g., invalid subscription, invalid message, etc.
	// The purpose is to reward the staking peers for their contribution to the network and prioritize them in neighbor selection.
	DefaultStakedIdentityReward = MaxAppSpecificReward

	// DefaultUnknownIdentityPenalty is the default penalty for unknown identity. It is applied to the peer's score when
	// the peer is not in the identity list.
	DefaultUnknownIdentityPenalty = MaxAppSpecificPenalty

	// DefaultInvalidSubscriptionPenalty is the default penalty for invalid subscription. It is applied to the peer's score when
	// the peer subscribes to a topic that it is not authorized to subscribe to.
	DefaultInvalidSubscriptionPenalty = MaxAppSpecificPenalty

	// DefaultDuplicateMessagePenalty is the default penalty for duplicate messages detected by the gossipsub tracer for a peer. The default
	// penalty is multiplied by the current duplicate message count for a peer before it is applied to the application specific score.
	DefaultDuplicateMessagePenalty = -1

	// DefaultGossipThreshold when a peer's penalty drops below this threshold,
	// no gossip is emitted towards that peer and gossip from that peer is ignored.
	//
	// Validation Constraint: GossipThreshold >= PublishThreshold && GossipThreshold < 0
	//
	// How we use it:
	// As current max penalty is -100, we set the threshold to -99 so that all gossips
	// to and from peers with penalty -100 are ignored.
	DefaultGossipThreshold = MaxAppSpecificPenalty + 1

	// DefaultPublishThreshold when a peer's penalty drops below this threshold,
	// self-published messages are not propagated towards this peer.
	//
	// Validation Constraint:
	// PublishThreshold >= GraylistThreshold && PublishThreshold <= GossipThreshold && PublishThreshold < 0.
	//
	// How we use it:
	// As current max penalty is -100, we set the threshold to -99 so that all penalized peers are deprived of
	// receiving any published messages.
	DefaultPublishThreshold = MaxAppSpecificPenalty + 1

	// DefaultGraylistThreshold when a peer's penalty drops below this threshold, the peer is graylisted, i.e.,
	// incoming RPCs from the peer are ignored.
	//
	// Validation Constraint:
	// GraylistThreshold =< PublishThreshold && GraylistThreshold =< GossipThreshold && GraylistThreshold < 0
	//
	// How we use it:
	// As current max penalty is -100, we set the threshold to -99 so that all penalized peers are graylisted.
	DefaultGraylistThreshold = MaxAppSpecificPenalty + 1

	// DefaultAcceptPXThreshold when a peer sends us PX information with a prune, we only accept it and connect to the supplied
	// peers if the originating peer's penalty exceeds this threshold.
	//
	// Validation Constraint: must be non-negative.
	//
	// How we use it:
	// As current max reward is 100, we set the threshold to 99 so that we only receive supplied peers from
	// well-behaved peers.
	DefaultAcceptPXThreshold = MaxAppSpecificReward - 1

	// DefaultOpportunisticGraftThreshold when the median peer penalty in the mesh drops below this value,
	// the peer may select more peers with penalty above the median to opportunistically graft on the mesh.
	//
	// Validation Constraint: must be non-negative.
	//
	// How we use it:
	// We set it to the MaxAppSpecificReward + 1 so that we only opportunistically graft peers that are not access nodes (i.e., with MinAppSpecificPenalty),
	// or penalized peers (i.e., with MaxAppSpecificPenalty).
	DefaultOpportunisticGraftThreshold = MaxAppSpecificReward + 1

	// MaxDebugLogs sets the max number of debug/trace log events per second. Logs emitted above
	// this threshold are dropped.
	MaxDebugLogs = 50

	// defaultDecayInterval is the default decay interval for the overall score of a peer at the GossipSub scoring
	// system. We set it to 1 minute so that it is not too short so that a malicious node can recover from a penalty
	// and is not too long so that a well-behaved node can't recover from a penalty.
	defaultDecayInterval = 1 * time.Minute

	// defaultDecayToZero is the default decay to zero for the overall score of a peer at the GossipSub scoring system.
	// It defines the maximum value below which a peer scoring counter is reset to zero.
	// This is to prevent the counter from decaying to a very small value.
	// The default value is 0.01, which means that a counter will be reset to zero if it decays to 0.01.
	// When a counter hits the DecayToZero threshold, it means that the peer did not exhibit the behavior
	// for a long time, and we can reset the counter.
	defaultDecayToZero = 0.01

	// defaultTopicSkipAtomicValidation is the default value for the skip atomic validation flag for topics.
	// We set it to true, which means gossipsub parameter validation will not fail if we leave some of the
	// topic parameters at their default values, i.e., zero. This is because we are not setting all
	// topic parameters at the current implementation.
	defaultTopicSkipAtomicValidation = true

	// defaultTopicInvalidMessageDeliveriesWeight this value is applied to the square of the number of invalid message deliveries on a topic.
	// It is used to penalize peers that send invalid messages. By an invalid message, we mean a message that is not signed by the
	// publisher, or a message that is not signed by the peer that sent it. We set it to -1.0, which means that with around 14 invalid
	// message deliveries within a gossipsub heartbeat interval, the peer will be disconnected.
	// The supporting math is as follows:
	// - each staked (i.e., authorized) peer is rewarded by the fixed reward of 100 (i.e., DefaultStakedIdentityReward).
	// - x invalid message deliveries will result in a penalty of x^2 * DefaultTopicInvalidMessageDeliveriesWeight, i.e., -x^2.
	// - the peer will be disconnected when its penalty reaches -100 (i.e., MaxAppSpecificPenalty).
	// - so, the maximum number of invalid message deliveries that a peer can have before being disconnected is sqrt(200/DefaultTopicInvalidMessageDeliveriesWeight) ~ 14.
	defaultTopicInvalidMessageDeliveriesWeight = -1.0

	// defaultTopicInvalidMessageDeliveriesDecay decay factor used to decay the number of invalid message deliveries.
	// The total number of invalid message deliveries is multiplied by this factor at each heartbeat interval to
	// decay the number of invalid message deliveries, and prevent the peer from being disconnected if it stops
	// sending invalid messages. We set it to 0.99, which means that the number of invalid message deliveries will
	// decay by 1% at each heartbeat interval.
	// The decay heartbeats are defined by the heartbeat interval of the gossipsub scoring system, which is 1 Minute (defaultDecayInterval).
	defaultTopicInvalidMessageDeliveriesDecay = .99

	// defaultTopicTimeInMeshQuantum is the default time in mesh quantum for the GossipSub scoring system. It is used to gauge
	// a discrete time interval for the time in mesh counter. We set it to 1 hour, which means that every one complete hour a peer is
	// in a topic mesh, the time in mesh counter will be incremented by 1 and is counted towards the availability score of the peer in that topic mesh.
	// The reason of setting it to 1 hour is that we want to reward peers that are in a topic mesh for a long time, and we want to avoid rewarding peers that
	// are churners, i.e., peers that join and leave a topic mesh frequently.
	defaultTopicTimeInMesh = time.Hour

	// defaultTopicWeight is the default weight of a topic in the GossipSub scoring system.
	// The overall score of a peer in a topic mesh is multiplied by the weight of the topic when calculating the overall score of the peer.
	// We set it to 1.0, which means that the overall score of a peer in a topic mesh is not affected by the weight of the topic.
	defaultTopicWeight = 1.0

	// defaultTopicMeshMessageDeliveriesDecay is applied to the number of actual message deliveries in a topic mesh
	// at each decay interval (i.e., defaultDecayInterval).
	// It is used to decay the number of actual message deliveries, and prevents past message
	// deliveries from affecting the current score of the peer.
	// As the decay interval is 1 minute, we set it to 0.5, which means that the number of actual message
	// deliveries will decay by 50% at each decay interval.
	defaultTopicMeshMessageDeliveriesDecay = .5

	// defaultTopicMeshMessageDeliveriesCap is the maximum number of actual message deliveries in a topic
	// mesh that is used to calculate the score of a peer in that topic mesh.
	// We set it to 1000, which means that the maximum number of actual message deliveries in a
	// topic mesh that is used to calculate the score of a peer in that topic mesh is 1000.
	// This is to prevent the score of a peer in a topic mesh from being affected by a large number of actual
	// message deliveries and also affect the score of the peer in other topic meshes.
	// When the total delivered messages in a topic mesh exceeds this value, the score of the peer in that topic
	// mesh will not be affected by the actual message deliveries in that topic mesh.
	// Moreover, this does not allow the peer to accumulate a large number of actual message deliveries in a topic mesh
	// and then start under-performing in that topic mesh without being penalized.
	defaultTopicMeshMessageDeliveriesCap = 1000

	// defaultTopicMeshMessageDeliveriesThreshold is the threshold for the number of actual message deliveries in a
	// topic mesh that is used to calculate the score of a peer in that topic mesh.
	// If the number of actual message deliveries in a topic mesh is less than this value,
	// the peer will be penalized by square of the difference between the actual message deliveries and the threshold,
	// i.e., -w * (actual - threshold)^2 where `actual` and `threshold` are the actual message deliveries and the
	// threshold, respectively, and `w` is the weight (i.e., defaultTopicMeshMessageDeliveriesWeight).
	// We set it to 0.1 * defaultTopicMeshMessageDeliveriesCap, which means that if a peer delivers less tha 10% of the
	// maximum number of actual message deliveries in a topic mesh, it will be considered as an under-performing peer
	// in that topic mesh.
	defaultTopicMeshMessageDeliveryThreshold = 0.1 * defaultTopicMeshMessageDeliveriesCap

	// defaultTopicMeshDeliveriesWeight is the weight for applying penalty when a peer is under-performing in a topic mesh.
	// Upon every decay interval, if the number of actual message deliveries is less than the topic mesh message deliveries threshold
	// (i.e., defaultTopicMeshMessageDeliveriesThreshold), the peer will be penalized by square of the difference between the actual
	// message deliveries and the threshold, multiplied by this weight, i.e., -w * (actual - threshold)^2 where w is the weight, and
	// `actual` and `threshold` are the actual message deliveries and the threshold, respectively.
	// We set this value to be - 0.05 MaxAppSpecificReward / (defaultTopicMeshMessageDeliveriesThreshold^2). This guarantees that even if a peer
	// is not delivering any message in a topic mesh, it will not be disconnected.
	// Rather, looses part of the MaxAppSpecificReward that is awarded by our app-specific scoring function to all staked
	// nodes by default will be withdrawn, and the peer will be slightly penalized. In other words, under-performing in a topic mesh
	// will drop the overall score of a peer by 5% of the MaxAppSpecificReward that is awarded by our app-specific scoring function.
	// It means that under-performing in a topic mesh will not cause a peer to be disconnected, but it will cause the peer to lose
	// its MaxAppSpecificReward that is awarded by our app-specific scoring function.
	// At this point, we do not want to disconnect a peer only because it is under-performing in a topic mesh as it might be
	// causing a false positive network partition.
	// TODO: we must increase the penalty for under-performing in a topic mesh in the future, and disconnect the peer if it is under-performing.
	defaultTopicMeshMessageDeliveriesWeight = -0.05 * MaxAppSpecificReward / (defaultTopicMeshMessageDeliveryThreshold * defaultTopicMeshMessageDeliveryThreshold)

	// defaultMeshMessageDeliveriesWindow is the window size is time interval that we count a delivery of an already
	// seen message towards the score of a peer in a topic mesh. The delivery is counted
	// by GossipSub only if the previous sender of the message is different from the current sender.
	// We set it to the decay interval of the GossipSub scoring system, which is 1 minute.
	// It means that if a peer delivers a message that it has already seen less than one minute ago,
	// the delivery will be counted towards the score of the peer in a topic mesh only if the previous sender of the message.
	// This also prevents replay attacks of messages that are older than one minute. As replayed messages will not
	// be counted towards the actual message deliveries of a peer in a topic mesh.
	defaultMeshMessageDeliveriesWindow = defaultDecayInterval

	// defaultMeshMessageDeliveryActivation is the time interval that we wait for a new peer that joins a topic mesh
	// till start counting the number of actual message deliveries of that peer in that topic mesh.
	// We set it to 2 * defaultDecayInterval, which means that we wait for 2 decay intervals before start counting
	// the number of actual message deliveries of a peer in a topic mesh.
	// With a default decay interval of 1 minute, it means that we wait for 2 minutes before start counting the
	// number of actual message deliveries of a peer in a topic mesh. This is to account for
	// the time that it takes for a peer to start up and receive messages from other peers in the topic mesh.
	defaultMeshMessageDeliveriesActivation = 2 * defaultDecayInterval

	// defaultBehaviorPenaltyThreshold is the threshold when the behavior of a peer is considered as bad by GossipSub.
	// Currently, the misbehavior is defined as advertising an iHave without responding to the iWants (iHave broken promises), as well as attempting
	// on GRAFT when the peer is considered for a PRUNE backoff, i.e., the local peer does not allow the peer to join the local topic mesh
	// for a while, and the remote peer keep attempting on GRAFT (aka GRAFT flood).
	// When the misbehavior counter of a peer goes beyond this threshold, the peer is penalized by defaultBehaviorPenaltyWeight (see below) for the excess misbehavior.
	//
	// An iHave broken promise means that a peer advertises an iHave for a message, but does not respond to the iWant requests for that message.
	// For iHave broken promises, the gossipsub scoring works as follows:
	// It samples ONLY A SINGLE iHave out of the entire RPC.
	// If that iHave is not followed by an actual message within the next 3 seconds, the peer misbehavior counter is incremented by 1.
	//
	// We set it to 10, meaning that we at most tolerate 10 of such RPCs containing iHave broken promises. After that, the peer is penalized for every
	// excess RPC containing iHave broken promises.
	// The counter is also decayed by (0.99) every decay interval (defaultDecayInterval) i.e., every minute.
	// Note that misbehaviors are counted by GossipSub across all topics (and is different from the Application Layer Misbehaviors that we count through
	// the ALSP system).
	defaultBehaviourPenaltyThreshold = 10

	// defaultBehaviorPenaltyWeight is the weight for applying penalty when a peer misbehavior goes beyond the threshold.
	// Misbehavior of a peer at gossipsub layer is defined as advertising an iHave without responding to the iWants (broken promises), as well as attempting
	// on GRAFT when the peer is considered for a PRUNE backoff, i.e., the local peer does not allow the peer to join the local topic mesh
	// This is detected by the GossipSub scoring system, and the peer is penalized by defaultBehaviorPenaltyWeight.
	//
	// An iHave broken promise means that a peer advertises an iHave for a message, but does not respond to the iWant requests for that message.
	// For iHave broken promises, the gossipsub scoring works as follows:
	// It samples ONLY A SINGLE iHave out of the entire RPC.
	// If that iHave is not followed by an actual message within the next 3 seconds, the peer misbehavior counter is incremented by 1.
	//
	// The penalty is applied to the square of the difference between the misbehavior counter and the threshold, i.e., -|w| * (misbehavior counter - threshold)^2.
	// We set it to 0.01 * MaxAppSpecificPenalty, which means that misbehaving 10 times more than the threshold (i.e., 10 + 10) will cause the peer to lose
	// its entire AppSpecificReward that is awarded by our app-specific scoring function to all staked (i.e., authorized) nodes by default.
	// Moreover, as the MaxAppSpecificPenalty is -MaxAppSpecificReward, misbehaving sqrt(2) * 10 times more than the threshold will cause the peer score
	// to be dropped below the MaxAppSpecificPenalty, which is also below the GraylistThreshold, and the peer will be graylisted (i.e., disconnected).
	//
	// The math is as follows: -|w| * (misbehavior - threshold)^2 = 0.01 * MaxAppSpecificPenalty * (misbehavior - threshold)^2 < 2 * MaxAppSpecificPenalty
	// if misbehavior > threshold + sqrt(2) * 10.
	// As shown above, with this choice of defaultBehaviorPenaltyWeight, misbehaving sqrt(2) * 10 times more than the threshold will cause the peer score
	// to be dropped below the MaxAppSpecificPenalty, which is also below the GraylistThreshold, and the peer will be graylisted (i.e., disconnected). This weight
	// is chosen in a way that with almost a few misbehaviors more than the threshold, the peer will be graylisted. The rationale relies on the fact that
	// the misbehavior counter is incremented by 1 for each RPC containing one or more broken promises. Hence, it is per RPC, and not per broken promise.
	// Having sqrt(2) * 10 broken promises RPC is a blatant misbehavior, and the peer should be graylisted. With decay interval of 1 minute, and decay value of
	// 0.99 we expect a graylisted node due to borken promises to get back in about 527 minutes, i.e., (0.99)^x * (sqrt(2) * 10)^2 * MaxAppSpecificPenalty > GraylistThreshold
	// where x is the number of decay intervals that the peer is graylisted. As MaxAppSpecificPenalty and GraylistThresholds are close, we can simplify the inequality
	// to (0.99)^x * (sqrt(2) * 10)^2 > 1 --> (0.99)^x * 200 > 1 --> (0.99)^x > 1/200 --> x > log(1/200) / log(0.99) --> x > 527.17 decay intervals, i.e., 527 minutes.
	// Note that misbehaviors are counted by GossipSub across all topics (and is different from the Application Layer Misbehaviors that we count through
	// the ALSP system that are reported by the engines).
	defaultBehaviourPenaltyWeight = 0.01 * MaxAppSpecificPenalty

	// defaultBehaviorPenaltyDecay is the decay interval for the misbehavior counter of a peer. The misbehavior counter is
	// incremented by GossipSub for iHave broken promises or the GRAFT flooding attacks (i.e., each GRAFT received from a remote peer while that peer is on a PRUNE backoff).
	//
	// An iHave broken promise means that a peer advertises an iHave for a message, but does not respond to the iWant requests for that message.
	// For iHave broken promises, the gossipsub scoring works as follows:
	// It samples ONLY A SINGLE iHave out of the entire RPC.
	// If that iHave is not followed by an actual message within the next 3 seconds, the peer misbehavior counter is incremented by 1.
	// This means that regardless of how many iHave broken promises an RPC contains, the misbehavior counter is incremented by 1.
	// That is why we decay the misbehavior counter very slow, as this counter indicates a severe misbehavior.
	//
	// The misbehavior counter is decayed per decay interval (i.e., defaultDecayInterval = 1 minute) by GossipSub.
	// We set it to 0.99, which means that the misbehavior counter is decayed by 1% per decay interval.
	// With the generous threshold that we set (i.e., defaultBehaviourPenaltyThreshold = 10), we take the peers going beyond the threshold as persistent misbehaviors,
	// We expect honest peers never to go beyond the threshold, and if they do, we expect them to go back below the threshold quickly.
	//
	// Note that misbehaviors are counted by GossipSub across all topics (and is different from the Application Layer Misbehaviors that we count through
	// the ALSP system that is based on the engines report).
	defaultBehaviourPenaltyDecay = 0.99
)

// ScoreOption is a functional option for configuring the peer scoring system.
// TODO: rename it to ScoreManager.
type ScoreOption struct {
	component.Component
	logger zerolog.Logger

	peerScoreParams     *pubsub.PeerScoreParams
	peerThresholdParams *pubsub.PeerScoreThresholds
	validator           p2p.SubscriptionValidator
	appScoreFunc        func(peer.ID) float64
}

type ScoreOptionConfig struct {
	logger                           zerolog.Logger
	params                           p2pconf.ScoringParameters
	provider                         module.IdentityProvider
	heroCacheMetricsFactory          metrics.HeroCacheMetricsFactory
	appScoreFunc                     func(peer.ID) float64
	topicParams                      []func(map[string]*pubsub.TopicScoreParams)
	registerNotificationConsumerFunc func(p2p.GossipSubInvCtrlMsgNotifConsumer)
<<<<<<< HEAD
	getDuplicateMessageCount         func(id peer.ID) float64
}

func NewScoreOptionConfig(logger zerolog.Logger, idProvider module.IdentityProvider, getDuplicateMessageCount func(id peer.ID) float64) *ScoreOptionConfig {
	return &ScoreOptionConfig{
		logger:                   logger,
		provider:                 idProvider,
		cacheSize:                defaultScoreCacheSize,
		cacheMetrics:             metrics.NewNoopCollector(), // no metrics by default
		topicParams:              make([]func(map[string]*pubsub.TopicScoreParams), 0),
		getDuplicateMessageCount: getDuplicateMessageCount,
=======
	networkingType                   network.NetworkingType
}

// NewScoreOptionConfig creates a new configuration for the GossipSub peer scoring option.
// Args:
// - logger: the logger to use.
// - hcMetricsFactory: HeroCache metrics factory to create metrics for the scoring-related caches.
// - idProvider: the identity provider to use.
// - networkingType: the networking type to use, public or private.
// Returns:
// - a new configuration for the GossipSub peer scoring option.
func NewScoreOptionConfig(logger zerolog.Logger,
	params p2pconf.ScoringParameters,
	hcMetricsFactory metrics.HeroCacheMetricsFactory,
	idProvider module.IdentityProvider,
	networkingType network.NetworkingType) *ScoreOptionConfig {
	return &ScoreOptionConfig{
		logger:                  logger.With().Str("module", "pubsub_score_option").Logger(),
		provider:                idProvider,
		params:                  params,
		heroCacheMetricsFactory: hcMetricsFactory,
		topicParams:             make([]func(map[string]*pubsub.TopicScoreParams), 0),
		networkingType:          networkingType,
>>>>>>> eb7e444c
	}
}

// OverrideAppSpecificScoreFunction sets the app specific penalty function for the penalty option.
// It is used to calculate the app specific penalty of a peer.
// If the app specific penalty function is not set, the default one is used.
// Note that it is always safer to use the default one, unless you know what you are doing.
// It is safe to call this method multiple times, the last call will be used.
func (c *ScoreOptionConfig) OverrideAppSpecificScoreFunction(appSpecificScoreFunction func(peer.ID) float64) {
	c.appScoreFunc = appSpecificScoreFunction
}

// OverrideTopicScoreParams overrides the topic score parameters for the given topic.
// It is used to override the default topic score parameters for a specific topic.
// If the topic score parameters are not set, the default ones will be used.
func (c *ScoreOptionConfig) OverrideTopicScoreParams(topic channels.Topic, topicScoreParams *pubsub.TopicScoreParams) {
	c.topicParams = append(c.topicParams, func(topics map[string]*pubsub.TopicScoreParams) {
		topics[topic.String()] = topicScoreParams
	})
}

// SetRegisterNotificationConsumerFunc sets the function to register the notification consumer for the penalty option.
// ScoreOption uses this function to register the notification consumer for the pubsub system so that it can receive
// notifications of invalid control messages.
func (c *ScoreOptionConfig) SetRegisterNotificationConsumerFunc(f func(p2p.GossipSubInvCtrlMsgNotifConsumer)) {
	c.registerNotificationConsumerFunc = f
}

// NewScoreOption creates a new penalty option with the given configuration.
func NewScoreOption(cfg *ScoreOptionConfig, provider p2p.SubscriptionProvider) (*ScoreOption, error) {
	throttledSampler := logging.BurstSampler(MaxDebugLogs, time.Second)
	logger := cfg.logger.With().
		Str("module", "pubsub_score_option").
		Logger().
		Sample(zerolog.LevelSampler{
			TraceSampler: throttledSampler,
			DebugSampler: throttledSampler,
		})
	validator := NewSubscriptionValidator(cfg.logger, provider)
<<<<<<< HEAD
	scoreRegistry := NewGossipSubAppSpecificScoreRegistry(&GossipSubAppSpecificScoreRegistryConfig{
		Logger:     logger,
		Penalty:    DefaultGossipSubCtrlMsgPenaltyValue(),
		Validator:  validator,
		Init:       InitAppScoreRecordState,
		IdProvider: cfg.provider,
		GossipSubSpamRecordCacheFactory: func() p2p.GossipSubSpamRecordCache {
			return netcache.NewGossipSubSpamRecordCache(cfg.cacheSize, cfg.logger, cfg.cacheMetrics, DefaultDecayFunction())
		},
		GetDuplicateMessageCount: cfg.getDuplicateMessageCount,
=======
	scoreRegistry, err := NewGossipSubAppSpecificScoreRegistry(&GossipSubAppSpecificScoreRegistryConfig{
		Logger:                  logger,
		Penalty:                 DefaultGossipSubCtrlMsgPenaltyValue(),
		Validator:               validator,
		Init:                    InitAppScoreRecordState,
		IdProvider:              cfg.provider,
		HeroCacheMetricsFactory: cfg.heroCacheMetricsFactory,
		AppScoreCacheFactory: func() p2p.GossipSubApplicationSpecificScoreCache {
			collector := metrics.NewGossipSubApplicationSpecificScoreCacheMetrics(cfg.heroCacheMetricsFactory, cfg.networkingType)
			return internal.NewAppSpecificScoreCache(cfg.params.SpamRecordCache.CacheSize, cfg.logger, collector)
		},
		SpamRecordCacheFactory: func() p2p.GossipSubSpamRecordCache {
			collector := metrics.GossipSubSpamRecordCacheMetricsFactory(cfg.heroCacheMetricsFactory, cfg.networkingType)
			return netcache.NewGossipSubSpamRecordCache(cfg.params.SpamRecordCache.CacheSize, cfg.logger, collector,
				DefaultDecayFunction(
					cfg.params.SpamRecordCache.PenaltyDecaySlowdownThreshold,
					cfg.params.SpamRecordCache.DecayRateReductionFactor,
					cfg.params.SpamRecordCache.PenaltyDecayEvaluationPeriod))
		},
		Parameters:     cfg.params.AppSpecificScore,
		NetworkingType: cfg.networkingType,
>>>>>>> eb7e444c
	})
	if err != nil {
		return nil, fmt.Errorf("failed to create gossipsub app specific score registry: %w", err)
	}

	s := &ScoreOption{
		logger:          logger,
		validator:       validator,
		peerScoreParams: defaultPeerScoreParams(),
		appScoreFunc:    scoreRegistry.AppSpecificScoreFunc(),
	}

	// set the app specific penalty function for the penalty option
	// if the app specific penalty function is not set, use the default one
	if cfg.appScoreFunc != nil {
		s.appScoreFunc = cfg.appScoreFunc
		s.logger.
			Warn().
			Str(logging.KeyNetworkingSecurity, "true").
			Msg("app specific score function is overridden, should never happen in production")
	}

	if cfg.params.DecayInterval > 0 && cfg.params.DecayInterval != s.peerScoreParams.DecayInterval {
		// overrides the default decay interval if the decay interval is set.
		s.peerScoreParams.DecayInterval = cfg.params.DecayInterval
		s.logger.
			Warn().
			Str(logging.KeyNetworkingSecurity, "true").
			Dur("decay_interval_ms", cfg.params.DecayInterval).
			Msg("decay interval is overridden, should never happen in production")
	}

	// registers the score registry as the consumer of the invalid control message notifications
	if cfg.registerNotificationConsumerFunc != nil {
		cfg.registerNotificationConsumerFunc(scoreRegistry)
	}

	s.peerScoreParams.AppSpecificScore = s.appScoreFunc

	// apply the topic penalty parameters if any.
	for _, topicParams := range cfg.topicParams {
		topicParams(s.peerScoreParams.Topics)
	}

	s.Component = component.NewComponentManagerBuilder().AddWorker(func(ctx irrecoverable.SignalerContext, ready component.ReadyFunc) {
		s.logger.Info().Msg("starting score registry")
		scoreRegistry.Start(ctx)
		select {
		case <-ctx.Done():
			s.logger.Warn().Msg("stopping score registry; context done")
		case <-scoreRegistry.Ready():
			s.logger.Info().Msg("score registry started")
			ready()
			s.logger.Info().Msg("score registry ready")
		}

		<-ctx.Done()
		s.logger.Info().Msg("stopping score registry")
		<-scoreRegistry.Done()
		s.logger.Info().Msg("score registry stopped")
	}).Build()

	return s, nil
}

func (s *ScoreOption) BuildFlowPubSubScoreOption() (*pubsub.PeerScoreParams, *pubsub.PeerScoreThresholds) {
	s.preparePeerScoreThresholds()

	s.logger.Info().
		Float64("gossip_threshold", s.peerThresholdParams.GossipThreshold).
		Float64("publish_threshold", s.peerThresholdParams.PublishThreshold).
		Float64("graylist_threshold", s.peerThresholdParams.GraylistThreshold).
		Float64("accept_px_threshold", s.peerThresholdParams.AcceptPXThreshold).
		Float64("opportunistic_graft_threshold", s.peerThresholdParams.OpportunisticGraftThreshold).
		Msg("pubsub score thresholds are set")

	for topic, topicParams := range s.peerScoreParams.Topics {
		topicScoreParamLogger := utils.TopicScoreParamsLogger(s.logger, topic, topicParams)
		topicScoreParamLogger.Info().
			Msg("pubsub score topic parameters are set for topic")
	}

	return s.peerScoreParams, s.peerThresholdParams
}

func (s *ScoreOption) preparePeerScoreThresholds() {
	s.peerThresholdParams = &pubsub.PeerScoreThresholds{
		GossipThreshold:             DefaultGossipThreshold,
		PublishThreshold:            DefaultPublishThreshold,
		GraylistThreshold:           DefaultGraylistThreshold,
		AcceptPXThreshold:           DefaultAcceptPXThreshold,
		OpportunisticGraftThreshold: DefaultOpportunisticGraftThreshold,
	}
}

// TopicScoreParams returns the topic score parameters for the given topic. If the topic
// score parameters are not set, it returns the default topic score parameters.
// The custom topic parameters are set at the initialization of the score option.
// Args:
// - topic: the topic for which the score parameters are requested.
// Returns:
//   - the topic score parameters for the given topic, or the default topic score parameters if
//     the topic score parameters are not set.
func (s *ScoreOption) TopicScoreParams(topic *pubsub.Topic) *pubsub.TopicScoreParams {
	params, exists := s.peerScoreParams.Topics[topic.String()]
	if !exists {
		return DefaultTopicScoreParams()
	}
	return params
}

func defaultPeerScoreParams() *pubsub.PeerScoreParams {
	// DO NOT CHANGE THE DEFAULT VALUES, THEY ARE TUNED FOR THE BEST SECURITY PRACTICES.
	return &pubsub.PeerScoreParams{
		Topics: make(map[string]*pubsub.TopicScoreParams),
		// we don't set all the parameters, so we skip the atomic validation.
		// atomic validation fails initialization if any parameter is not set.
		SkipAtomicValidation: true,
		// DecayInterval is the interval over which we decay the effect of past behavior, so that
		// a good or bad behavior will not have a permanent effect on the penalty. It is also the interval
		// that GossipSub uses to refresh the scores of all peers.
		DecayInterval: defaultDecayInterval,
		// DecayToZero defines the maximum value below which a peer scoring counter is reset to zero.
		// This is to prevent the counter from decaying to a very small value.
		// When a counter hits the DecayToZero threshold, it means that the peer did not exhibit the behavior
		// for a long time, and we can reset the counter.
		DecayToZero: defaultDecayToZero,
		// AppSpecificWeight is the weight of the application specific penalty.
		AppSpecificWeight: DefaultAppSpecificScoreWeight,
		// BehaviourPenaltyThreshold is the threshold above which a peer is penalized for GossipSub-level misbehaviors.
		BehaviourPenaltyThreshold: defaultBehaviourPenaltyThreshold,
		// BehaviourPenaltyWeight is the weight of the GossipSub-level penalty.
		BehaviourPenaltyWeight: defaultBehaviourPenaltyWeight,
		// BehaviourPenaltyDecay is the decay of the GossipSub-level penalty (applied every decay interval).
		BehaviourPenaltyDecay: defaultBehaviourPenaltyDecay,
	}
}

// DefaultTopicScoreParams returns the default score params for topics.
func DefaultTopicScoreParams() *pubsub.TopicScoreParams {
	// DO NOT CHANGE THE DEFAULT VALUES, THEY ARE TUNED FOR THE BEST SECURITY PRACTICES.
	p := &pubsub.TopicScoreParams{
		TopicWeight:                     defaultTopicWeight,
		SkipAtomicValidation:            defaultTopicSkipAtomicValidation,
		InvalidMessageDeliveriesWeight:  defaultTopicInvalidMessageDeliveriesWeight,
		InvalidMessageDeliveriesDecay:   defaultTopicInvalidMessageDeliveriesDecay,
		TimeInMeshQuantum:               defaultTopicTimeInMesh,
		MeshMessageDeliveriesWeight:     defaultTopicMeshMessageDeliveriesWeight,
		MeshMessageDeliveriesDecay:      defaultTopicMeshMessageDeliveriesDecay,
		MeshMessageDeliveriesCap:        defaultTopicMeshMessageDeliveriesCap,
		MeshMessageDeliveriesThreshold:  defaultTopicMeshMessageDeliveryThreshold,
		MeshMessageDeliveriesWindow:     defaultMeshMessageDeliveriesWindow,
		MeshMessageDeliveriesActivation: defaultMeshMessageDeliveriesActivation,
	}

	if p.MeshMessageDeliveriesWeight >= 0 {
		// GossipSub also does a validation, but we want to panic as early as possible.
		panic(fmt.Sprintf("invalid mesh message deliveries weight %f", p.MeshMessageDeliveriesWeight))
	}

	return p
}<|MERGE_RESOLUTION|>--- conflicted
+++ resolved
@@ -317,19 +317,7 @@
 	appScoreFunc                     func(peer.ID) float64
 	topicParams                      []func(map[string]*pubsub.TopicScoreParams)
 	registerNotificationConsumerFunc func(p2p.GossipSubInvCtrlMsgNotifConsumer)
-<<<<<<< HEAD
 	getDuplicateMessageCount         func(id peer.ID) float64
-}
-
-func NewScoreOptionConfig(logger zerolog.Logger, idProvider module.IdentityProvider, getDuplicateMessageCount func(id peer.ID) float64) *ScoreOptionConfig {
-	return &ScoreOptionConfig{
-		logger:                   logger,
-		provider:                 idProvider,
-		cacheSize:                defaultScoreCacheSize,
-		cacheMetrics:             metrics.NewNoopCollector(), // no metrics by default
-		topicParams:              make([]func(map[string]*pubsub.TopicScoreParams), 0),
-		getDuplicateMessageCount: getDuplicateMessageCount,
-=======
 	networkingType                   network.NetworkingType
 }
 
@@ -353,7 +341,9 @@
 		heroCacheMetricsFactory: hcMetricsFactory,
 		topicParams:             make([]func(map[string]*pubsub.TopicScoreParams), 0),
 		networkingType:          networkingType,
->>>>>>> eb7e444c
+		getDuplicateMessageCount: func(id peer.ID) float64 {
+			return 0
+		},
 	}
 }
 
@@ -393,18 +383,6 @@
 			DebugSampler: throttledSampler,
 		})
 	validator := NewSubscriptionValidator(cfg.logger, provider)
-<<<<<<< HEAD
-	scoreRegistry := NewGossipSubAppSpecificScoreRegistry(&GossipSubAppSpecificScoreRegistryConfig{
-		Logger:     logger,
-		Penalty:    DefaultGossipSubCtrlMsgPenaltyValue(),
-		Validator:  validator,
-		Init:       InitAppScoreRecordState,
-		IdProvider: cfg.provider,
-		GossipSubSpamRecordCacheFactory: func() p2p.GossipSubSpamRecordCache {
-			return netcache.NewGossipSubSpamRecordCache(cfg.cacheSize, cfg.logger, cfg.cacheMetrics, DefaultDecayFunction())
-		},
-		GetDuplicateMessageCount: cfg.getDuplicateMessageCount,
-=======
 	scoreRegistry, err := NewGossipSubAppSpecificScoreRegistry(&GossipSubAppSpecificScoreRegistryConfig{
 		Logger:                  logger,
 		Penalty:                 DefaultGossipSubCtrlMsgPenaltyValue(),
@@ -424,9 +402,11 @@
 					cfg.params.SpamRecordCache.DecayRateReductionFactor,
 					cfg.params.SpamRecordCache.PenaltyDecayEvaluationPeriod))
 		},
+		GetDuplicateMessageCount: func(id peer.ID) float64 {
+			return cfg.getDuplicateMessageCount(id)
+		},
 		Parameters:     cfg.params.AppSpecificScore,
 		NetworkingType: cfg.networkingType,
->>>>>>> eb7e444c
 	})
 	if err != nil {
 		return nil, fmt.Errorf("failed to create gossipsub app specific score registry: %w", err)
