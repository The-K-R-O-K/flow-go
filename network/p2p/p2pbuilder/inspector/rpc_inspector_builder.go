--- conflicted
+++ resolved
@@ -18,73 +18,6 @@
 	"github.com/onflow/flow-go/network/p2p/p2pnode"
 )
 
-<<<<<<< HEAD
-// GossipSubRPCValidationInspectorConfigs validation limits used for gossipsub RPC control message inspection.
-type GossipSubRPCValidationInspectorConfigs struct {
-	// NumberOfWorkers number of worker pool workers.
-	NumberOfWorkers int
-	// InspectMessageQueueCacheSize size of the queue used by worker pool for the control message validation inspector.
-	InspectMessageQueueCacheSize uint32
-	// ClusterPrefixedTopicsReceivedCacheSize size of the cache used to track the amount of cluster prefixed topics received by peers.
-	ClusterPrefixedTopicsReceivedCacheSize uint32
-	// GraftLimits GRAFT control message validation limits.
-	GraftLimits map[string]int
-	// PruneLimits PRUNE control message validation limits.
-	PruneLimits map[string]int
-	// ClusterPrefixDiscardThreshold the upper bound on the amount of cluster prefixed control messages that will be processed
-	// before a node starts to get penalized.
-	ClusterPrefixDiscardThreshold float64
-	// ClusterPrefixedTopicsReceivedCacheDecay decay val used for the geometric decay of cache counters used to keep track of cluster prefixed topics received by peers.
-	ClusterPrefixedTopicsReceivedCacheDecay float64
-}
-
-// GossipSubRPCMetricsInspectorConfigs rpc metrics observer inspector configuration.
-type GossipSubRPCMetricsInspectorConfigs struct {
-	// NumberOfWorkers number of worker pool workers.
-	NumberOfWorkers int
-	// CacheSize size of the queue used by worker pool for the control message metrics inspector.
-	CacheSize uint32
-}
-
-// GossipSubRPCInspectorsConfig encompasses configuration related to gossipsub RPC message inspectors.
-type GossipSubRPCInspectorsConfig struct {
-	// GossipSubRPCInspectorNotificationCacheSize size of the queue for notifications about invalid RPC messages.
-	GossipSubRPCInspectorNotificationCacheSize uint32
-	// ValidationInspectorConfigs control message validation inspector validation configuration and limits.
-	ValidationInspectorConfigs *GossipSubRPCValidationInspectorConfigs
-	// MetricsInspectorConfigs control message metrics inspector configuration.
-	MetricsInspectorConfigs *GossipSubRPCMetricsInspectorConfigs
-}
-
-func DefaultGossipSubRPCInspectorsConfig() *GossipSubRPCInspectorsConfig {
-	return &GossipSubRPCInspectorsConfig{
-		GossipSubRPCInspectorNotificationCacheSize: distributor.DefaultGossipSubInspectorNotificationQueueCacheSize,
-		ValidationInspectorConfigs: &GossipSubRPCValidationInspectorConfigs{
-			NumberOfWorkers:                         validation.DefaultNumberOfWorkers,
-			InspectMessageQueueCacheSize:            validation.DefaultControlMsgValidationInspectorQueueCacheSize,
-			ClusterPrefixedTopicsReceivedCacheSize:  validation.DefaultClusterPrefixedTopicsReceivedCacheSize,
-			ClusterPrefixedTopicsReceivedCacheDecay: validation.DefaultClusterPrefixedTopicsReceivedCacheDecay,
-			ClusterPrefixDiscardThreshold:           validation.DefaultClusterPrefixDiscardThreshold,
-			GraftLimits: map[string]int{
-				validation.DiscardThresholdMapKey: validation.DefaultGraftDiscardThreshold,
-				validation.SafetyThresholdMapKey:  validation.DefaultGraftSafetyThreshold,
-				validation.RateLimitMapKey:        validation.DefaultGraftRateLimit,
-			},
-			PruneLimits: map[string]int{
-				validation.DiscardThresholdMapKey: validation.DefaultPruneDiscardThreshold,
-				validation.SafetyThresholdMapKey:  validation.DefaultPruneSafetyThreshold,
-				validation.RateLimitMapKey:        validation.DefaultPruneRateLimit,
-			},
-		},
-		MetricsInspectorConfigs: &GossipSubRPCMetricsInspectorConfigs{
-			NumberOfWorkers: inspector.DefaultControlMsgMetricsInspectorNumberOfWorkers,
-			CacheSize:       inspector.DefaultControlMsgMetricsInspectorQueueCacheSize,
-		},
-	}
-}
-
-=======
->>>>>>> 378baae2
 // GossipSubInspectorBuilder builder that constructs all rpc inspectors used by gossip sub. The following
 // rpc inspectors are created with this builder.
 // - validation inspector: performs validation on all control messages.
@@ -95,11 +28,12 @@
 	inspectorsConfig *GossipSubRPCInspectorsConfig
 	metricsCfg       *p2pconfig.MetricsConfig
 	idProvider       module.IdentityProvider
+	inspectorMetrics module.GossipSubRpcValidationInspectorMetrics
 	publicNetwork    bool
 }
 
 // NewGossipSubInspectorBuilder returns new *GossipSubInspectorBuilder.
-func NewGossipSubInspectorBuilder(logger zerolog.Logger, sporkID flow.Identifier, inspectorsConfig *GossipSubRPCInspectorsConfig, provider module.IdentityProvider) *GossipSubInspectorBuilder {
+func NewGossipSubInspectorBuilder(logger zerolog.Logger, sporkID flow.Identifier, inspectorsConfig *GossipSubRPCInspectorsConfig, provider module.IdentityProvider, inspectorMetrics module.GossipSubRpcValidationInspectorMetrics) *GossipSubInspectorBuilder {
 	return &GossipSubInspectorBuilder{
 		logger:           logger,
 		sporkID:          sporkID,
@@ -108,8 +42,9 @@
 			Metrics:          metrics.NewNoopCollector(),
 			HeroCacheFactory: metrics.NewNoopHeroCacheMetricsFactory(),
 		},
-		idProvider:    provider,
-		publicNetwork: p2p.PublicNetwork,
+		idProvider:       provider,
+		inspectorMetrics: inspectorMetrics,
+		publicNetwork:    p2p.PublicNetwork,
 	}
 }
 
@@ -157,11 +92,11 @@
 	}
 	// setup gossip sub RPC control message inspector config
 	controlMsgRPCInspectorCfg := &validation.ControlMsgValidationInspectorConfig{
-		ClusterPrefixHardThreshold:             validationConfigs.ClusterPrefixDiscardThreshold,
+		ClusterPrefixHardThreshold:             validationConfigs.ClusterPrefixHardThreshold,
 		ClusterPrefixedTopicsReceivedCacheSize: validationConfigs.ClusterPrefixedTopicsReceivedCacheSize,
 		NumberOfWorkers:                        validationConfigs.NumberOfWorkers,
 		InspectMsgStoreOpts: []queue.HeroStoreConfigOption{
-			queue.WithHeroStoreSizeLimit(validationConfigs.InspectMessageQueueCacheSize),
+			queue.WithHeroStoreSizeLimit(validationConfigs.CacheSize),
 			queue.WithHeroStoreCollector(metrics.GossipSubRPCInspectorQueueMetricFactory(b.metricsCfg.HeroCacheFactory, b.publicNetwork))},
 		GraftValidationCfg: graftValidationCfg,
 		PruneValidationCfg: pruneValidationCfg,
@@ -187,12 +122,9 @@
 		b.sporkID,
 		controlMsgRPCInspectorCfg,
 		notificationDistributor,
-<<<<<<< HEAD
 		clusterPrefixedCacheCollector,
 		b.idProvider,
-=======
-		metrics.NewNoopCollector(),
->>>>>>> 378baae2
+		b.inspectorMetrics,
 	)
 	if err != nil {
 		return nil, nil, fmt.Errorf("failed to create new control message valiadation inspector: %w", err)
@@ -210,31 +142,4 @@
 		return nil, err
 	}
 	return suite.NewGossipSubInspectorSuite([]p2p.GossipSubRPCInspector{metricsInspector, validationInspector}, notificationDistributor), nil
-<<<<<<< HEAD
-}
-
-// DefaultRPCValidationConfig returns default RPC control message inspector config.
-func DefaultRPCValidationConfig(opts ...queue.HeroStoreConfigOption) *validation.ControlMsgValidationInspectorConfig {
-	graftCfg, _ := validation.NewCtrlMsgValidationConfig(p2p.CtrlMsgGraft, validation.CtrlMsgValidationLimits{
-		validation.DiscardThresholdMapKey: validation.DefaultGraftDiscardThreshold,
-		validation.SafetyThresholdMapKey:  validation.DefaultGraftSafetyThreshold,
-		validation.RateLimitMapKey:        validation.DefaultGraftRateLimit,
-	})
-	pruneCfg, _ := validation.NewCtrlMsgValidationConfig(p2p.CtrlMsgPrune, validation.CtrlMsgValidationLimits{
-		validation.DiscardThresholdMapKey: validation.DefaultPruneDiscardThreshold,
-		validation.SafetyThresholdMapKey:  validation.DefaultPruneSafetyThreshold,
-		validation.RateLimitMapKey:        validation.DefaultPruneRateLimit,
-	})
-
-	return &validation.ControlMsgValidationInspectorConfig{
-		NumberOfWorkers:                         validation.DefaultNumberOfWorkers,
-		InspectMsgStoreOpts:                     opts,
-		GraftValidationCfg:                      graftCfg,
-		PruneValidationCfg:                      pruneCfg,
-		ClusterPrefixHardThreshold:              validation.DefaultClusterPrefixDiscardThreshold,
-		ClusterPrefixedTopicsReceivedCacheSize:  validation.DefaultClusterPrefixedTopicsReceivedCacheSize,
-		ClusterPrefixedTopicsReceivedCacheDecay: validation.DefaultClusterPrefixedTopicsReceivedCacheDecay,
-	}
-=======
->>>>>>> 378baae2
 }