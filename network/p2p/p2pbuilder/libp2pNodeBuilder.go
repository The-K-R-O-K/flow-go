package p2pbuilder

import (
	"context"
	"errors"
	"fmt"
	"net"
	"time"

	"github.com/libp2p/go-libp2p"
	pubsub "github.com/libp2p/go-libp2p-pubsub"
	"github.com/libp2p/go-libp2p/config"
	"github.com/libp2p/go-libp2p/core/connmgr"
	"github.com/libp2p/go-libp2p/core/host"
	"github.com/libp2p/go-libp2p/core/network"
	"github.com/libp2p/go-libp2p/core/routing"
	"github.com/libp2p/go-libp2p/core/transport"
	rcmgr "github.com/libp2p/go-libp2p/p2p/host/resource-manager"
	"github.com/libp2p/go-libp2p/p2p/transport/tcp"
	"github.com/multiformats/go-multiaddr"
	madns "github.com/multiformats/go-multiaddr-dns"
	"github.com/rs/zerolog"

<<<<<<< HEAD
	"github.com/onflow/flow-go/network/p2p"
	"github.com/onflow/flow-go/network/p2p/connection"
	"github.com/onflow/flow-go/network/p2p/p2pnode"
	"github.com/onflow/flow-go/network/p2p/tracer"
	"github.com/onflow/flow-go/network/p2p/unicast/stream"

	"github.com/onflow/flow-go/network/p2p/subscription"
	"github.com/onflow/flow-go/network/p2p/utils"

	"github.com/onflow/flow-go/network/p2p/dht"

=======
>>>>>>> 9303e274
	fcrypto "github.com/onflow/flow-go/crypto"
	"github.com/onflow/flow-go/model/flow"
	"github.com/onflow/flow-go/module"
	"github.com/onflow/flow-go/module/component"
	"github.com/onflow/flow-go/module/irrecoverable"
	"github.com/onflow/flow-go/network/p2p"
	"github.com/onflow/flow-go/network/p2p/connection"
	"github.com/onflow/flow-go/network/p2p/dht"
	"github.com/onflow/flow-go/network/p2p/keyutils"
	gossipsubbuilder "github.com/onflow/flow-go/network/p2p/p2pbuilder/gossipsub"
	"github.com/onflow/flow-go/network/p2p/p2pnode"
	"github.com/onflow/flow-go/network/p2p/subscription"
	"github.com/onflow/flow-go/network/p2p/tracer"
	"github.com/onflow/flow-go/network/p2p/unicast"
	"github.com/onflow/flow-go/network/p2p/unicast/protocols"
	"github.com/onflow/flow-go/network/p2p/utils"
)

const (
	defaultMemoryLimitRatio          = 0.2 // flow default
	defaultFileDescriptorsRatio      = 0.5 // libp2p default
	defaultPeerBaseLimitConnsInbound = 1

	// defaultPeerScoringEnabled is the default value for enabling peer scoring.
	defaultPeerScoringEnabled = true // enable peer scoring by default on node builder

	// defaultMeshTracerLoggingInterval is the default interval at which the mesh tracer logs the mesh
	// topology. This is used for debugging and forensics purposes.
	// Note that we purposefully choose this logging interval high enough to avoid spamming the logs. Moreover, the
	// mesh updates will be logged individually and separately. The logging interval is only used to log the mesh
	// topology as a whole specially when there are no updates to the mesh topology for a long time.
	defaultMeshTracerLoggingInterval = 1 * time.Minute

	// defaultGossipSubScoreTracerInterval is the default interval at which the gossipsub score tracer logs the peer scores.
	// This is used for debugging and forensics purposes.
	// Note that we purposefully choose this logging interval high enough to avoid spamming the logs.
	defaultGossipSubScoreTracerInterval = 1 * time.Minute
)

// DefaultGossipSubConfig returns the default configuration for the gossipsub protocol.
func DefaultGossipSubConfig() *GossipSubConfig {
	return &GossipSubConfig{
		PeerScoring:          defaultPeerScoringEnabled,
		LocalMeshLogInterval: defaultMeshTracerLoggingInterval,
		ScoreTracerInterval:  defaultGossipSubScoreTracerInterval,
	}
}

<<<<<<< HEAD
// LibP2PFactoryFunc is a factory function type for generating libp2p Node instances.
type LibP2PFactoryFunc func() (p2p.LibP2PNode, error)
type GossipSubFactoryFunc func(context.Context, zerolog.Logger, host.Host, p2p.PubSubAdapterConfig) (p2p.PubSubAdapter, error)
type CreateNodeFunc func(logger zerolog.Logger,
	host host.Host,
	pCache *p2pnode.ProtocolPeerCache,
	peerManager *connection.PeerManager) p2p.LibP2PNode
type GossipSubAdapterConfigFunc func(*p2p.BasePubSubAdapterConfig) p2p.PubSubAdapterConfig

// UnicastManagerFactoryFunc factory func that can be used to override the default unicast manager
type UnicastManagerFactoryFunc func(logger zerolog.Logger,
	streamFactory stream.Factory,
	sporkId flow.Identifier,
	createStreamRetryDelay time.Duration,
	connStatus p2p.PeerConnections,
	metrics module.UnicastManagerMetrics) p2p.UnicastManager

=======
>>>>>>> 9303e274
// DefaultLibP2PNodeFactory returns a LibP2PFactoryFunc which generates the libp2p host initialized with the
// default options for the host, the pubsub and the ping service.
func DefaultLibP2PNodeFactory(log zerolog.Logger,
	address string,
	flowKey fcrypto.PrivateKey,
	sporkId flow.Identifier,
	idProvider module.IdentityProvider,
	metrics module.NetworkMetrics,
	resolver madns.BasicResolver,
	role string,
	connGaterCfg *ConnectionGaterConfig,
	peerManagerCfg *PeerManagerConfig,
	gossipCfg *GossipSubConfig,
	rCfg *ResourceManagerConfig,
	uniCfg *UnicastConfig,
) p2p.LibP2PFactoryFunc {
	return func() (p2p.LibP2PNode, error) {
		builder, err := DefaultNodeBuilder(log,
			address,
			flowKey,
			sporkId,
			idProvider,
			metrics,
			resolver,
			role,
			connGaterCfg,
			peerManagerCfg,
			gossipCfg,
			rCfg,
			uniCfg)

		if err != nil {
			return nil, fmt.Errorf("could not create node builder: %w", err)
		}

		return builder.Build()
	}
}

<<<<<<< HEAD
type NodeBuilder interface {
	SetBasicResolver(madns.BasicResolver) NodeBuilder
	SetSubscriptionFilter(pubsub.SubscriptionFilter) NodeBuilder
	SetResourceManager(network.ResourceManager) NodeBuilder
	SetConnectionManager(connmgr.ConnManager) NodeBuilder
	SetConnectionGater(connmgr.ConnectionGater) NodeBuilder
	SetRoutingSystem(func(context.Context, host.Host) (routing.Routing, error)) NodeBuilder
	SetPeerManagerOptions(connectionPruning bool, updateInterval time.Duration) NodeBuilder
	EnableGossipSubPeerScoring(provider module.IdentityProvider, ops ...scoring.PeerScoreParamsOption) NodeBuilder
	SetCreateNode(CreateNodeFunc) NodeBuilder
	SetGossipSubFactory(GossipSubFactoryFunc, GossipSubAdapterConfigFunc) NodeBuilder
	SetStreamCreationRetryInterval(createStreamRetryInterval time.Duration) NodeBuilder
	SetRateLimiterDistributor(consumer p2p.UnicastRateLimiterDistributor) NodeBuilder
	SetUnicastManagerFactoryFunc(UnicastManagerFactoryFunc) NodeBuilder
	SetGossipSubTracer(tracer p2p.PubSubTracer) NodeBuilder
	Build() (p2p.LibP2PNode, error)
}

=======
>>>>>>> 9303e274
// ResourceManagerConfig returns the resource manager configuration for the libp2p node.
// The resource manager is used to limit the number of open connections and streams (as well as any other resources
// used by libp2p) for each peer.
type ResourceManagerConfig struct {
	MemoryLimitRatio          float64 // maximum allowed fraction of memory to be allocated by the libp2p resources in (0,1]
	FileDescriptorsRatio      float64 // maximum allowed fraction of file descriptors to be allocated by the libp2p resources in (0,1]
	PeerBaseLimitConnsInbound int     // the maximum amount of allowed inbound connections per peer
}

// GossipSubConfig is the configuration for the GossipSub pubsub implementation.
type GossipSubConfig struct {
	// LocalMeshLogInterval is the interval at which the local mesh is logged.
	LocalMeshLogInterval time.Duration
	// ScoreTracerInterval is the interval at which the score tracer logs the peer scores.
	ScoreTracerInterval time.Duration
	// PeerScoring is whether to enable GossipSub peer scoring.
	PeerScoring bool
}

func DefaultResourceManagerConfig() *ResourceManagerConfig {
	return &ResourceManagerConfig{
		MemoryLimitRatio:          defaultMemoryLimitRatio,
		FileDescriptorsRatio:      defaultFileDescriptorsRatio,
		PeerBaseLimitConnsInbound: defaultPeerBaseLimitConnsInbound,
	}
}

type LibP2PNodeBuilder struct {
<<<<<<< HEAD
	sporkID              flow.Identifier
	addr                 string
	networkKey           fcrypto.PrivateKey
	logger               zerolog.Logger
	metrics              module.LibP2PMetrics
	basicResolver        madns.BasicResolver
	subscriptionFilter   pubsub.SubscriptionFilter
	resourceManager      network.ResourceManager
	resourceManagerCfg   *ResourceManagerConfig
	connManager          connmgr.ConnManager
	connGater            connmgr.ConnectionGater
	idProvider           module.IdentityProvider
	gossipSubFactory     GossipSubFactoryFunc
	gossipSubConfigFunc  GossipSubAdapterConfigFunc
	gossipSubPeerScoring bool // whether to enable gossipsub peer scoring

	// gossipSubTracer is a callback interface that is called by the gossipsub implementation upon
	// certain events. Currently, we use it to log and observe the local mesh of the node.
	gossipSubTracer p2p.PubSubTracer

	routingFactory              func(context.Context, host.Host) (routing.Routing, error)
	peerManagerEnablePruning    bool
	peerManagerUpdateInterval   time.Duration
	peerScoringParameterOptions []scoring.PeerScoreParamsOption
	createNode                  CreateNodeFunc
	createStreamRetryInterval   time.Duration
	uniMgrFactory               UnicastManagerFactoryFunc
	rateLimiterDistributor      p2p.UnicastRateLimiterDistributor
=======
	gossipSubBuilder p2p.GossipSubBuilder
	sporkID          flow.Identifier
	addr             string
	networkKey       fcrypto.PrivateKey
	logger           zerolog.Logger
	metrics          module.LibP2PMetrics
	basicResolver    madns.BasicResolver

	resourceManager           network.ResourceManager
	resourceManagerCfg        *ResourceManagerConfig
	connManager               connmgr.ConnManager
	connGater                 connmgr.ConnectionGater
	routingFactory            func(context.Context, host.Host) (routing.Routing, error)
	peerManagerEnablePruning  bool
	peerManagerUpdateInterval time.Duration
	createNode                p2p.CreateNodeFunc
	createStreamRetryInterval time.Duration
	rateLimiterDistributor    p2p.UnicastRateLimiterDistributor
	gossipSubTracer           p2p.PubSubTracer
>>>>>>> 9303e274
}

func NewNodeBuilder(logger zerolog.Logger,
	metrics module.LibP2PMetrics,
	addr string,
	networkKey fcrypto.PrivateKey,
	sporkID flow.Identifier,
	rCfg *ResourceManagerConfig) *LibP2PNodeBuilder {
	return &LibP2PNodeBuilder{
<<<<<<< HEAD
		logger:              logger,
		sporkID:             sporkID,
		addr:                addr,
		networkKey:          networkKey,
		createNode:          DefaultCreateNodeFunc,
		gossipSubFactory:    defaultGossipSubFactory(),
		gossipSubConfigFunc: defaultGossipSubAdapterConfig(),
		uniMgrFactory:       defaultUnicastManagerFactory(),
		metrics:             metrics,
		resourceManagerCfg:  rCfg,
	}
}

func defaultGossipSubFactory() GossipSubFactoryFunc {
	return func(ctx context.Context, logger zerolog.Logger, h host.Host, cfg p2p.PubSubAdapterConfig) (p2p.PubSubAdapter, error) {
		return p2pnode.NewGossipSubAdapter(ctx, logger, h, cfg)
	}
}

func defaultGossipSubAdapterConfig() GossipSubAdapterConfigFunc {
	return func(cfg *p2p.BasePubSubAdapterConfig) p2p.PubSubAdapterConfig {
		return p2pnode.NewGossipSubAdapterConfig(cfg)
	}

}

func defaultUnicastManagerFactory() UnicastManagerFactoryFunc {
	return func(logger zerolog.Logger,
		streamFactory stream.Factory,
		sporkId flow.Identifier,
		createStreamRetryDelay time.Duration,
		connStatus p2p.PeerConnections,
		metrics module.UnicastManagerMetrics) p2p.UnicastManager {
		return unicast.NewUnicastManager(logger,
			streamFactory,
			sporkId,
			createStreamRetryDelay,
			connStatus,
			metrics)
	}
}

=======
		logger:             logger,
		sporkID:            sporkID,
		addr:               addr,
		networkKey:         networkKey,
		createNode:         DefaultCreateNodeFunc,
		metrics:            metrics,
		resourceManagerCfg: rCfg,
		gossipSubBuilder:   gossipsubbuilder.NewGossipSubBuilder(logger, metrics),
	}
}

>>>>>>> 9303e274
// SetBasicResolver sets the DNS resolver for the node.
func (builder *LibP2PNodeBuilder) SetBasicResolver(br madns.BasicResolver) p2p.NodeBuilder {
	builder.basicResolver = br
	return builder
}

// SetSubscriptionFilter sets the pubsub subscription filter for the node.
func (builder *LibP2PNodeBuilder) SetSubscriptionFilter(filter pubsub.SubscriptionFilter) p2p.NodeBuilder {
	builder.gossipSubBuilder.SetSubscriptionFilter(filter)
	return builder
}

// SetResourceManager sets the resource manager for the node.
func (builder *LibP2PNodeBuilder) SetResourceManager(manager network.ResourceManager) p2p.NodeBuilder {
	builder.resourceManager = manager
	return builder
}

// SetConnectionManager sets the connection manager for the node.
func (builder *LibP2PNodeBuilder) SetConnectionManager(manager connmgr.ConnManager) p2p.NodeBuilder {
	builder.connManager = manager
	return builder
}

// SetConnectionGater sets the connection gater for the node.
func (builder *LibP2PNodeBuilder) SetConnectionGater(gater connmgr.ConnectionGater) p2p.NodeBuilder {
	builder.connGater = gater
	return builder
}

// SetRoutingSystem sets the routing system factory function.
func (builder *LibP2PNodeBuilder) SetRoutingSystem(f func(context.Context, host.Host) (routing.Routing, error)) p2p.NodeBuilder {
	builder.routingFactory = f
	return builder
}

// EnableGossipSubPeerScoring enables peer scoring for the GossipSub pubsub system.
// Arguments:
// - module.IdentityProvider: the identity provider for the node (must be set before calling this method).
// - *PeerScoringConfig: the peer scoring configuration for the GossipSub pubsub system. If nil, the default configuration is used.
func (builder *LibP2PNodeBuilder) EnableGossipSubPeerScoring(provider module.IdentityProvider, config *p2p.PeerScoringConfig) p2p.NodeBuilder {
	builder.gossipSubBuilder.SetGossipSubPeerScoring(true)
	builder.gossipSubBuilder.SetIDProvider(provider)
	if config != nil {
		if config.AppSpecificScoreParams != nil {
			builder.gossipSubBuilder.SetAppSpecificScoreParams(config.AppSpecificScoreParams)
		}
		if config.TopicScoreParams != nil {
			for topic, params := range config.TopicScoreParams {
				builder.gossipSubBuilder.SetTopicScoreParams(topic, params)
			}
		}
	}

	return builder
}

// SetPeerManagerOptions sets the peer manager options.
func (builder *LibP2PNodeBuilder) SetPeerManagerOptions(connectionPruning bool, updateInterval time.Duration) p2p.NodeBuilder {
	builder.peerManagerEnablePruning = connectionPruning
	builder.peerManagerUpdateInterval = updateInterval
	return builder
}

func (builder *LibP2PNodeBuilder) SetGossipSubTracer(tracer p2p.PubSubTracer) p2p.NodeBuilder {
	builder.gossipSubBuilder.SetGossipSubTracer(tracer)
	builder.gossipSubTracer = tracer
	return builder
}

func (builder *LibP2PNodeBuilder) SetCreateNode(f p2p.CreateNodeFunc) p2p.NodeBuilder {
	builder.createNode = f
	return builder
}

func (builder *LibP2PNodeBuilder) SetRateLimiterDistributor(distributor p2p.UnicastRateLimiterDistributor) p2p.NodeBuilder {
	builder.rateLimiterDistributor = distributor
	return builder
}

func (builder *LibP2PNodeBuilder) SetGossipSubFactory(gf p2p.GossipSubFactoryFunc, cf p2p.GossipSubAdapterConfigFunc) p2p.NodeBuilder {
	builder.gossipSubBuilder.SetGossipSubFactory(gf)
	builder.gossipSubBuilder.SetGossipSubConfigFunc(cf)
	return builder
}

func (builder *LibP2PNodeBuilder) SetStreamCreationRetryInterval(createStreamRetryInterval time.Duration) p2p.NodeBuilder {
	builder.createStreamRetryInterval = createStreamRetryInterval
	return builder
}

<<<<<<< HEAD
func (builder *LibP2PNodeBuilder) SetUnicastManagerFactoryFunc(f UnicastManagerFactoryFunc) NodeBuilder {
	builder.uniMgrFactory = f
=======
func (builder *LibP2PNodeBuilder) SetGossipSubScoreTracerInterval(interval time.Duration) p2p.NodeBuilder {
	builder.gossipSubBuilder.SetGossipSubScoreTracerInterval(interval)
>>>>>>> 9303e274
	return builder
}

// Build creates a new libp2p node using the configured options.
func (builder *LibP2PNodeBuilder) Build() (p2p.LibP2PNode, error) {
	if builder.routingFactory == nil {
		return nil, errors.New("routing system factory is not set")
	}

	var opts []libp2p.Option

	if builder.basicResolver != nil {
		resolver, err := madns.NewResolver(madns.WithDefaultResolver(builder.basicResolver))

		if err != nil {
			return nil, fmt.Errorf("could not create resolver: %w", err)
		}

		opts = append(opts, libp2p.MultiaddrResolver(resolver))
	}

	if builder.resourceManager != nil {
		opts = append(opts, libp2p.ResourceManager(builder.resourceManager))
		builder.logger.Warn().
			Msg("libp2p resource manager is overridden by the node builder, metrics may not be available")
	} else {
		// setting up default resource manager, by hooking in the resource manager metrics reporter.
		limits := rcmgr.DefaultLimits

		libp2p.SetDefaultServiceLimits(&limits)

		mem, err := allowedMemory(builder.resourceManagerCfg.MemoryLimitRatio)
		if err != nil {
			return nil, fmt.Errorf("could not get allowed memory: %w", err)
		}
		fd, err := allowedFileDescriptors(builder.resourceManagerCfg.FileDescriptorsRatio)
		if err != nil {
			return nil, fmt.Errorf("could not get allowed file descriptors: %w", err)
		}
		limits.PeerBaseLimit.ConnsInbound = builder.resourceManagerCfg.PeerBaseLimitConnsInbound //
		l := limits.Scale(mem, fd)
		mgr, err := rcmgr.NewResourceManager(rcmgr.NewFixedLimiter(l), rcmgr.WithMetrics(builder.metrics))
		if err != nil {
			return nil, fmt.Errorf("could not create libp2p resource manager: %w", err)
		}
		builder.logger.Info().
			Str("key", keyResourceManagerLimit).
			Int64("allowed_memory", mem).
			Int("allowed_file_descriptors", fd).
			Msg("allowed memory and file descriptors are fetched from the system")
		newLimitConfigLogger(builder.logger).logResourceManagerLimits(l)

		opts = append(opts, libp2p.ResourceManager(mgr))
		builder.logger.Info().Msg("libp2p resource manager is set to default with metrics")
	}

	if builder.connManager != nil {
		opts = append(opts, libp2p.ConnectionManager(builder.connManager))
	}

	if builder.connGater != nil {
		opts = append(opts, libp2p.ConnectionGater(builder.connGater))
	}

	h, err := DefaultLibP2PHost(builder.addr, builder.networkKey, opts...)
	if err != nil {
		return nil, err
	}
	builder.gossipSubBuilder.SetHost(h)

	pCache, err := p2pnode.NewProtocolPeerCache(builder.logger, h)
	if err != nil {
		return nil, err
	}

	var peerManager p2p.PeerManager
	if builder.peerManagerUpdateInterval > 0 {
		connector, err := connection.NewLibp2pConnector(builder.logger, h, builder.peerManagerEnablePruning)
		if err != nil {
			return nil, fmt.Errorf("failed to create libp2p connector: %w", err)
		}

		peerManager = connection.NewPeerManager(builder.logger, builder.peerManagerUpdateInterval, connector)

		if builder.rateLimiterDistributor != nil {
			builder.rateLimiterDistributor.AddConsumer(peerManager)
		}
	}

	node := builder.createNode(builder.logger, h, pCache, peerManager)

	uniMgr := builder.uniMgrFactory(builder.logger,
		stream.NewLibP2PStreamFactory(h),
		builder.sporkID,
		builder.createStreamRetryInterval,
		node,
		builder.metrics)
	node.SetUnicastManager(uniMgr)

	cm := component.NewComponentManagerBuilder().
		AddWorker(func(ctx irrecoverable.SignalerContext, ready component.ReadyFunc) {
			// routing system is created here, because it needs to be created during the node startup.
			routingSystem, err := builder.buildRouting(ctx, h)
			if err != nil {
				ctx.Throw(fmt.Errorf("could not create routing system: %w", err))
			}
			node.SetRouting(routingSystem)
			builder.gossipSubBuilder.SetRoutingSystem(routingSystem)

			// gossipsub is created here, because it needs to be created during the node startup.
			gossipSub, scoreTracer, err := builder.gossipSubBuilder.Build(ctx)
			if err != nil {
				ctx.Throw(fmt.Errorf("could not create gossipsub: %w", err))
			}
			if scoreTracer != nil {
				node.SetPeerScoreExposer(scoreTracer)
			}
			node.SetPubSub(gossipSub)
			gossipSub.Start(ctx)
			ready()

			<-gossipSub.Done()
		}).
		AddWorker(func(ctx irrecoverable.SignalerContext, ready component.ReadyFunc) {
			// encapsulates shutdown logic for the libp2p node.
			ready()
			<-ctx.Done()
			// we wait till the context is done, and then we stop the libp2p node.

			err = node.Stop()
			if err != nil {
				// ignore context cancellation errors
				if !errors.Is(err, context.Canceled) && !errors.Is(err, context.DeadlineExceeded) {
					ctx.Throw(fmt.Errorf("could not stop libp2p node: %w", err))
				}
			}
		})

	node.SetComponentManager(cm.Build())

	return node, nil
}

// DefaultLibP2PHost returns a libp2p host initialized to listen on the given address and using the given private key and
// customized with options
func DefaultLibP2PHost(address string, key fcrypto.PrivateKey, options ...config.Option) (host.Host, error) {
	defaultOptions, err := defaultLibP2POptions(address, key)
	if err != nil {
		return nil, err
	}

	allOptions := append(defaultOptions, options...)

	// create the libp2p host
	libP2PHost, err := libp2p.New(allOptions...)
	if err != nil {
		return nil, fmt.Errorf("could not create libp2p host: %w", err)
	}

	return libP2PHost, nil
}

// defaultLibP2POptions creates and returns the standard LibP2P host options that are used for the Flow Libp2p network
func defaultLibP2POptions(address string, key fcrypto.PrivateKey) ([]config.Option, error) {

	libp2pKey, err := keyutils.LibP2PPrivKeyFromFlow(key)
	if err != nil {
		return nil, fmt.Errorf("could not generate libp2p key: %w", err)
	}

	ip, port, err := net.SplitHostPort(address)
	if err != nil {
		return nil, fmt.Errorf("could not split node address %s:%w", address, err)
	}

	sourceMultiAddr, err := multiaddr.NewMultiaddr(utils.MultiAddressStr(ip, port))
	if err != nil {
		return nil, fmt.Errorf("failed to translate Flow address to Libp2p multiaddress: %w", err)
	}

	// create a transport which disables port reuse and web socket.
	// Port reuse enables listening and dialing from the same TCP port (https://github.com/libp2p/go-reuseport)
	// While this sounds great, it intermittently causes a 'broken pipe' error
	// as the 1-k discovery process and the 1-1 messaging both sometimes attempt to open connection to the same target
	// As of now there is no requirement of client sockets to be a well-known port, so disabling port reuse all together.
	t := libp2p.Transport(func(u transport.Upgrader) (*tcp.TcpTransport, error) {
		return tcp.NewTCPTransport(u, nil, tcp.DisableReuseport())
	})

	// gather all the options for the libp2p node
	options := []config.Option{
		libp2p.ListenAddrs(sourceMultiAddr), // set the listen address
		libp2p.Identity(libp2pKey),          // pass in the networking key
		t,                                   // set the transport
	}

	return options, nil
}

// DefaultCreateNodeFunc returns new libP2P node.
func DefaultCreateNodeFunc(logger zerolog.Logger,
	host host.Host,
	pCache p2p.ProtocolPeerCache,
	peerManager p2p.PeerManager) p2p.LibP2PNode {
	return p2pnode.NewNode(logger, host, pCache, peerManager)
}

// DefaultNodeBuilder returns a node builder.
func DefaultNodeBuilder(log zerolog.Logger,
	address string,
	flowKey fcrypto.PrivateKey,
	sporkId flow.Identifier,
	idProvider module.IdentityProvider,
	metrics module.LibP2PMetrics,
	resolver madns.BasicResolver,
	role string,
	connGaterCfg *ConnectionGaterConfig,
	peerManagerCfg *PeerManagerConfig,
	gossipCfg *GossipSubConfig,
	rCfg *ResourceManagerConfig,
	uniCfg *UnicastConfig) (p2p.NodeBuilder, error) {

	connManager, err := connection.NewConnManager(log, metrics, connection.DefaultConnManagerConfig())
	if err != nil {
		return nil, fmt.Errorf("could not create connection manager: %w", err)
	}

	// set the default connection gater peer filters for both InterceptPeerDial and InterceptSecured callbacks
	peerFilter := notEjectedPeerFilter(idProvider)
	peerFilters := []p2p.PeerFilter{peerFilter}

	connGater := connection.NewConnGater(log,
		idProvider,
		connection.WithOnInterceptPeerDialFilters(append(peerFilters, connGaterCfg.InterceptPeerDialFilters...)),
		connection.WithOnInterceptSecuredFilters(append(peerFilters, connGaterCfg.InterceptSecuredFilters...)))

	builder := NewNodeBuilder(log, metrics, address, flowKey, sporkId, rCfg).
		SetBasicResolver(resolver).
		SetConnectionManager(connManager).
		SetConnectionGater(connGater).
		SetRoutingSystem(func(ctx context.Context, host host.Host) (routing.Routing, error) {
			return dht.NewDHT(ctx, host, protocols.FlowDHTProtocolID(sporkId), log, metrics, dht.AsServer())
		}).
		SetPeerManagerOptions(peerManagerCfg.ConnectionPruning, peerManagerCfg.UpdateInterval).
		SetStreamCreationRetryInterval(uniCfg.StreamRetryInterval).
		SetCreateNode(DefaultCreateNodeFunc).
		SetRateLimiterDistributor(uniCfg.RateLimiterDistributor)

	if gossipCfg.PeerScoring {
		// currently, we only enable peer scoring with default parameters. So, we set the score parameters to nil.
		builder.EnableGossipSubPeerScoring(idProvider, nil)
	}

	meshTracer := tracer.NewGossipSubMeshTracer(log, metrics, idProvider, gossipCfg.LocalMeshLogInterval)
	builder.SetGossipSubTracer(meshTracer)
	builder.SetGossipSubScoreTracerInterval(gossipCfg.ScoreTracerInterval)

	if role != "ghost" {
		r, _ := flow.ParseRole(role)
		builder.SetSubscriptionFilter(subscription.NewRoleBasedFilter(r, idProvider))
	}

	return builder, nil
}

// buildRouting creates a new routing system factory for a libp2p node using the provided host.
// It returns the newly created routing system and any errors encountered during its creation.
//
// Arguments:
// - ctx: a context.Context object used to manage the lifecycle of the node.
// - h: a libp2p host.Host object used to initialize the routing system.
//
// Returns:
// - routing.Routing: a routing system for the libp2p node.
// - error: if an error occurs during the creation of the routing system, it is returned. Otherwise, nil is returned.
// Note that on happy path, the returned error is nil. Any non-nil error indicates that the routing system could not be created
// and is non-recoverable. In case of an error the node should be stopped.
func (builder *LibP2PNodeBuilder) buildRouting(ctx context.Context, h host.Host) (routing.Routing, error) {
	routingSystem, err := builder.routingFactory(ctx, h)
	if err != nil {
		return nil, fmt.Errorf("could not create libp2p node routing system: %w", err)
	}
	return routingSystem, nil
}<|MERGE_RESOLUTION|>--- conflicted
+++ resolved
@@ -21,7 +21,6 @@
 	madns "github.com/multiformats/go-multiaddr-dns"
 	"github.com/rs/zerolog"
 
-<<<<<<< HEAD
 	"github.com/onflow/flow-go/network/p2p"
 	"github.com/onflow/flow-go/network/p2p/connection"
 	"github.com/onflow/flow-go/network/p2p/p2pnode"
@@ -33,24 +32,15 @@
 
 	"github.com/onflow/flow-go/network/p2p/dht"
 
-=======
->>>>>>> 9303e274
 	fcrypto "github.com/onflow/flow-go/crypto"
 	"github.com/onflow/flow-go/model/flow"
 	"github.com/onflow/flow-go/module"
 	"github.com/onflow/flow-go/module/component"
 	"github.com/onflow/flow-go/module/irrecoverable"
-	"github.com/onflow/flow-go/network/p2p"
-	"github.com/onflow/flow-go/network/p2p/connection"
-	"github.com/onflow/flow-go/network/p2p/dht"
 	"github.com/onflow/flow-go/network/p2p/keyutils"
 	gossipsubbuilder "github.com/onflow/flow-go/network/p2p/p2pbuilder/gossipsub"
-	"github.com/onflow/flow-go/network/p2p/p2pnode"
-	"github.com/onflow/flow-go/network/p2p/subscription"
-	"github.com/onflow/flow-go/network/p2p/tracer"
 	"github.com/onflow/flow-go/network/p2p/unicast"
 	"github.com/onflow/flow-go/network/p2p/unicast/protocols"
-	"github.com/onflow/flow-go/network/p2p/utils"
 )
 
 const (
@@ -83,7 +73,6 @@
 	}
 }
 
-<<<<<<< HEAD
 // LibP2PFactoryFunc is a factory function type for generating libp2p Node instances.
 type LibP2PFactoryFunc func() (p2p.LibP2PNode, error)
 type GossipSubFactoryFunc func(context.Context, zerolog.Logger, host.Host, p2p.PubSubAdapterConfig) (p2p.PubSubAdapter, error)
@@ -93,16 +82,6 @@
 	peerManager *connection.PeerManager) p2p.LibP2PNode
 type GossipSubAdapterConfigFunc func(*p2p.BasePubSubAdapterConfig) p2p.PubSubAdapterConfig
 
-// UnicastManagerFactoryFunc factory func that can be used to override the default unicast manager
-type UnicastManagerFactoryFunc func(logger zerolog.Logger,
-	streamFactory stream.Factory,
-	sporkId flow.Identifier,
-	createStreamRetryDelay time.Duration,
-	connStatus p2p.PeerConnections,
-	metrics module.UnicastManagerMetrics) p2p.UnicastManager
-
-=======
->>>>>>> 9303e274
 // DefaultLibP2PNodeFactory returns a LibP2PFactoryFunc which generates the libp2p host initialized with the
 // default options for the host, the pubsub and the ping service.
 func DefaultLibP2PNodeFactory(log zerolog.Logger,
@@ -142,27 +121,6 @@
 	}
 }
 
-<<<<<<< HEAD
-type NodeBuilder interface {
-	SetBasicResolver(madns.BasicResolver) NodeBuilder
-	SetSubscriptionFilter(pubsub.SubscriptionFilter) NodeBuilder
-	SetResourceManager(network.ResourceManager) NodeBuilder
-	SetConnectionManager(connmgr.ConnManager) NodeBuilder
-	SetConnectionGater(connmgr.ConnectionGater) NodeBuilder
-	SetRoutingSystem(func(context.Context, host.Host) (routing.Routing, error)) NodeBuilder
-	SetPeerManagerOptions(connectionPruning bool, updateInterval time.Duration) NodeBuilder
-	EnableGossipSubPeerScoring(provider module.IdentityProvider, ops ...scoring.PeerScoreParamsOption) NodeBuilder
-	SetCreateNode(CreateNodeFunc) NodeBuilder
-	SetGossipSubFactory(GossipSubFactoryFunc, GossipSubAdapterConfigFunc) NodeBuilder
-	SetStreamCreationRetryInterval(createStreamRetryInterval time.Duration) NodeBuilder
-	SetRateLimiterDistributor(consumer p2p.UnicastRateLimiterDistributor) NodeBuilder
-	SetUnicastManagerFactoryFunc(UnicastManagerFactoryFunc) NodeBuilder
-	SetGossipSubTracer(tracer p2p.PubSubTracer) NodeBuilder
-	Build() (p2p.LibP2PNode, error)
-}
-
-=======
->>>>>>> 9303e274
 // ResourceManagerConfig returns the resource manager configuration for the libp2p node.
 // The resource manager is used to limit the number of open connections and streams (as well as any other resources
 // used by libp2p) for each peer.
@@ -191,36 +149,6 @@
 }
 
 type LibP2PNodeBuilder struct {
-<<<<<<< HEAD
-	sporkID              flow.Identifier
-	addr                 string
-	networkKey           fcrypto.PrivateKey
-	logger               zerolog.Logger
-	metrics              module.LibP2PMetrics
-	basicResolver        madns.BasicResolver
-	subscriptionFilter   pubsub.SubscriptionFilter
-	resourceManager      network.ResourceManager
-	resourceManagerCfg   *ResourceManagerConfig
-	connManager          connmgr.ConnManager
-	connGater            connmgr.ConnectionGater
-	idProvider           module.IdentityProvider
-	gossipSubFactory     GossipSubFactoryFunc
-	gossipSubConfigFunc  GossipSubAdapterConfigFunc
-	gossipSubPeerScoring bool // whether to enable gossipsub peer scoring
-
-	// gossipSubTracer is a callback interface that is called by the gossipsub implementation upon
-	// certain events. Currently, we use it to log and observe the local mesh of the node.
-	gossipSubTracer p2p.PubSubTracer
-
-	routingFactory              func(context.Context, host.Host) (routing.Routing, error)
-	peerManagerEnablePruning    bool
-	peerManagerUpdateInterval   time.Duration
-	peerScoringParameterOptions []scoring.PeerScoreParamsOption
-	createNode                  CreateNodeFunc
-	createStreamRetryInterval   time.Duration
-	uniMgrFactory               UnicastManagerFactoryFunc
-	rateLimiterDistributor      p2p.UnicastRateLimiterDistributor
-=======
 	gossipSubBuilder p2p.GossipSubBuilder
 	sporkID          flow.Identifier
 	addr             string
@@ -237,10 +165,10 @@
 	peerManagerEnablePruning  bool
 	peerManagerUpdateInterval time.Duration
 	createNode                p2p.CreateNodeFunc
+	uniMgrFactory             p2p.UnicastManagerFactoryFunc
 	createStreamRetryInterval time.Duration
 	rateLimiterDistributor    p2p.UnicastRateLimiterDistributor
 	gossipSubTracer           p2p.PubSubTracer
->>>>>>> 9303e274
 }
 
 func NewNodeBuilder(logger zerolog.Logger,
@@ -250,34 +178,19 @@
 	sporkID flow.Identifier,
 	rCfg *ResourceManagerConfig) *LibP2PNodeBuilder {
 	return &LibP2PNodeBuilder{
-<<<<<<< HEAD
-		logger:              logger,
-		sporkID:             sporkID,
-		addr:                addr,
-		networkKey:          networkKey,
-		createNode:          DefaultCreateNodeFunc,
-		gossipSubFactory:    defaultGossipSubFactory(),
-		gossipSubConfigFunc: defaultGossipSubAdapterConfig(),
-		uniMgrFactory:       defaultUnicastManagerFactory(),
-		metrics:             metrics,
-		resourceManagerCfg:  rCfg,
-	}
-}
-
-func defaultGossipSubFactory() GossipSubFactoryFunc {
-	return func(ctx context.Context, logger zerolog.Logger, h host.Host, cfg p2p.PubSubAdapterConfig) (p2p.PubSubAdapter, error) {
-		return p2pnode.NewGossipSubAdapter(ctx, logger, h, cfg)
-	}
-}
-
-func defaultGossipSubAdapterConfig() GossipSubAdapterConfigFunc {
-	return func(cfg *p2p.BasePubSubAdapterConfig) p2p.PubSubAdapterConfig {
-		return p2pnode.NewGossipSubAdapterConfig(cfg)
-	}
-
-}
-
-func defaultUnicastManagerFactory() UnicastManagerFactoryFunc {
+		logger:             logger,
+		sporkID:            sporkID,
+		addr:               addr,
+		networkKey:         networkKey,
+		createNode:         DefaultCreateNodeFunc,
+		metrics:            metrics,
+		resourceManagerCfg: rCfg,
+		gossipSubBuilder:   gossipsubbuilder.NewGossipSubBuilder(logger, metrics),
+		uniMgrFactory:      defaultUnicastManagerFactory(),
+	}
+}
+
+func defaultUnicastManagerFactory() p2p.UnicastManagerFactoryFunc {
 	return func(logger zerolog.Logger,
 		streamFactory stream.Factory,
 		sporkId flow.Identifier,
@@ -293,19 +206,6 @@
 	}
 }
 
-=======
-		logger:             logger,
-		sporkID:            sporkID,
-		addr:               addr,
-		networkKey:         networkKey,
-		createNode:         DefaultCreateNodeFunc,
-		metrics:            metrics,
-		resourceManagerCfg: rCfg,
-		gossipSubBuilder:   gossipsubbuilder.NewGossipSubBuilder(logger, metrics),
-	}
-}
-
->>>>>>> 9303e274
 // SetBasicResolver sets the DNS resolver for the node.
 func (builder *LibP2PNodeBuilder) SetBasicResolver(br madns.BasicResolver) p2p.NodeBuilder {
 	builder.basicResolver = br
@@ -397,13 +297,13 @@
 	return builder
 }
 
-<<<<<<< HEAD
-func (builder *LibP2PNodeBuilder) SetUnicastManagerFactoryFunc(f UnicastManagerFactoryFunc) NodeBuilder {
+func (builder *LibP2PNodeBuilder) SetUnicastManagerFactoryFunc(f p2p.UnicastManagerFactoryFunc) p2p.NodeBuilder {
 	builder.uniMgrFactory = f
-=======
+	return builder
+}
+
 func (builder *LibP2PNodeBuilder) SetGossipSubScoreTracerInterval(interval time.Duration) p2p.NodeBuilder {
 	builder.gossipSubBuilder.SetGossipSubScoreTracerInterval(interval)
->>>>>>> 9303e274
 	return builder
 }
 
