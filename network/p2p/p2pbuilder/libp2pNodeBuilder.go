--- conflicted
+++ resolved
@@ -25,11 +25,8 @@
 	"github.com/onflow/flow-go/network/p2p"
 	"github.com/onflow/flow-go/network/p2p/connection"
 	"github.com/onflow/flow-go/network/p2p/p2pnode"
-<<<<<<< HEAD
+	"github.com/onflow/flow-go/network/p2p/tracer"
 	"github.com/onflow/flow-go/network/p2p/unicast/stream"
-=======
-	"github.com/onflow/flow-go/network/p2p/tracer"
->>>>>>> 1f65c7aa
 
 	"github.com/onflow/flow-go/network/p2p/subscription"
 	"github.com/onflow/flow-go/network/p2p/utils"
@@ -48,13 +45,9 @@
 )
 
 const (
-<<<<<<< HEAD
 	defaultMemoryLimitRatio          = 0.2 // flow default
 	defaultFileDescriptorsRatio      = 0.5 // libp2p default
 	defaultPeerBaseLimitConnsInbound = 1
-=======
-	defaultMemoryLimitRatio     = 0.2 // flow default
-	defaultFileDescriptorsRatio = 0.5 // libp2p default
 
 	// defaultPeerScoringEnabled is the default value for enabling peer scoring.
 	// peer scoring is enabled by default.
@@ -66,7 +59,6 @@
 	// mesh updates will be logged individually and separately. The logging interval is only used to log the mesh
 	// topology as a whole specially when there are no updates to the mesh topology for a long time.
 	defaultMeshTracerLoggingInterval = 1 * time.Minute
->>>>>>> 1f65c7aa
 )
 
 // DefaultGossipSubConfig returns the default configuration for the gossipsub protocol.
@@ -146,11 +138,8 @@
 	SetGossipSubFactory(GossipSubFactoryFunc, GossipSubAdapterConfigFunc) NodeBuilder
 	SetStreamCreationRetryInterval(createStreamRetryInterval time.Duration) NodeBuilder
 	SetRateLimiterDistributor(consumer p2p.UnicastRateLimiterDistributor) NodeBuilder
-<<<<<<< HEAD
 	SetUnicastManagerFactoryFunc(UnicastManagerFactoryFunc) NodeBuilder
-=======
 	SetGossipSubTracer(tracer p2p.PubSubTracer) NodeBuilder
->>>>>>> 1f65c7aa
 	Build() (p2p.LibP2PNode, error)
 }
 
