package gossipsubbuilder

import (
	"context"
	"fmt"
	"time"

	pubsub "github.com/libp2p/go-libp2p-pubsub"
	"github.com/libp2p/go-libp2p/core/host"
	"github.com/libp2p/go-libp2p/core/routing"
	"github.com/rs/zerolog"

	"github.com/onflow/flow-go/model/flow"
	"github.com/onflow/flow-go/module"
	"github.com/onflow/flow-go/module/irrecoverable"
	"github.com/onflow/flow-go/module/mempool/queue"
	"github.com/onflow/flow-go/module/metrics"
	"github.com/onflow/flow-go/network"
	"github.com/onflow/flow-go/network/p2p"
	"github.com/onflow/flow-go/network/p2p/distributor"
	"github.com/onflow/flow-go/network/p2p/inspector"
	"github.com/onflow/flow-go/network/p2p/inspector/validation"
	p2pconfig "github.com/onflow/flow-go/network/p2p/p2pbuilder/config"
	inspectorbuilder "github.com/onflow/flow-go/network/p2p/p2pbuilder/inspector"
	"github.com/onflow/flow-go/network/p2p/p2pconf"
	"github.com/onflow/flow-go/network/p2p/p2pnode"
	"github.com/onflow/flow-go/network/p2p/scoring"
	"github.com/onflow/flow-go/network/p2p/tracer"
	"github.com/onflow/flow-go/network/p2p/utils"
	"github.com/onflow/flow-go/utils/logging"
)

// The Builder struct is used to configure and create a new GossipSub pubsub system.
type Builder struct {
	networkType                  network.NetworkingType
	sporkId                      flow.Identifier
	logger                       zerolog.Logger
	metricsCfg                   *p2pconfig.MetricsConfig
	h                            host.Host
	subscriptionFilter           pubsub.SubscriptionFilter
	gossipSubFactory             p2p.GossipSubFactoryFunc
	gossipSubConfigFunc          p2p.GossipSubAdapterConfigFunc
	gossipSubPeerScoring         bool // whether to enable gossipsub peer scoring
	scoringRegistryConfig        p2pconf.GossipSubScoringRegistryConfig
	gossipSubScoreTracerInterval time.Duration // the interval at which the gossipsub score tracer logs the peer scores.
	// gossipSubTracer is a callback interface that is called by the gossipsub implementation upon
	// certain events. Currently, we use it to log and observe the local mesh of the node.
	gossipSubTracer           p2p.PubSubTracer
	scoreOptionConfig         *scoring.ScoreOptionConfig
	subscriptionProviderParam *p2pconf.SubscriptionProviderParameters
	idProvider                module.IdentityProvider
	routingSystem             routing.Routing
	rpcInspectorConfig        *p2pconf.GossipSubRPCInspectorsConfig
	rpcInspectorSuiteFactory  p2p.GossipSubRpcInspectorSuiteFactoryFunc
	gossipSubScorePenalties   *p2pconf.GossipSubScorePenalties
}

var _ p2p.GossipSubBuilder = (*Builder)(nil)

// SetHost sets the host of the builder.
// If the host has already been set, a fatal error is logged.
func (g *Builder) SetHost(h host.Host) {
	if g.h != nil {
		g.logger.Fatal().Msg("host has already been set")
		return
	}
	g.h = h
}

// SetSubscriptionFilter sets the subscription filter of the builder.
// If the subscription filter has already been set, a fatal error is logged.
func (g *Builder) SetSubscriptionFilter(subscriptionFilter pubsub.SubscriptionFilter) {
	if g.subscriptionFilter != nil {
		g.logger.Fatal().Msg("subscription filter has already been set")
	}
	g.subscriptionFilter = subscriptionFilter
}

// SetGossipSubFactory sets the gossipsub factory of the builder.
// We expect the node to initialize with a default gossipsub factory. Hence, this function overrides the default config.
func (g *Builder) SetGossipSubFactory(gossipSubFactory p2p.GossipSubFactoryFunc) {
	if g.gossipSubFactory != nil {
		g.logger.Warn().Msg("gossipsub factory has already been set, overriding the previous factory.")
	}
	g.gossipSubFactory = gossipSubFactory
}

// SetGossipSubConfigFunc sets the gossipsub config function of the builder.
// We expect the node to initialize with a default gossipsub config. Hence, this function overrides the default config.
func (g *Builder) SetGossipSubConfigFunc(gossipSubConfigFunc p2p.GossipSubAdapterConfigFunc) {
	if g.gossipSubConfigFunc != nil {
		g.logger.Warn().Msg("gossipsub config function has already been set, overriding the previous config function.")
	}
	g.gossipSubConfigFunc = gossipSubConfigFunc
}

// EnableGossipSubScoringWithOverride enables peer scoring for the GossipSub pubsub system with the given override.
// Any existing peer scoring config attribute that is set in the override will override the default peer scoring config.
// Anything that is left to nil or zero value in the override will be ignored and the default value will be used.
// Note: it is not recommended to override the default peer scoring config in production unless you know what you are doing.
// Production Tip: use PeerScoringConfigNoOverride as the argument to this function to enable peer scoring without any override.
// Args:
// - PeerScoringConfigOverride: override for the peer scoring config- Recommended to use PeerScoringConfigNoOverride for production.
// Returns:
// none
func (g *Builder) EnableGossipSubScoringWithOverride(override *p2p.PeerScoringConfigOverride) {
	g.gossipSubPeerScoring = true // TODO: we should enable peer scoring by default.
	if override == nil {
		return
	}
	if override.AppSpecificScoreParams != nil {
		g.logger.Warn().
			Str(logging.KeyNetworkingSecurity, "true").
			Msg("overriding app specific score params for gossipsub")
		g.scoreOptionConfig.OverrideAppSpecificScoreFunction(override.AppSpecificScoreParams)
	}
	if override.TopicScoreParams != nil {
		for topic, params := range override.TopicScoreParams {
			topicLogger := utils.TopicScoreParamsLogger(g.logger, topic.String(), params)
			topicLogger.Warn().
				Str(logging.KeyNetworkingSecurity, "true").
				Msg("overriding topic score params for gossipsub")
			g.scoreOptionConfig.OverrideTopicScoreParams(topic, params)
		}
	}
	if override.DecayInterval > 0 {
		g.logger.Warn().
			Str(logging.KeyNetworkingSecurity, "true").
			Dur("decay_interval", override.DecayInterval).
			Msg("overriding decay interval for gossipsub")
		g.scoreOptionConfig.OverrideDecayInterval(override.DecayInterval)
	}
}

// SetGossipSubScoreTracerInterval sets the gossipsub score tracer interval of the builder.
// If the gossipsub score tracer interval has already been set, a fatal error is logged.
func (g *Builder) SetGossipSubScoreTracerInterval(gossipSubScoreTracerInterval time.Duration) {
	if g.gossipSubScoreTracerInterval != time.Duration(0) {
		g.logger.Fatal().Msg("gossipsub score tracer interval has already been set")
		return
	}
	g.gossipSubScoreTracerInterval = gossipSubScoreTracerInterval
}

// SetGossipSubTracer sets the gossipsub tracer of the builder.
// If the gossipsub tracer has already been set, a fatal error is logged.
func (g *Builder) SetGossipSubTracer(gossipSubTracer p2p.PubSubTracer) {
	if g.gossipSubTracer != nil {
		g.logger.Fatal().Msg("gossipsub tracer has already been set")
		return
	}
	g.gossipSubTracer = gossipSubTracer
}

// SetRoutingSystem sets the routing system of the builder.
// If the routing system has already been set, a fatal error is logged.
func (g *Builder) SetRoutingSystem(routingSystem routing.Routing) {
	if g.routingSystem != nil {
		g.logger.Fatal().Msg("routing system has already been set")
		return
	}
	g.routingSystem = routingSystem
}

// OverrideDefaultRpcInspectorSuiteFactory overrides the default rpc inspector suite factory.
// Note: this function should only be used for testing purposes. Never override the default rpc inspector suite factory unless you know what you are doing.
func (g *Builder) OverrideDefaultRpcInspectorSuiteFactory(factory p2p.GossipSubRpcInspectorSuiteFactoryFunc) {
	g.logger.Warn().Msg("overriding default rpc inspector suite factory")
	g.rpcInspectorSuiteFactory = factory
}

// NewGossipSubBuilder returns a new gossipsub builder.
// Args:
// - logger: the logger of the node.
// - metricsCfg: the metrics config of the node.
// - networkType: the network type of the node.
// - sporkId: the spork id of the node.
// - idProvider: the identity provider of the node.
// - rpcInspectorConfig: the rpc inspector config of the node.
// Returns:
// - a new gossipsub builder.
// Note: the builder is not thread-safe. It should only be used in the main thread.
func NewGossipSubBuilder(
	logger zerolog.Logger,
	metricsCfg *p2pconfig.MetricsConfig,
	networkType network.NetworkingType,
	sporkId flow.Identifier,
	idProvider module.IdentityProvider,
	scoringRegistryConfig p2pconf.GossipSubScoringRegistryConfig,
	rpcInspectorConfig *p2pconf.GossipSubRPCInspectorsConfig,
	subscriptionProviderPrams *p2pconf.SubscriptionProviderParameters,
	rpcTracker p2p.RpcControlTracking,
	gossipSubScorePenalties *p2pconf.GossipSubScorePenalties) *Builder {
	lg := logger.With().
		Str("component", "gossipsub").
		Str("network-type", networkType.String()).
		Logger()

	b := &Builder{
		logger:                    lg,
		metricsCfg:                metricsCfg,
		sporkId:                   sporkId,
		networkType:               networkType,
		idProvider:                idProvider,
		gossipSubFactory:          defaultGossipSubFactory(),
		gossipSubConfigFunc:       defaultGossipSubAdapterConfig(),
		scoreOptionConfig:         scoring.NewScoreOptionConfig(lg, idProvider),
		rpcInspectorConfig:        rpcInspectorConfig,
		rpcInspectorSuiteFactory:  defaultInspectorSuite(rpcTracker),
		subscriptionProviderParam: subscriptionProviderPrams,
		gossipSubScorePenalties:   gossipSubScorePenalties,
	}

	return b
}

// defaultGossipSubFactory returns the default gossipsub factory function. It is used to create the default gossipsub factory.
// Note: always use the default gossipsub factory function to create the gossipsub factory (unless you know what you are doing).
func defaultGossipSubFactory() p2p.GossipSubFactoryFunc {
	return func(
		ctx context.Context,
		logger zerolog.Logger,
		h host.Host,
		cfg p2p.PubSubAdapterConfig,
		clusterChangeConsumer p2p.CollectionClusterChangesConsumer) (p2p.PubSubAdapter, error) {
		return p2pnode.NewGossipSubAdapter(ctx, logger, h, cfg, clusterChangeConsumer)
	}
}

// defaultGossipSubAdapterConfig returns the default gossipsub config function. It is used to create the default gossipsub config.
// Note: always use the default gossipsub config function to create the gossipsub config (unless you know what you are doing).
func defaultGossipSubAdapterConfig() p2p.GossipSubAdapterConfigFunc {
	return func(cfg *p2p.BasePubSubAdapterConfig) p2p.PubSubAdapterConfig {
		return p2pnode.NewGossipSubAdapterConfig(cfg)
	}
}

// defaultInspectorSuite returns the default inspector suite factory function. It is used to create the default inspector suite.
// Inspector suite is utilized to inspect the incoming gossipsub rpc messages from different perspectives.
// Note: always use the default inspector suite factory function to create the inspector suite (unless you know what you are doing).
func defaultInspectorSuite(rpcTracker p2p.RpcControlTracking) p2p.GossipSubRpcInspectorSuiteFactoryFunc {
	return func(
		ctx irrecoverable.SignalerContext,
		logger zerolog.Logger,
		sporkId flow.Identifier,
		inspectorCfg *p2pconf.GossipSubRPCInspectorsConfig,
		gossipSubMetrics module.GossipSubMetrics,
		heroCacheMetricsFactory metrics.HeroCacheMetricsFactory,
		networkType network.NetworkingType,
		idProvider module.IdentityProvider,
		topicProvider func() p2p.TopicProvider) (p2p.GossipSubInspectorSuite, error) {
		metricsInspector := inspector.NewControlMsgMetricsInspector(
			logger,
			p2pnode.NewGossipSubControlMessageMetrics(gossipSubMetrics, logger),
			inspectorCfg.GossipSubRPCMetricsInspectorConfigs.NumberOfWorkers,
			[]queue.HeroStoreConfigOption{
				queue.WithHeroStoreSizeLimit(inspectorCfg.GossipSubRPCMetricsInspectorConfigs.CacheSize),
				queue.WithHeroStoreCollector(
					metrics.GossipSubRPCMetricsObserverInspectorQueueMetricFactory(
						heroCacheMetricsFactory,
						networkType)),
			}...)
		notificationDistributor := distributor.DefaultGossipSubInspectorNotificationDistributor(
			logger, []queue.HeroStoreConfigOption{
				queue.WithHeroStoreSizeLimit(inspectorCfg.GossipSubRPCInspectorNotificationCacheSize),
				queue.WithHeroStoreCollector(metrics.RpcInspectorNotificationQueueMetricFactory(heroCacheMetricsFactory, networkType))}...)

		params := &validation.InspectorParams{
			Logger:                  logger,
			SporkID:                 sporkId,
			Config:                  &inspectorCfg.GossipSubRPCValidationInspectorConfigs,
			Distributor:             notificationDistributor,
			HeroCacheMetricsFactory: heroCacheMetricsFactory,
			IdProvider:              idProvider,
			InspectorMetrics:        gossipSubMetrics,
			RpcTracker:              rpcTracker,
			NetworkingType:          networkType,
			TopicOracle:             topicProvider,
		}
		rpcValidationInspector, err := validation.NewControlMsgValidationInspector(params)
		if err != nil {
			return nil, fmt.Errorf("failed to create new control message valiadation inspector: %w", err)
		}
		return inspectorbuilder.NewGossipSubInspectorSuite(metricsInspector, rpcValidationInspector, notificationDistributor), nil
	}
}

// Build creates a new GossipSub pubsub system.
// It returns the newly created GossipSub pubsub system and any errors encountered during its creation.
// Arguments:
// - ctx: the irrecoverable context of the node.
//
// Returns:
// - p2p.PubSubAdapter: a GossipSub pubsub system for the libp2p node.
// - p2p.PeerScoreTracer: a peer score tracer for the GossipSub pubsub system (if enabled, otherwise nil).
// - error: if an error occurs during the creation of the GossipSub pubsub system, it is returned. Otherwise, nil is returned.
// Note that on happy path, the returned error is nil. Any error returned is unexpected and should be handled as irrecoverable.
func (g *Builder) Build(ctx irrecoverable.SignalerContext) (p2p.PubSubAdapter, error) {
	// placeholder for the gossipsub pubsub system that will be created (so that it can be passed around even
	// before it is created).
	var gossipSub p2p.PubSubAdapter

	gossipSubConfigs := g.gossipSubConfigFunc(
		&p2p.BasePubSubAdapterConfig{
			MaxMessageSize: p2pnode.DefaultMaxPubSubMsgSize,
		})
	gossipSubConfigs.WithMessageIdFunction(utils.MessageID)

	if g.routingSystem != nil {
		gossipSubConfigs.WithRoutingDiscovery(g.routingSystem)
	}

	if g.subscriptionFilter != nil {
		gossipSubConfigs.WithSubscriptionFilter(g.subscriptionFilter)
	}

	inspectorSuite, err := g.rpcInspectorSuiteFactory(
		ctx,
		g.logger,
		g.sporkId,
		g.rpcInspectorConfig,
		g.metricsCfg.Metrics,
		g.metricsCfg.HeroCacheFactory,
		g.networkType,
		g.idProvider,
		func() p2p.TopicProvider {
			return gossipSub
		})
	if err != nil {
		return nil, fmt.Errorf("could not create gossipsub inspector suite: %w", err)
	}
	gossipSubConfigs.WithInspectorSuite(inspectorSuite)

	var scoreOpt *scoring.ScoreOption
	var scoreTracer p2p.PeerScoreTracer
	if g.gossipSubPeerScoring {
		// wires the gossipsub score option to the subscription provider.
		subscriptionProvider, err := scoring.NewSubscriptionProvider(&scoring.SubscriptionProviderConfig{
			Logger: g.logger,
			TopicProviderOracle: func() p2p.TopicProvider {
				// gossipSub has not been created yet, hence instead of passing it directly, we pass a function that returns it.
				// the cardinal assumption is this function is only invoked when the subscription provider is started, which is
				// after the gossipsub is created.
				return gossipSub
			},
			IdProvider:              g.idProvider,
			Params:                  g.subscriptionProviderParam,
			HeroCacheMetricsFactory: g.metricsCfg.HeroCacheFactory,
		})
		if err != nil {
			return nil, fmt.Errorf("could not create subscription provider: %w", err)
		}

		g.scoreOptionConfig.SetRegisterNotificationConsumerFunc(inspectorSuite.AddInvalidControlMessageConsumer)
<<<<<<< HEAD
		scoreOpt = scoring.NewScoreOption(g.scoreOptionConfig, g.gossipSubScorePenalties, subscriptionProvider)
=======
		scoreOpt = scoring.NewScoreOption(g.scoringRegistryConfig, g.scoreOptionConfig, subscriptionProvider)
>>>>>>> 9577079f
		gossipSubConfigs.WithScoreOption(scoreOpt)

		if g.gossipSubScoreTracerInterval > 0 {
			scoreTracer = tracer.NewGossipSubScoreTracer(g.logger, g.idProvider, g.metricsCfg.Metrics, g.gossipSubScoreTracerInterval)
			gossipSubConfigs.WithScoreTracer(scoreTracer)
		}
	} else {
		g.logger.Warn().
			Str(logging.KeyNetworkingSecurity, "true").
			Msg("gossipsub peer scoring is disabled")
	}

	if g.gossipSubTracer != nil {
		gossipSubConfigs.WithTracer(g.gossipSubTracer)
	}

	if g.h == nil {
		return nil, fmt.Errorf("could not create gossipsub: host is nil")
	}

	gossipSub, err = g.gossipSubFactory(ctx, g.logger, g.h, gossipSubConfigs, inspectorSuite)
	if err != nil {
		return nil, fmt.Errorf("could not create gossipsub: %w", err)
	}

	return gossipSub, nil
}<|MERGE_RESOLUTION|>--- conflicted
+++ resolved
@@ -41,7 +41,7 @@
 	gossipSubFactory             p2p.GossipSubFactoryFunc
 	gossipSubConfigFunc          p2p.GossipSubAdapterConfigFunc
 	gossipSubPeerScoring         bool // whether to enable gossipsub peer scoring
-	scoringRegistryConfig        p2pconf.GossipSubScoringRegistryConfig
+	scoringRegistryConfig        *p2pconf.GossipSubScoringRegistryConfig
 	gossipSubScoreTracerInterval time.Duration // the interval at which the gossipsub score tracer logs the peer scores.
 	// gossipSubTracer is a callback interface that is called by the gossipsub implementation upon
 	// certain events. Currently, we use it to log and observe the local mesh of the node.
@@ -186,7 +186,7 @@
 	networkType network.NetworkingType,
 	sporkId flow.Identifier,
 	idProvider module.IdentityProvider,
-	scoringRegistryConfig p2pconf.GossipSubScoringRegistryConfig,
+	scoringRegistryConfig *p2pconf.GossipSubScoringRegistryConfig,
 	rpcInspectorConfig *p2pconf.GossipSubRPCInspectorsConfig,
 	subscriptionProviderPrams *p2pconf.SubscriptionProviderParameters,
 	rpcTracker p2p.RpcControlTracking,
@@ -209,6 +209,7 @@
 		rpcInspectorSuiteFactory:  defaultInspectorSuite(rpcTracker),
 		subscriptionProviderParam: subscriptionProviderPrams,
 		gossipSubScorePenalties:   gossipSubScorePenalties,
+		scoringRegistryConfig:     scoringRegistryConfig,
 	}
 
 	return b
@@ -352,11 +353,7 @@
 		}
 
 		g.scoreOptionConfig.SetRegisterNotificationConsumerFunc(inspectorSuite.AddInvalidControlMessageConsumer)
-<<<<<<< HEAD
-		scoreOpt = scoring.NewScoreOption(g.scoreOptionConfig, g.gossipSubScorePenalties, subscriptionProvider)
-=======
-		scoreOpt = scoring.NewScoreOption(g.scoringRegistryConfig, g.scoreOptionConfig, subscriptionProvider)
->>>>>>> 9577079f
+		scoreOpt = scoring.NewScoreOption(g.scoringRegistryConfig, g.gossipSubScorePenalties, g.scoreOptionConfig, subscriptionProvider)
 		gossipSubConfigs.WithScoreOption(scoreOpt)
 
 		if g.gossipSubScoreTracerInterval > 0 {
