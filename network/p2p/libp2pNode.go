--- conflicted
+++ resolved
@@ -95,30 +95,19 @@
 // DefaultLibP2PNodeFactory returns a LibP2PFactoryFunc which generates the libp2p host initialized with the
 // default options for the host, the pubsub and the ping service.
 func DefaultLibP2PNodeFactory(
-<<<<<<< HEAD
-	ctx context.Context,
-=======
->>>>>>> ee27229c
 	log zerolog.Logger,
 	me flow.Identifier,
 	address string,
 	flowKey fcrypto.PrivateKey,
-<<<<<<< HEAD
 	sporkID flow.Identifier,
-=======
-	rootBlockID flow.Identifier,
->>>>>>> ee27229c
 	idProvider id.IdentityProvider,
 	maxPubSubMsgSize int,
 	metrics module.NetworkMetrics,
 	pingInfoProvider PingInfoProvider,
 	dnsResolverTTL time.Duration,
 	role string,
-<<<<<<< HEAD
+	streamFactory LibP2PStreamCompressorWrapperFunc,
 ) (LibP2PFactoryFunc, error) {
-=======
-	streamFactory LibP2PStreamCompressorWrapperFunc) (LibP2PFactoryFunc, error) {
->>>>>>> ee27229c
 
 	connManager := NewConnManager(log, metrics)
 
@@ -149,13 +138,8 @@
 }
 
 type NodeBuilder interface {
-<<<<<<< HEAD
 	SetSporkID(flow.Identifier) NodeBuilder
-	SetConnectionManager(TagLessConnManager) NodeBuilder
-=======
-	SetRootBlockID(flow.Identifier) NodeBuilder
 	SetConnectionManager(connmgr.ConnManager) NodeBuilder
->>>>>>> ee27229c
 	SetConnectionGater(*ConnGater) NodeBuilder
 	SetPubsubOptions(...PubsubOption) NodeBuilder
 	SetPingInfoProvider(PingInfoProvider) NodeBuilder
@@ -267,11 +251,7 @@
 	if builder.sporkID == flow.ZeroID {
 		return nil, errors.New("spork ID must be provided")
 	}
-<<<<<<< HEAD
-	node.flowLibP2PProtocolID = generateFlowProtocolID(builder.sporkID)
-=======
-	node.flowLibP2PProtocolID = FlowProtocolID(*builder.rootBlockID)
->>>>>>> ee27229c
+	node.flowLibP2PProtocolID = FlowProtocolID(builder.sporkID)
 
 	var opts []config.Option
 
