package p2p

import (
	"context"

	kbucket "github.com/libp2p/go-libp2p-kbucket"
	"github.com/libp2p/go-libp2p/core/host"
	libp2pnet "github.com/libp2p/go-libp2p/core/network"
	"github.com/libp2p/go-libp2p/core/peer"
	"github.com/libp2p/go-libp2p/core/protocol"
	"github.com/libp2p/go-libp2p/core/routing"

	"github.com/onflow/flow-go/engine/collection"
	"github.com/onflow/flow-go/module"
	"github.com/onflow/flow-go/module/component"
	"github.com/onflow/flow-go/module/irrecoverable"
	"github.com/onflow/flow-go/network"
	flownet "github.com/onflow/flow-go/network"
	"github.com/onflow/flow-go/network/channels"
	"github.com/onflow/flow-go/network/p2p/unicast/protocols"
)

// CoreP2P service management capabilities
type CoreP2P interface {
	// Start the libp2p node.
	Start(ctx irrecoverable.SignalerContext)
	// Stop terminates the libp2p node.
	Stop() error
<<<<<<< HEAD
	// ConnectToPeerAddrInfo connects to the peer with the given peer address information.
	// This method is used to connect to a peer that is not in the peer store.
	ConnectToPeerAddrInfo(ctx context.Context, peerInfo peer.AddrInfo) error
	// RemovePeer closes the connection with the peer.
	RemovePeer(peerID peer.ID) error
	// GetPeersForProtocol returns slice peer IDs for the specified protocol ID.
	GetPeersForProtocol(pid protocol.ID) peer.IDSlice
	// OpenProtectedStream opens a new stream to a peer with a protection tag. The protection tag can be used to ensure
	// that the connection to the peer is maintained for a particular purpose. The stream is opened to the given peerID
	// and writingLogic is executed on the stream. The created stream does not need to be reused and can be inexpensively
	// created for each send. Moreover, the stream creation does not incur a round-trip time as the stream negotiation happens
	// on an existing connection.
	//
	// Args:
	// - ctx: The context used to control the stream's lifecycle.
	// - peerID: The ID of the peer to open the stream to.
	// - protectionTag: A tag that protects the connection and ensures that the connection manager keeps it alive, and
	//   won't prune the connection while the tag is active.
	// - writingLogic: A callback function that contains the logic for writing to the stream. It allows an external caller to
	//   write to the stream without having to worry about the stream creation and management.
	//
	// Returns:
	// error: An error, if any occurred during the process. This includes failure in creating the stream, setting the write
	// deadline, executing the writing logic, resetting the stream if the writing logic fails, or closing the stream.
	// All returned errors during this process can be considered benign.
	OpenProtectedStream(ctx context.Context, peerID peer.ID, protectionTag string, writingLogic func(stream libp2pnet.Stream) error) error
	// GetIPPort returns the IP and Port the libp2p node is listening on.
	GetIPPort() (string, string, error)
	// RoutingTable returns the node routing table
	RoutingTable() *kbucket.RoutingTable
	// ListPeers returns list of peer IDs for peers subscribed to the topic.
	ListPeers(topic string) []peer.ID
	// Subscribe subscribes the node to the given topic and returns the subscription
	Subscribe(topic channels.Topic, topicValidator TopicValidatorFunc) (Subscription, error)
	// Unsubscribe cancels the subscriber and closes the topic corresponding to the given channel.
	Unsubscribe(topic channels.Topic) error
	// Publish publishes the given payload on the topic.
	Publish(ctx context.Context, messageScope network.OutgoingMessageScope) error
	// Host returns pointer to host object of node.
	Host() host.Host
	// ID returns the peer.ID of the node, which is the unique identifier of the node at the libp2p level.
	// For other libp2p nodes, the current node is identified by this ID.
	ID() peer.ID
	// WithDefaultUnicastProtocol overrides the default handler of the unicast manager and registers all preferred protocols.
	WithDefaultUnicastProtocol(defaultHandler libp2pnet.StreamHandler, preferred []protocols.ProtocolName) error
=======
	// GetIPPort returns the IP and Port the libp2p node is listening on.
	GetIPPort() (string, string, error)
	// Host returns pointer to host object of node.
	Host() host.Host
	// SetComponentManager sets the component manager for the node.
	// SetComponentManager may be called at most once.
	SetComponentManager(cm *component.ComponentManager)
}

// PeerManagement set of node traits related to its lifecycle and metadata retrieval
type PeerManagement interface {
	// AddPeer adds a peer to this node by adding it to this node's peerstore and connecting to it.
	AddPeer(ctx context.Context, peerInfo peer.AddrInfo) error
	// RemovePeer closes the connection with the peer.
	RemovePeer(peerID peer.ID) error
	// ListPeers returns list of peer IDs for peers subscribed to the topic.
	ListPeers(topic string) []peer.ID
	// GetPeersForProtocol returns slice peer IDs for the specified protocol ID.
	GetPeersForProtocol(pid protocol.ID) peer.IDSlice
>>>>>>> af0b381e
	// WithPeersProvider sets the PeersProvider for the peer manager.
	// If a peer manager factory is set, this method will set the peer manager's PeersProvider.
	WithPeersProvider(peersProvider PeersProvider)
	// PeerManagerComponent returns the component interface of the peer manager.
	PeerManagerComponent() component.Component
	// RequestPeerUpdate requests an update to the peer connections of this node using the peer manager.
	RequestPeerUpdate()
}

// Routable set of node routing capabilities
type Routable interface {
	// RoutingTable returns the node routing table
	RoutingTable() *kbucket.RoutingTable
	// SetRouting sets the node's routing implementation.
	// SetRouting may be called at most once.
	SetRouting(r routing.Routing)
	// Routing returns node routing object.
	Routing() routing.Routing
}

// StreamManagement peer to peer stream management functions
type UnicastManagement interface {
	// CreateStream returns an existing stream connected to the peer if it exists, or creates a new stream with it.
	CreateStream(ctx context.Context, peerID peer.ID) (libp2pnet.Stream, error)
	// WithDefaultUnicastProtocol overrides the default handler of the unicast manager and registers all preferred protocols.
	WithDefaultUnicastProtocol(defaultHandler libp2pnet.StreamHandler, preferred []protocols.ProtocolName) error
}

// PubSub publish subscribe features for node
type PubSub interface {
	// Subscribe subscribes the node to the given topic and returns the subscription
	Subscribe(topic channels.Topic, topicValidator TopicValidatorFunc) (Subscription, error)
	// UnSubscribe cancels the subscriber and closes the topic.
	Unsubscribe(topic channels.Topic) error
	// Publish publishes the given payload on the topic.
	Publish(ctx context.Context, messageScope flownet.OutgoingMessageScope) error
	// SetPubSub sets the node's pubsub implementation.
	// SetPubSub may be called at most once.
	SetPubSub(ps PubSubAdapter)
}

// LibP2PNode represents a Flow libp2p node. It provides the network layer with the necessary interface to
// control the underlying libp2p node. It is essentially the Flow wrapper around the libp2p node, and allows
// us to define different types of libp2p nodes that can operate in different ways by overriding these methods.
type LibP2PNode interface {
	module.ReadyDoneAware
	Subscriptions
	// PeerConnections connection status information per peer.
	PeerConnections
	// PeerScore exposes the peer score API.
	PeerScore
	// DisallowListNotificationConsumer exposes the disallow list notification consumer API for the node so that
	// it will be notified when a new disallow list update is distributed.
	DisallowListNotificationConsumer
	// CollectionClusterChangesConsumer  is the interface for consuming the events of changes in the collection cluster.
	// This is used to notify the node of changes in the collection cluster.
	// LibP2PNode implements this interface and consumes the events to be notified of changes in the clustering channels.
	// The clustering channels are used by the collection nodes of a cluster to communicate with each other.
	// As the cluster (and hence their cluster channels) of collection nodes changes over time (per epoch) the node needs to be notified of these changes.
	CollectionClusterChangesConsumer
	// DisallowListOracle exposes the disallow list oracle API for external consumers to query about the disallow list.
	DisallowListOracle

	// CoreP2P service management capabilities
	CoreP2P

	// PeerManagement current peer management functions
	PeerManagement

	// Routable routing related features
	Routable

	// PubSub publish subscribe features for node
	PubSub

	// UnicastManagement node stream management
	UnicastManagement
}

// Subscriptions set of funcs related to current subscription info of a node.
type Subscriptions interface {
	// HasSubscription returns true if the node currently has an active subscription to the topic.
	HasSubscription(topic channels.Topic) bool
	// SetUnicastManager sets the unicast manager for the node.
	SetUnicastManager(uniMgr UnicastManager)
}

// CollectionClusterChangesConsumer  is the interface for consuming the events of changes in the collection cluster.
// This is used to notify the node of changes in the collection cluster.
// LibP2PNode implements this interface and consumes the events to be notified of changes in the clustering channels.
// The clustering channels are used by the collection nodes of a cluster to communicate with each other.
// As the cluster (and hence their cluster channels) of collection nodes changes over time (per epoch) the node needs to be notified of these changes.
type CollectionClusterChangesConsumer interface {
	collection.ClusterEvents
}

// PeerScore is the interface for the peer score module. It is used to expose the peer score to other
// components of the node. It is also used to set the peer score exposer implementation.
type PeerScore interface {
	// PeerScoreExposer returns the node's peer score exposer implementation.
	// If the node's peer score exposer has not been set, the second return value will be false.
	PeerScoreExposer() PeerScoreExposer
}

// PeerConnections subset of funcs related to underlying libp2p host connections.
type PeerConnections interface {
	// IsConnected returns true if address is a direct peer of this node else false.
	// Peers are considered not connected if the underlying libp2p host reports the
	// peers as not connected and there are no connections in the connection list.
	// The following error returns indicate a bug in the code:
	//  * network.ErrIllegalConnectionState if the underlying libp2p host reports connectedness as NotConnected but the connections list
	// 	  to the peer is not empty. This indicates a bug within libp2p.
	IsConnected(peerID peer.ID) (bool, error)
}

// DisallowListNotificationConsumer is an interface for consuming disallow/allow list update notifications.
type DisallowListNotificationConsumer interface {
	// OnDisallowListNotification is called when a new disallow list update notification is distributed.
	// Any error on consuming event must handle internally.
	// The implementation must be concurrency safe.
	// Args:
	// 	id: peer ID of the peer being disallow-listed.
	// 	cause: cause of the peer being disallow-listed (only this cause is added to the peer's disallow-listed causes).
	// Returns:
	// 	none
	OnDisallowListNotification(id peer.ID, cause network.DisallowListedCause)

	// OnAllowListNotification is called when a new allow list update notification is distributed.
	// Any error on consuming event must handle internally.
	// The implementation must be concurrency safe.
	// Args:
	// 	id: peer ID of the peer being allow-listed.
	// 	cause: cause of the peer being allow-listed (only this cause is removed from the peer's disallow-listed causes).
	// Returns:
	// 	none
	OnAllowListNotification(id peer.ID, cause network.DisallowListedCause)
}

// DisallowListOracle is an interface for querying disallow-listed peers.
type DisallowListOracle interface {
	// IsDisallowListed determines whether the given peer is disallow-listed for any reason.
	// Args:
	// - peerID: the peer to check.
	// Returns:
	// - []network.DisallowListedCause: the list of causes for which the given peer is disallow-listed. If the peer is not disallow-listed for any reason,
	// a nil slice is returned.
	// - bool: true if the peer is disallow-listed for any reason, false otherwise.
	IsDisallowListed(peerId peer.ID) ([]network.DisallowListedCause, bool)
}<|MERGE_RESOLUTION|>--- conflicted
+++ resolved
@@ -26,12 +26,26 @@
 	Start(ctx irrecoverable.SignalerContext)
 	// Stop terminates the libp2p node.
 	Stop() error
-<<<<<<< HEAD
+	// GetIPPort returns the IP and Port the libp2p node is listening on.
+	GetIPPort() (string, string, error)
+	// Host returns pointer to host object of node.
+	Host() host.Host
+	// SetComponentManager sets the component manager for the node.
+	// SetComponentManager may be called at most once.
+	SetComponentManager(cm *component.ComponentManager)
+}
+
+// PeerManagement set of node traits related to its lifecycle and metadata retrieval
+type PeerManagement interface {
+	// AddPeer adds a peer to this node by adding it to this node's peerstore and connecting to it.
+	AddPeer(ctx context.Context, peerInfo peer.AddrInfo) error
 	// ConnectToPeerAddrInfo connects to the peer with the given peer address information.
 	// This method is used to connect to a peer that is not in the peer store.
 	ConnectToPeerAddrInfo(ctx context.Context, peerInfo peer.AddrInfo) error
 	// RemovePeer closes the connection with the peer.
 	RemovePeer(peerID peer.ID) error
+	// ListPeers returns list of peer IDs for peers subscribed to the topic.
+	ListPeers(topic string) []peer.ID
 	// GetPeersForProtocol returns slice peer IDs for the specified protocol ID.
 	GetPeersForProtocol(pid protocol.ID) peer.IDSlice
 	// OpenProtectedStream opens a new stream to a peer with a protection tag. The protection tag can be used to ensure
@@ -72,27 +86,6 @@
 	ID() peer.ID
 	// WithDefaultUnicastProtocol overrides the default handler of the unicast manager and registers all preferred protocols.
 	WithDefaultUnicastProtocol(defaultHandler libp2pnet.StreamHandler, preferred []protocols.ProtocolName) error
-=======
-	// GetIPPort returns the IP and Port the libp2p node is listening on.
-	GetIPPort() (string, string, error)
-	// Host returns pointer to host object of node.
-	Host() host.Host
-	// SetComponentManager sets the component manager for the node.
-	// SetComponentManager may be called at most once.
-	SetComponentManager(cm *component.ComponentManager)
-}
-
-// PeerManagement set of node traits related to its lifecycle and metadata retrieval
-type PeerManagement interface {
-	// AddPeer adds a peer to this node by adding it to this node's peerstore and connecting to it.
-	AddPeer(ctx context.Context, peerInfo peer.AddrInfo) error
-	// RemovePeer closes the connection with the peer.
-	RemovePeer(peerID peer.ID) error
-	// ListPeers returns list of peer IDs for peers subscribed to the topic.
-	ListPeers(topic string) []peer.ID
-	// GetPeersForProtocol returns slice peer IDs for the specified protocol ID.
-	GetPeersForProtocol(pid protocol.ID) peer.IDSlice
->>>>>>> af0b381e
 	// WithPeersProvider sets the PeersProvider for the peer manager.
 	// If a peer manager factory is set, this method will set the peer manager's PeersProvider.
 	WithPeersProvider(peersProvider PeersProvider)
