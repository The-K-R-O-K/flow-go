package p2p_test

import (
	"bufio"
	"context"
	"errors"
	"fmt"
	"io"
	"regexp"
	"sync"
	"testing"
	"time"

	"github.com/libp2p/go-libp2p/core"
	"github.com/libp2p/go-libp2p/core/network"
	"github.com/libp2p/go-libp2p/core/peer"
	"github.com/libp2p/go-libp2p/core/peerstore"
	"github.com/libp2p/go-libp2p/p2p/net/swarm"
	"github.com/stretchr/testify/assert"
	"github.com/stretchr/testify/require"

	"github.com/onflow/flow-go/model/flow"
	"github.com/onflow/flow-go/module/irrecoverable"
	"github.com/onflow/flow-go/network/p2p"
	"github.com/onflow/flow-go/network/p2p/unicast"
	"github.com/onflow/flow-go/utils/unittest"
)

// TestStreamClosing tests 1-1 communication with streams closed using libp2p2 handler.FullClose
func TestStreamClosing(t *testing.T) {
	count := 10
	ctx, cancel := context.WithCancel(context.Background())

	signalCtx, errChan := irrecoverable.WithSignaler(ctx)
	go unittest.NoIrrecoverableError(ctx, t, errChan)

	var msgRegex = regexp.MustCompile("^hello[0-9]")

	handler, streamCloseWG := mockStreamHandlerForMessages(t, ctx, count, msgRegex)

	// Creates nodes
	nodes, identities := nodesFixture(t,
		unittest.IdentifierFixture(),
		"test_stream_closing",
		2,
		withDefaultStreamHandler(handler))

	startNodes(t, signalCtx, nodes, 100*time.Millisecond)
	defer stopNodes(t, nodes, cancel, 100*time.Millisecond)

	nodeInfo1, err := p2p.PeerAddressInfo(*identities[1])
	require.NoError(t, err)

	senderWG := sync.WaitGroup{}
	senderWG.Add(count)
	for i := 0; i < count; i++ {
		go func(i int) {
			// Create stream from node 1 to node 2 (reuse if one already exists)
			nodes[0].Host().Peerstore().AddAddrs(nodeInfo1.ID, nodeInfo1.Addrs, peerstore.AddressTTL)
			s, err := nodes[0].CreateStream(ctx, nodeInfo1.ID)
			assert.NoError(t, err)
			w := bufio.NewWriter(s)

			// Send message from node 1 to 2
			msg := fmt.Sprintf("hello%d\n", i)
			_, err = w.WriteString(msg)
			assert.NoError(t, err)

			// Flush the stream
			assert.NoError(t, w.Flush())

			// close the stream
			err = s.Close()
			require.NoError(t, err)

			senderWG.Done()
		}(i)
	}

	// wait for stream to be closed
	unittest.RequireReturnsBefore(t, senderWG.Wait, 1*time.Second, "could not send messages on time")
	unittest.RequireReturnsBefore(t, streamCloseWG.Wait, 1*time.Second, "could not close stream at receiver side")
}

// mockStreamHandlerForMessages creates a stream handler that expects receiving `msgCount` unique messages that match the input regexp.
// The returned wait group will be unlocked when all messages are completely received and associated streams are closed.
func mockStreamHandlerForMessages(t *testing.T, ctx context.Context, msgCount int, msgRegexp *regexp.Regexp) (network.StreamHandler, *sync.WaitGroup) {
	streamCloseWG := &sync.WaitGroup{}
	streamCloseWG.Add(msgCount)

	h := func(s network.Stream) {
		go func(s network.Stream) {
			rw := bufio.NewReadWriter(bufio.NewReader(s), bufio.NewWriter(s))
			for {
				str, err := rw.ReadString('\n')
				if err != nil {
					if errors.Is(err, io.EOF) {
						err := s.Close()
						require.NoError(t, err)

						streamCloseWG.Done()
						return
					}
					require.Fail(t, fmt.Sprintf("received error %v", err))
					err = s.Reset()
					require.NoError(t, err)
					return
				}
				select {
				case <-ctx.Done():
					return
				default:
					require.True(t, msgRegexp.MatchString(str), str)
				}
			}
		}(s)

	}
	return h, streamCloseWG
}

// TestCreateStream_WithDefaultUnicast evaluates correctness of creating default (tcp) unicast streams between two libp2p nodes.
func TestCreateStream_WithDefaultUnicast(t *testing.T) {
	sporkId := unittest.IdentifierFixture()
	testCreateStream(t,
		sporkId,
		nil, // sends nil as preferred unicast so that nodes run on default plain tcp streams.
		unicast.FlowProtocolID(sporkId))
}

// TestCreateStream_WithPreferredGzipUnicast evaluates correctness of creating gzip-compressed tcp unicast streams between two libp2p nodes.
func TestCreateStream_WithPreferredGzipUnicast(t *testing.T) {
	sporkId := unittest.IdentifierFixture()
	testCreateStream(t,
		sporkId,
		[]unicast.ProtocolName{unicast.GzipCompressionUnicast},
		unicast.FlowGzipProtocolId(sporkId))
}

// testCreateStreams checks if a new streams of "preferred" type is created each time when CreateStream is called and an existing stream is not
// reused. The "preferred" stream type is the one with the largest index in `unicasts` list.
// To check that the streams are of "preferred" type, it evaluates the protocol id of established stream against the input `protocolID`.
func testCreateStream(t *testing.T, sporkId flow.Identifier, unicasts []unicast.ProtocolName, protocolID core.ProtocolID) {
	count := 2
	ctx, cancel := context.WithCancel(context.Background())

	signalCtx, errChan := irrecoverable.WithSignaler(ctx)
	go unittest.NoIrrecoverableError(ctx, t, errChan)

	nodes, identities := nodesFixture(t,
		sporkId,
		"test_create_stream",
		count,
		withPreferredUnicasts(unicasts))

	startNodes(t, signalCtx, nodes, 100*time.Millisecond)
	defer stopNodes(t, nodes, cancel, 100*time.Millisecond)

	id2 := identities[1]

	// Assert that there is no outbound stream to the target yet
	require.Equal(t, 0, p2p.CountStream(nodes[0].Host(), nodes[1].Host().ID(), protocolID, network.DirOutbound))

	// Now attempt to create another 100 outbound stream to the same destination by calling CreateStream
	streamCount := 100
	var streams []network.Stream
	for i := 0; i < streamCount; i++ {
		pInfo, err := p2p.PeerAddressInfo(*id2)
		require.NoError(t, err)
		nodes[0].Host().Peerstore().AddAddrs(pInfo.ID, pInfo.Addrs, peerstore.AddressTTL)
		anotherStream, err := nodes[0].CreateStream(ctx, pInfo.ID)
		// Assert that a stream was returned without error
		require.NoError(t, err)
		require.NotNil(t, anotherStream)
		// assert that the stream count within libp2p incremented (a new stream was created)
		require.Equal(t, i+1, p2p.CountStream(nodes[0].Host(), nodes[1].Host().ID(), protocolID, network.DirOutbound))
		// assert that the same connection is reused
		require.Len(t, nodes[0].Host().Network().Conns(), 1)
		streams = append(streams, anotherStream)
	}

	// reverse loop to close all the streams
	for i := streamCount - 1; i >= 0; i-- {
		s := streams[i]
		wg := sync.WaitGroup{}
		wg.Add(1)
		go func() {
			err := s.Close()
			assert.NoError(t, err)
			wg.Done()
		}()
		unittest.RequireReturnsBefore(t, wg.Wait, 1*time.Second, "could not close streams on time")
		// assert that the stream count within libp2p decremented
		require.Equal(t, i, p2p.CountStream(nodes[0].Host(), nodes[1].Host().ID(), protocolID, network.DirOutbound))
	}
}

// TestCreateStream_FallBack checks two libp2p nodes with conflicting supported unicast protocols fall back
// to default (tcp) unicast protocol during their negotiation.
// To do this, a node with preferred gzip-compressed tcp unicast tries creating stream to another node that only
// supports default plain tcp unicast. The test evaluates that the unicast stream established between two nodes
// are of type default plain tcp.
func TestCreateStream_FallBack(t *testing.T) {
	ctx, cancel := context.WithCancel(context.Background())

	signalCtx, errChan := irrecoverable.WithSignaler(ctx)
	go unittest.NoIrrecoverableError(ctx, t, errChan)

	// Creates two nodes: one with preferred gzip, and other one with default protocol
	sporkId := unittest.IdentifierFixture()
	thisNode, _ := nodeFixture(t,
		sporkId,
		"test_create_stream_fallback",
		withPreferredUnicasts([]unicast.ProtocolName{unicast.GzipCompressionUnicast}))
	otherNode, otherId := nodeFixture(t, sporkId, "test_create_stream_fallback")

	nodes := []*p2p.Node{thisNode, otherNode}
	startNodes(t, signalCtx, nodes, 100*time.Millisecond)
	defer stopNodes(t, nodes, cancel, 100*time.Millisecond)

	// Assert that there is no outbound stream to the target yet (neither default nor preferred)
	defaultProtocolId := unicast.FlowProtocolID(sporkId)
	preferredProtocolId := unicast.FlowGzipProtocolId(sporkId)
	require.Equal(t, 0, p2p.CountStream(thisNode.Host(), otherNode.Host().ID(), defaultProtocolId, network.DirOutbound))
	require.Equal(t, 0, p2p.CountStream(thisNode.Host(), otherNode.Host().ID(), preferredProtocolId, network.DirOutbound))

	// Now attempt to create another 100 outbound stream to the same destination by calling CreateStream
	streamCount := 100
	var streams []network.Stream
	for i := 0; i < streamCount; i++ {
		pInfo, err := p2p.PeerAddressInfo(otherId)
		require.NoError(t, err)
		thisNode.Host().Peerstore().AddAddrs(pInfo.ID, pInfo.Addrs, peerstore.AddressTTL)

		// a new stream must be created
		anotherStream, err := thisNode.CreateStream(ctx, pInfo.ID)
		require.NoError(t, err)
		require.NotNil(t, anotherStream)

		// number of default-protocol streams must be incremented, while preferred ones must be zero, since the other node
		// only supports default ones.
		require.Equal(t, i+1, p2p.CountStream(thisNode.Host(), otherNode.Host().ID(), defaultProtocolId, network.DirOutbound))
		require.Equal(t, 0, p2p.CountStream(thisNode.Host(), otherNode.Host().ID(), preferredProtocolId, network.DirOutbound))

		// assert that the same connection is reused
		require.Len(t, thisNode.Host().Network().Conns(), 1)
		streams = append(streams, anotherStream)
	}

	// reverse loop to close all the streams
	for i := streamCount - 1; i >= 0; i-- {
		s := streams[i]
		wg := sync.WaitGroup{}
		wg.Add(1)
		go func() {
			err := s.Close()
			assert.NoError(t, err)
			wg.Done()
		}()
		unittest.RequireReturnsBefore(t, wg.Wait, 1*time.Second, "could not close streams on time")

		// number of default-protocol streams must be decremented, while preferred ones must be zero, since the other node
		// only supports default ones.
		require.Equal(t, i, p2p.CountStream(thisNode.Host(), otherNode.Host().ID(), defaultProtocolId, network.DirOutbound))
		require.Equal(t, 0, p2p.CountStream(thisNode.Host(), otherNode.Host().ID(), preferredProtocolId, network.DirOutbound))
	}
}

// TestCreateStreamIsConcurrencySafe tests that the CreateStream is concurrency safe
func TestCreateStreamIsConcurrencySafe(t *testing.T) {
	ctx, cancel := context.WithCancel(context.Background())

	signalCtx, errChan := irrecoverable.WithSignaler(ctx)
	go unittest.NoIrrecoverableError(ctx, t, errChan)

	// create two nodes
	nodes, identities := nodesFixture(t, unittest.IdentifierFixture(), "test_create_stream_is_concurrency_safe", 2)
	require.Len(t, identities, 2)

	startNodes(t, signalCtx, nodes, 100*time.Millisecond)
	defer stopNodes(t, nodes, cancel, 100*time.Millisecond)

	nodeInfo1, err := p2p.PeerAddressInfo(*identities[1])
	require.NoError(t, err)

	wg := sync.WaitGroup{}

	// create a gate which gates the call to CreateStream for all concurrent go routines
	gate := make(chan struct{})

	createStream := func() {
		<-gate
		nodes[0].Host().Peerstore().AddAddrs(nodeInfo1.ID, nodeInfo1.Addrs, peerstore.AddressTTL)
		_, err := nodes[0].CreateStream(ctx, nodeInfo1.ID)
		assert.NoError(t, err) // assert that stream was successfully created
		wg.Done()
	}

	// kick off 10 concurrent calls to CreateStream
	for i := 0; i < 10; i++ {
		wg.Add(1)
		go createStream()
	}
	// open the gate by closing the channel
	close(gate)

	// no call should block
	unittest.AssertReturnsBefore(t, wg.Wait, 10*time.Second)
}

// TestNoBackoffWhenCreatingStream checks that backoff is not enabled between attempts to connect to a remote peer
// for one-to-one direct communication.
func TestNoBackoffWhenCreatingStream(t *testing.T) {
	ctx, cancel := context.WithCancel(context.Background())
	defer cancel()

	// setup per node contexts so they can be stopped independently
	ctx1, cancel1 := context.WithCancel(ctx)
	signalCtx1, errChan1 := irrecoverable.WithSignaler(ctx1)
	go unittest.NoIrrecoverableError(ctx1, t, errChan1)

	ctx2, cancel2 := context.WithCancel(ctx)
	signalCtx2, errChan2 := irrecoverable.WithSignaler(ctx2)
	go unittest.NoIrrecoverableError(ctx2, t, errChan2)

	count := 2
	// Creates nodes
	nodes, identities := nodesFixture(t,
		unittest.IdentifierFixture(),
		"test_no_backoff_when_create_stream",
		count,
	)
	node1 := nodes[0]
	node2 := nodes[1]

	startNode(t, signalCtx1, node1, 100*time.Millisecond)
	startNode(t, signalCtx2, node2, 100*time.Millisecond)

	// stop node 2 immediately
	stopNode(t, node2, cancel2, 100*time.Millisecond)
	defer stopNode(t, node1, cancel1, 100*time.Millisecond)

	id2 := identities[1]
	pInfo, err := p2p.PeerAddressInfo(*id2)
	require.NoError(t, err)
	nodes[0].Host().Peerstore().AddAddrs(pInfo.ID, pInfo.Addrs, peerstore.AddressTTL)
	maxTimeToWait := maxConnectAttempt * unicast.MaxConnectAttemptSleepDuration * time.Millisecond

	// need to add some buffer time so that RequireReturnsBefore waits slightly longer than maxTimeToWait to avoid
	// a race condition
	someGraceTime := 100 * time.Millisecond
	totalWaitTime := maxTimeToWait + someGraceTime

	//each CreateStream() call may try to connect up to maxConnectAttempt (3) times.

	//there are 2 scenarios that we need to account for:
	//
	//1. machines where a timeout occurs on the first connection attempt - this can be due to local firewall rules or other processes running on the machine.
	//   In this case, we need to create a scenario where a backoff would have normally occured. This is why we initiate a second connection attempt.
	//   Libp2p remembers the peer we are trying to connect to between CreateStream() calls and would have initiated a backoff if backoff wasn't turned off.
	//   The second CreateStream() call will make a second connection attempt maxConnectAttempt times and that should never result in a backoff error.
	//
	//2. machines where a timeout does NOT occur on the first connection attempt - this is on CI machines and some local dev machines without a firewall / too many other processes.
	//   In this case, there will be maxConnectAttempt (3) connection attempts on the first CreateStream() call and maxConnectAttempt (3) attempts on the second CreateStream() call.

	// make two separate stream creation attempt and assert that no connection back off happened
	for i := 0; i < 2; i++ {

		// limit the maximum amount of time to wait for a connection to be established by using a context that times out
		ctx, cancel := context.WithTimeout(ctx, maxTimeToWait)

		unittest.RequireReturnsBefore(t, func() {
			_, err = node1.CreateStream(ctx, pInfo.ID)
		}, totalWaitTime, fmt.Sprintf("create stream did not error within %s", totalWaitTime.String()))
		require.Error(t, err)
		require.NotContainsf(t, err.Error(), swarm.ErrDialBackoff.Error(), "swarm dialer unexpectedly did a back off for a one-to-one connection")
		cancel()
	}
}

// TestUnicastOverStream_WithPlainStream checks two nodes can send and receive unicast messages on libp2p plain streams.
func TestUnicastOverStream_WithPlainStream(t *testing.T) {
	testUnicastOverStream(t)
}

// TestUnicastOverStream_WithGzipStreamCompression checks two nodes can send and receive unicast messages on gzip compressed streams
// when both nodes have gzip stream compression enabled.
func TestUnicastOverStream_WithGzipStreamCompression(t *testing.T) {
	testUnicastOverStream(t, withPreferredUnicasts([]unicast.ProtocolName{unicast.GzipCompressionUnicast}))
}

// testUnicastOverStream sends a message from node 1 to node 2 and then from node 2 to node 1 over a unicast stream.
func testUnicastOverStream(t *testing.T, opts ...nodeFixtureParameterOption) {
	ctx, cancel := context.WithCancel(context.Background())

	signalCtx, errChan := irrecoverable.WithSignaler(ctx)
	go unittest.NoIrrecoverableError(ctx, t, errChan)

	count := 2
	ch := make(chan string, count) // we expect two messages during test, one from node1->node2 and vice versa.

	// Create the handler function
	streamHandler := func(s network.Stream) {
		rw := bufio.NewReadWriter(bufio.NewReader(s), bufio.NewWriter(s))
		str, err := rw.ReadString('\n')
		require.NoError(t, err)
		ch <- str
	}

	// Creates nodes
	nodes, identities := nodesFixture(t,
		unittest.IdentifierFixture(),
		"test_one_to_one_comm",
		count,
		withDefaultStreamHandler(streamHandler),
	)
	require.Len(t, identities, count)

	startNodes(t, signalCtx, nodes, 100*time.Millisecond)
	defer stopNodes(t, nodes, cancel, 100*time.Millisecond)

	testUnicastOverStreamRoundTrip(t, ctx, *identities[0], nodes[0], *identities[1], nodes[1], ch)
}

// TestUnicastOverStream_Fallback checks two nodes with asymmetric sets of preferred unicast protocols can create streams and
// send and receive unicasts. Despite the asymmetry, the nodes must fall back to the libp2p plain stream during negotiation.
func TestUnicastOverStream_Fallback(t *testing.T) {
	ctx, cancel := context.WithCancel(context.Background())

	signalCtx, errChan := irrecoverable.WithSignaler(ctx)
	go unittest.NoIrrecoverableError(ctx, t, errChan)

	ch := make(chan string, 2) // we expect two messages during test, one from node1->node2 and vice versa.

	// Create the handler function
	streamHandler := func(s network.Stream) {
		rw := bufio.NewReadWriter(bufio.NewReader(s), bufio.NewWriter(s))
		str, err := rw.ReadString('\n')
		require.NoError(t, err)
		ch <- str
	}

	// Creates nodes
	// node1: supports only plain unicast protocol
	// node2: supports plain and gzip
	sporkId := unittest.IdentifierFixture()
	node1, id1 := nodeFixture(
		t,
		sporkId,
		"test_unicast_over_stream_fallback",
		withDefaultStreamHandler(streamHandler),
	)

	node2, id2 := nodeFixture(
		t,
		sporkId,
		"test_unicast_over_stream_fallback",
		withDefaultStreamHandler(streamHandler),
		withPreferredUnicasts([]unicast.ProtocolName{unicast.GzipCompressionUnicast}),
	)

	nodes := []*p2p.Node{node1, node2}
	startNodes(t, signalCtx, nodes, 100*time.Millisecond)
	defer stopNodes(t, nodes, cancel, 100*time.Millisecond)

	testUnicastOverStreamRoundTrip(t, ctx, id1, node1, id2, node2, ch)
}

// testUnicastOverStreamRoundTrip checks node1 and node2 can create stream between each other and push unicast messages
// to each other over the streams.
//
// The channel argument keeps the individual messages received at both ends.
func testUnicastOverStreamRoundTrip(t *testing.T,
	ctx context.Context,
	id1 flow.Identity,
	node1 *p2p.Node,
	id2 flow.Identity,
	node2 *p2p.Node,
	ch <-chan string) {

	pInfo1, err := p2p.PeerAddressInfo(id1)
	require.NoError(t, err)
	pInfo2, err := p2p.PeerAddressInfo(id2)
	require.NoError(t, err)

	// Create stream from node 1 to node 2
	node1.Host().Peerstore().AddAddrs(pInfo2.ID, pInfo2.Addrs, peerstore.AddressTTL)
	s1, err := node1.CreateStream(ctx, pInfo2.ID)
	require.NoError(t, err)
	rw := bufio.NewReadWriter(bufio.NewReader(s1), bufio.NewWriter(s1))

	// Send message from node 1 to 2
	msg := "this is an intentionally long MESSAGE to be bigger than buffer size of most of stream compressors\n"
	require.Greater(t, len(msg), 10, "we must stress test with longer than 10 bytes messages")
	_, err = rw.WriteString(msg)
	require.NoError(t, err)

	// Flush the stream
	require.NoError(t, rw.Flush())

	// Wait for the message to be received
	select {
	case rcv := <-ch:
		require.Equal(t, msg, rcv)
	case <-time.After(1 * time.Second):
		require.Fail(t, "message not received")
	}

	// Create stream from node 2 to node 1
	node2.Host().Peerstore().AddAddrs(pInfo1.ID, pInfo1.Addrs, peerstore.AddressTTL)
	s2, err := node2.CreateStream(ctx, pInfo1.ID)
	require.NoError(t, err)
	rw = bufio.NewReadWriter(bufio.NewReader(s2), bufio.NewWriter(s2))

	// Send message from node 2 to 1
	msg = "this is an intentionally long REPLY to be bigger than buffer size of most of stream compressors\n"
	require.Greater(t, len(msg), 10, "we must stress test with longer than 10 bytes messages")
	_, err = rw.WriteString(msg)
	require.NoError(t, err)

	// Flush the stream
	require.NoError(t, rw.Flush())

	select {
	case rcv := <-ch:
		require.Equal(t, msg, rcv)
	case <-time.After(3 * time.Second):
		require.Fail(t, "message not received")
	}
}

// TestCreateStreamTimeoutWithUnresponsiveNode tests that the CreateStream call does not block longer than the
// timeout interval
func TestCreateStreamTimeoutWithUnresponsiveNode(t *testing.T) {
	ctx, cancel := context.WithCancel(context.Background())

	signalCtx, errChan := irrecoverable.WithSignaler(ctx)
	go unittest.NoIrrecoverableError(ctx, t, errChan)

	// creates a regular node
	nodes, identities := nodesFixture(t,
		unittest.IdentifierFixture(),
		"test_create_stream_timeout_with_unresponsive_node",
		1,
	)
	require.Len(t, identities, 1)

	startNodes(t, signalCtx, nodes, 100*time.Millisecond)
	defer stopNodes(t, nodes, cancel, 100*time.Millisecond)

	// create a silent node which never replies
	listener, silentNodeId := silentNodeFixture(t)
	defer func() {
		require.NoError(t, listener.Close())
	}()

	silentNodeInfo, err := p2p.PeerAddressInfo(silentNodeId)
	require.NoError(t, err)

	timeout := 1 * time.Second
	tctx, tcancel := context.WithTimeout(ctx, timeout)
	defer tcancel()

	// attempt to create a stream from node 1 to node 2 and assert that it fails after timeout
	grace := 100 * time.Millisecond
	unittest.AssertReturnsBefore(t,
		func() {
			nodes[0].Host().Peerstore().AddAddrs(silentNodeInfo.ID, silentNodeInfo.Addrs, peerstore.AddressTTL)
			_, err = nodes[0].CreateStream(tctx, silentNodeInfo.ID)
		},
		timeout+grace)
	assert.Error(t, err)
}

// TestCreateStreamIsConcurrent tests that CreateStream calls can be made concurrently such that one blocked call
// does not block another concurrent call.
func TestCreateStreamIsConcurrent(t *testing.T) {
	ctx, cancel := context.WithCancel(context.Background())

	signalCtx, errChan := irrecoverable.WithSignaler(ctx)
	go unittest.NoIrrecoverableError(ctx, t, errChan)

	// create two regular node
	goodNodes, goodNodeIds := nodesFixture(t,
		unittest.IdentifierFixture(),
		"test_create_stream_is_concurrent",
		2,
	)
	require.Len(t, goodNodeIds, 2)

	startNodes(t, signalCtx, goodNodes, 100*time.Millisecond)
	defer stopNodes(t, goodNodes, cancel, 100*time.Millisecond)

	goodNodeInfo1, err := p2p.PeerAddressInfo(*goodNodeIds[1])
	require.NoError(t, err)

	// create a silent node which never replies
	listener, silentNodeId := silentNodeFixture(t)
	defer func() {
		require.NoError(t, listener.Close())
	}()
	silentNodeInfo, err := p2p.PeerAddressInfo(silentNodeId)
	require.NoError(t, err)

	// creates a stream to unresponsive node and makes sure that the stream creation is blocked
	blockedCallCh := unittest.RequireNeverReturnBefore(t,
		func() {
			goodNodes[0].Host().Peerstore().AddAddrs(silentNodeInfo.ID, silentNodeInfo.Addrs, peerstore.AddressTTL)
			_, _ = goodNodes[0].CreateStream(ctx, silentNodeInfo.ID) // this call will block
		},
		1*time.Second,
		"CreateStream attempt to the unresponsive peer did not block")

	// requires same peer can still connect to the other regular peer without being blocked
	unittest.RequireReturnsBefore(t,
		func() {
			goodNodes[0].Host().Peerstore().AddAddrs(goodNodeInfo1.ID, goodNodeInfo1.Addrs, peerstore.AddressTTL)
			_, err := goodNodes[0].CreateStream(ctx, goodNodeInfo1.ID)
			require.NoError(t, err)
		},
		1*time.Second, "creating stream to a responsive node failed while concurrently blocked on unresponsive node")

	// requires the CreateStream call to the unresponsive node was blocked while we attempted the CreateStream to the
	// good address
	unittest.RequireNeverClosedWithin(t, blockedCallCh, 1*time.Millisecond,
		"CreateStream attempt to the unresponsive peer did not block after connecting to good node")

}

// TestConnectionGating tests node allow listing by peer.ID
func TestConnectionGating(t *testing.T) {
	ctx, cancel := context.WithCancel(context.Background())

	signalCtx, errChan := irrecoverable.WithSignaler(ctx)
	go unittest.NoIrrecoverableError(ctx, t, errChan)

	sporkID := unittest.IdentifierFixture()

	// create 2 nodes
	node1Peers := make(map[peer.ID]struct{})
<<<<<<< HEAD
	node1, node1Id := nodeFixture(t, sporkID, "test_connection_gating", withPeerFilter(func(p peer.ID) bool {
		_, ok := node1Peers[p]
		return ok
=======
	node1, node1Id := nodeFixture(t, ctx, sporkID, "test_connection_gating", withPeerFilter(func(p peer.ID) error {
		if _, ok := node1Peers[p]; !ok {
			return fmt.Errorf("id not found: %s", p.Pretty())
		}
		return nil
>>>>>>> c3d5cb11
	}))
	defer stopNode(t, node1)

	node2Peers := make(map[peer.ID]struct{})
<<<<<<< HEAD
	node2, node2Id := nodeFixture(t, sporkID, "test_connection_gating", withPeerFilter(func(p peer.ID) bool {
		_, ok := node2Peers[p]
		return ok
=======
	node2, node2Id := nodeFixture(t, ctx, sporkID, "test_connection_gating", withPeerFilter(func(p peer.ID) error {
		if _, ok := node2Peers[p]; !ok {
			return fmt.Errorf("id not found: %s", p.Pretty())
		}
		return nil
>>>>>>> c3d5cb11
	}))
	defer stopNode(t, node2)

<<<<<<< HEAD
	nodes := []*p2p.Node{node1, node2}
	startNodes(t, signalCtx, nodes, 100*time.Millisecond)
	defer stopNodes(t, nodes, cancel, 100*time.Millisecond)

=======
>>>>>>> c3d5cb11
	node1Info, err := p2p.PeerAddressInfo(node1Id)
	assert.NoError(t, err)

	node2Info, err := p2p.PeerAddressInfo(node2Id)
	assert.NoError(t, err)

	requireError := func(err error) {
		require.Error(t, err)
		require.True(t, errors.Is(err, swarm.ErrGaterDisallowedConnection))
	}

	t.Run("outbound connection to a not-allowed node is rejected", func(t *testing.T) {
		// node1 and node2 both have no allowListed peers
		node1.Host().Peerstore().AddAddrs(node2Info.ID, node2Info.Addrs, peerstore.AddressTTL)
		_, err := node1.CreateStream(ctx, node2Info.ID)
		requireError(err)
		node2.Host().Peerstore().AddAddrs(node1Info.ID, node1Info.Addrs, peerstore.AddressTTL)
		_, err = node2.CreateStream(ctx, node1Info.ID)
		requireError(err)
	})

	t.Run("inbound connection from an allowed node is rejected", func(t *testing.T) {

		// node1 allowlists node2 but node2 does not allowlists node1
		node1Peers[node2Info.ID] = struct{}{}

		// node1 attempts to connect to node2
		// node2 should reject the inbound connection
		node1.Host().Peerstore().AddAddrs(node2Info.ID, node2Info.Addrs, peerstore.AddressTTL)
		_, err = node1.CreateStream(ctx, node2Info.ID)
		require.Error(t, err)
	})

	t.Run("outbound connection to an approved node is allowed", func(t *testing.T) {

		// node1 allowlists node2
		node1Peers[node2Info.ID] = struct{}{}
		// node2 allowlists node1
		node2Peers[node1Info.ID] = struct{}{}

		// node1 should be allowed to connect to node2
		node1.Host().Peerstore().AddAddrs(node2Info.ID, node2Info.Addrs, peerstore.AddressTTL)
		_, err = node1.CreateStream(ctx, node2Info.ID)
		require.NoError(t, err)
		// node2 should be allowed to connect to node1
		node2.Host().Peerstore().AddAddrs(node1Info.ID, node1Info.Addrs, peerstore.AddressTTL)
		_, err = node2.CreateStream(ctx, node1Info.ID)
		require.NoError(t, err)
	})
}<|MERGE_RESOLUTION|>--- conflicted
+++ resolved
@@ -638,42 +638,25 @@
 
 	// create 2 nodes
 	node1Peers := make(map[peer.ID]struct{})
-<<<<<<< HEAD
-	node1, node1Id := nodeFixture(t, sporkID, "test_connection_gating", withPeerFilter(func(p peer.ID) bool {
-		_, ok := node1Peers[p]
-		return ok
-=======
-	node1, node1Id := nodeFixture(t, ctx, sporkID, "test_connection_gating", withPeerFilter(func(p peer.ID) error {
+	node1, node1Id := nodeFixture(t, sporkID, "test_connection_gating", withPeerFilter(func(p peer.ID) error {
 		if _, ok := node1Peers[p]; !ok {
 			return fmt.Errorf("id not found: %s", p.Pretty())
 		}
 		return nil
->>>>>>> c3d5cb11
 	}))
-	defer stopNode(t, node1)
 
 	node2Peers := make(map[peer.ID]struct{})
-<<<<<<< HEAD
-	node2, node2Id := nodeFixture(t, sporkID, "test_connection_gating", withPeerFilter(func(p peer.ID) bool {
-		_, ok := node2Peers[p]
-		return ok
-=======
-	node2, node2Id := nodeFixture(t, ctx, sporkID, "test_connection_gating", withPeerFilter(func(p peer.ID) error {
+	node2, node2Id := nodeFixture(t, sporkID, "test_connection_gating", withPeerFilter(func(p peer.ID) error {
 		if _, ok := node2Peers[p]; !ok {
 			return fmt.Errorf("id not found: %s", p.Pretty())
 		}
 		return nil
->>>>>>> c3d5cb11
 	}))
-	defer stopNode(t, node2)
-
-<<<<<<< HEAD
+
 	nodes := []*p2p.Node{node1, node2}
 	startNodes(t, signalCtx, nodes, 100*time.Millisecond)
 	defer stopNodes(t, nodes, cancel, 100*time.Millisecond)
 
-=======
->>>>>>> c3d5cb11
 	node1Info, err := p2p.PeerAddressInfo(node1Id)
 	assert.NoError(t, err)
 
