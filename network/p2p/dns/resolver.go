package dns

import (
	"context"
	"log"
	"net"
	"time"
	_ "unsafe" // for linking runtimeNano

	madns "github.com/multiformats/go-multiaddr-dns"
	"github.com/rs/zerolog"

	"github.com/onflow/flow-go/module"
	"github.com/onflow/flow-go/module/component"
	"github.com/onflow/flow-go/module/irrecoverable"
	"github.com/onflow/flow-go/module/mempool"
	"github.com/onflow/flow-go/module/util"
)

//go:linkname runtimeNano runtime.nanotime
func runtimeNano() int64

// Resolver is a cache-based dns resolver for libp2p.
// - DNS cache implementation notes:
//   - Generic / possibly expected functionality NOT implemented:
//     - Caches domains for TTL seconds as given by upstream DNS resolver, e.g. [1].
//     - Possibly pre-expire cached domains so no connection time resolve delay.
//   - Actual / pragmatic functionality implemented below:
//     - Caches domains for global (not individual domain record TTL) TTL seconds.
//     - Cached IP is returned even if cached entry expired; so no connection time resolve delay.
//     - Detecting expired cached domain triggers async DNS lookup to refresh cached entry.
// [1] https://en.wikipedia.org/wiki/Name_server#Caching_name_server
type Resolver struct {
	c              *cache
	res            madns.BasicResolver // underlying resolver
	collector      module.ResolverMetrics
	processingIPs  map[string]struct{} // ongoing ip lookups through underlying resolver
	processingTXTs map[string]struct{} // ongoing txt lookups through underlying resolver
	ipRequests     chan *lookupIPRequest
	txtRequests    chan *lookupTXTRequest
	logger         zerolog.Logger
	component.Component
	cm *component.ComponentManager
}

type lookupIPRequest struct {
	domain string
}

type lookupTXTRequest struct {
	txt string
}

// optFunc is the option function for Resolver.
type optFunc func(resolver *Resolver)

// WithBasicResolver is an option function for setting the basic resolver of this Resolver.
func WithBasicResolver(basic madns.BasicResolver) optFunc {
	return func(resolver *Resolver) {
		resolver.res = basic
	}
}

// WithTTL is an option function for setting the time to live for cache entries.
func WithTTL(ttl time.Duration) optFunc {
	return func(resolver *Resolver) {
		resolver.c.ttl = ttl
	}
}

var (
	numIPAddrLookupWorkers = 16
	numTxtLookupWorkers    = 16
	ipAddrLookupQueueSize  = 64
	txtLookupQueueSize     = 64
)

func SetResolverConfig(ipWorker int, txtWorker int, ipQueue int, txtQueue int) {
	numIPAddrLookupWorkers = ipWorker
	numTxtLookupWorkers = txtWorker
	ipAddrLookupQueueSize = ipQueue
	txtLookupQueueSize = txtQueue
}

// NewResolver is the factory function for creating an instance of this resolver.
func NewResolver(logger zerolog.Logger, collector module.ResolverMetrics, dnsCache mempool.DNSCache, opts ...optFunc) *Resolver {
	resolver := &Resolver{
		logger:      logger.With().Str("component", "dns-resolver").Logger(),
		res:         madns.DefaultResolver,
		c:           newCache(logger, dnsCache),
		collector:   collector,
		ipRequests:  make(chan *lookupIPRequest, ipAddrLookupQueueSize),
		txtRequests: make(chan *lookupTXTRequest, txtLookupQueueSize),
	}

	cm := component.NewComponentManagerBuilder()

	for i := 0; i < numIPAddrLookupWorkers; i++ {
		cm.AddWorker(resolver.processIPAddrLookups)
	}

	for i := 0; i < numTxtLookupWorkers; i++ {
		cm.AddWorker(resolver.processTxtLookups)
	}

	resolver.cm = cm.Build()
	resolver.Component = resolver.cm

	for _, opt := range opts {
		opt(resolver)
	}

	return resolver
}

func (r *Resolver) processIPAddrLookups(ctx irrecoverable.SignalerContext, ready component.ReadyFunc) {
	ready()

	r.logger.Trace().Msg("processing ip worker started")

	for {
		select {
		case req := <-r.ipRequests:
			lg := r.logger.With().Str("domain", req.domain).Logger()
			lg.Trace().Msg("ip domain request picked for resolving")
			_, err := r.lookupResolverForIPAddr(ctx, req.domain)
			if err != nil {
				// invalidates cached entry when hits error on resolving.
				invalidated := r.c.invalidateIPCacheEntry(req.domain)
				if invalidated {
					r.collector.OnDNSCacheInvalidated()
				}
				lg.Error().Err(err).Msg("resolving ip address faced an error")
			}
			lg.Trace().Msg("ip domain resolved successfully")
		case <-ctx.Done():
			r.logger.Trace().Msg("processing ip worker terminated")
			return
		}
	}
}

func (r *Resolver) processTxtLookups(ctx irrecoverable.SignalerContext, ready component.ReadyFunc) {
	ready()
	r.logger.Trace().Msg("processing txt worker started")

	for {
		select {
		case req := <-r.txtRequests:
			lg := r.logger.With().Str("domain", req.txt).Logger()
			lg.Trace().Msg("txt domain picked for resolving")
			_, err := r.lookupResolverForTXTRecord(ctx, req.txt)
			if err != nil {
				// invalidates cached entry when hits error on resolving.
				invalidated := r.c.invalidateTXTCacheEntry(req.txt)
				if invalidated {
					r.collector.OnDNSCacheInvalidated()
				}
				lg.Error().Err(err).Msg("resolving txt domain faced an error")
			}
			lg.Trace().Msg("txt domain resolved successfully")
		case <-ctx.Done():
			r.logger.Trace().Msg("processing txt worker terminated")
			return
		}
	}
}

// LookupIPAddr implements BasicResolver interface for libp2p for looking up ip addresses through resolver.
func (r *Resolver) LookupIPAddr(ctx context.Context, domain string) ([]net.IPAddr, error) {
	started := runtimeNano()

	addr, err := r.lookupIPAddr(ctx, domain)

	r.collector.DNSLookupDuration(
		time.Duration(runtimeNano() - started))
	return addr, err
}

// lookupIPAddr encapsulates the logic of resolving an ip address through cache.
// If domain exists on cache it is resolved through the cache.
// An expired domain on cache is still addressed through the cache, however, a request is fired up asynchronously
// through the underlying basic resolver to resolve it from the network.
func (r *Resolver) lookupIPAddr(ctx context.Context, domain string) ([]net.IPAddr, error) {
	result := r.c.resolveIPCache(domain)

	lg := r.logger.With().
		Str("domain", domain).
		Bool("cache_hit", result.exists).
		Bool("cache_fresh", result.fresh).
		Bool("locked_for_resolving", result.locked).Logger()

	lg.Trace().Msg("ip lookup request arrived")

	if !result.exists {
		r.collector.OnDNSCacheMiss()
		return r.lookupResolverForIPAddr(ctx, domain)
	}

<<<<<<< HEAD
	shouldResolve := r.shouldResolveIP(domain)
	log.Printf("LOOKUP IP domain: %s fresh: %t should resolve: %t check closed: %t", domain, !fresh, shouldResolve, !util.CheckClosed(r.cm.ShutdownSignal()))
	if !fresh && shouldResolve && !util.CheckClosed(r.cm.ShutdownSignal()) {
=======
	if !result.fresh && result.locked {
		lg.Trace().Msg("ip expired, but a resolving is in progress, returning expired one for now")
		return result.addresses, nil
	}

	if !result.fresh && r.c.shouldResolveIP(domain) && !util.CheckClosed(r.cm.ShutdownSignal()) {
>>>>>>> ac6d113d
		select {
		case r.ipRequests <- &lookupIPRequest{domain}:
			lg.Trace().Msg("ip lookup request queued for resolving")
		default:
			lg.Warn().Msg("ip lookup request queue is full, dropping request")
			r.collector.OnDNSLookupRequestDropped()
		}
	}

	r.collector.OnDNSCacheHit()
	return result.addresses, nil
}

// lookupResolverForIPAddr queries the underlying resolver for the domain and updates the cache if query is successful.
func (r *Resolver) lookupResolverForIPAddr(ctx context.Context, domain string) ([]net.IPAddr, error) {
	addr, err := r.res.LookupIPAddr(ctx, domain)
	if err != nil {
		return nil, err
	}

	r.c.updateIPCache(domain, addr) // updates cache
	r.logger.Info().Str("ip_domain", domain).Msg("domain updated in cache")
	return addr, nil
}

// LookupTXT implements BasicResolver interface for libp2p.
// If txt exists on cache it is resolved through the cache.
// An expired txt on cache is still addressed through the cache, however, a request is fired up asynchronously
// through the underlying basic resolver to resolve it from the network.
func (r *Resolver) LookupTXT(ctx context.Context, txt string) ([]string, error) {

	started := runtimeNano()

	addr, err := r.lookupTXT(ctx, txt)

	r.collector.DNSLookupDuration(
		time.Duration(runtimeNano() - started))
	return addr, err
}

// lookupIPAddr encapsulates the logic of resolving a txt through cache.
func (r *Resolver) lookupTXT(ctx context.Context, txt string) ([]string, error) {
	result := r.c.resolveTXTCache(txt)

	lg := r.logger.With().
		Str("txt", txt).
		Bool("cache_hit", result.exists).
		Bool("cache_fresh", result.fresh).
		Bool("locked_for_resolving", result.locked).Logger()

	lg.Trace().Msg("txt lookup request arrived")

	if !result.exists {
		r.collector.OnDNSCacheMiss()
		return r.lookupResolverForTXTRecord(ctx, txt)
	}

	if !result.fresh && result.locked {
		lg.Trace().Msg("txt expired, but a resolving is in progress, returning expired one for now")
		return result.records, nil
	}

	if !result.fresh && r.c.shouldResolveTXT(txt) && !util.CheckClosed(r.cm.ShutdownSignal()) {
		select {
		case r.txtRequests <- &lookupTXTRequest{txt}:
			lg.Trace().Msg("ip lookup request queued for resolving")
		default:
<<<<<<< HEAD
			log.Printf("WARN DROPPING REQUEST")
			r.logger.Warn().Str("txt", txt).Msg("TXT lookup request queue is full, dropping request")
=======
			lg.Warn().Msg("txt lookup request queue is full, dropping request")
>>>>>>> ac6d113d
			r.collector.OnDNSLookupRequestDropped()
		}
	}

	r.collector.OnDNSCacheHit()
	return result.records, nil
}

// lookupResolverForTXTRecord queries the underlying resolver for the domain and updates the cache if query is successful.
func (r *Resolver) lookupResolverForTXTRecord(ctx context.Context, txt string) ([]string, error) {
	addr, err := r.res.LookupTXT(ctx, txt)
	if err != nil {
		return nil, err
	}

	r.c.updateTXTCache(txt, addr) // updates cache
	r.logger.Info().Str("txt_domain", txt).Msg("domain updated in cache")
	return addr, nil
}<|MERGE_RESOLUTION|>--- conflicted
+++ resolved
@@ -2,7 +2,6 @@
 
 import (
 	"context"
-	"log"
 	"net"
 	"time"
 	_ "unsafe" // for linking runtimeNano
@@ -68,19 +67,12 @@
 	}
 }
 
-var (
+const (
 	numIPAddrLookupWorkers = 16
 	numTxtLookupWorkers    = 16
 	ipAddrLookupQueueSize  = 64
 	txtLookupQueueSize     = 64
 )
-
-func SetResolverConfig(ipWorker int, txtWorker int, ipQueue int, txtQueue int) {
-	numIPAddrLookupWorkers = ipWorker
-	numTxtLookupWorkers = txtWorker
-	ipAddrLookupQueueSize = ipQueue
-	txtLookupQueueSize = txtQueue
-}
 
 // NewResolver is the factory function for creating an instance of this resolver.
 func NewResolver(logger zerolog.Logger, collector module.ResolverMetrics, dnsCache mempool.DNSCache, opts ...optFunc) *Resolver {
@@ -197,18 +189,12 @@
 		return r.lookupResolverForIPAddr(ctx, domain)
 	}
 
-<<<<<<< HEAD
-	shouldResolve := r.shouldResolveIP(domain)
-	log.Printf("LOOKUP IP domain: %s fresh: %t should resolve: %t check closed: %t", domain, !fresh, shouldResolve, !util.CheckClosed(r.cm.ShutdownSignal()))
-	if !fresh && shouldResolve && !util.CheckClosed(r.cm.ShutdownSignal()) {
-=======
 	if !result.fresh && result.locked {
 		lg.Trace().Msg("ip expired, but a resolving is in progress, returning expired one for now")
 		return result.addresses, nil
 	}
 
 	if !result.fresh && r.c.shouldResolveIP(domain) && !util.CheckClosed(r.cm.ShutdownSignal()) {
->>>>>>> ac6d113d
 		select {
 		case r.ipRequests <- &lookupIPRequest{domain}:
 			lg.Trace().Msg("ip lookup request queued for resolving")
@@ -276,12 +262,7 @@
 		case r.txtRequests <- &lookupTXTRequest{txt}:
 			lg.Trace().Msg("ip lookup request queued for resolving")
 		default:
-<<<<<<< HEAD
-			log.Printf("WARN DROPPING REQUEST")
-			r.logger.Warn().Str("txt", txt).Msg("TXT lookup request queue is full, dropping request")
-=======
 			lg.Warn().Msg("txt lookup request queue is full, dropping request")
->>>>>>> ac6d113d
 			r.collector.OnDNSLookupRequestDropped()
 		}
 	}
