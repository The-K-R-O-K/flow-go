package p2p

import (
	"context"
	"os"
	"strings"
	"testing"
	"time"

	golog "github.com/ipfs/go-log"
	"github.com/libp2p/go-libp2p-core/network"
	"github.com/libp2p/go-libp2p-core/peer"
	pubsub "github.com/libp2p/go-libp2p-pubsub"
	"github.com/rs/zerolog"
	"github.com/rs/zerolog/log"
	"github.com/stretchr/testify/assert"
	"github.com/stretchr/testify/require"
	"github.com/stretchr/testify/suite"

	"github.com/onflow/flow-go/model/flow"
	flownet "github.com/onflow/flow-go/network"
	"github.com/onflow/flow-go/network/p2p/dns"
	"github.com/onflow/flow-go/utils/unittest"
)

type DHTTestSuite struct {
	suite.Suite
	ctx    context.Context
	cancel context.CancelFunc // used to cancel the context
}

// TestDHTTestSuite test the libp2p pubsub with DHT for discovery
func TestDHTTestSuite(t *testing.T) {
	suite.Run(t, new(DHTTestSuite))
}

// SetupTests initiates the test setups prior to each test
func (suite *DHTTestSuite) SetupTest() {
	suite.ctx, suite.cancel = context.WithCancel(context.Background())
}

func (suite *DHTTestSuite) TearDownTest() {
	suite.cancel()
}

// TestFindPeerWithDHT checks that if a node is configured to participate in the DHT, it is
// able to create new streams with peers even without knowing their address info beforehand.
func (suite *DHTTestSuite) TestFindPeerWithDHT() {
	count := 10
	golog.SetAllLoggers(golog.LevelFatal) // change this to Debug if libp2p logs are needed

	dhtServerNodes := suite.CreateNodes(2, true)
	require.Len(suite.T(), dhtServerNodes, 2)

	dhtClientNodes := suite.CreateNodes(count-2, false)

	nodes := append(dhtServerNodes, dhtClientNodes...)
	defer suite.StopNodes(nodes)

	getDhtServerAddr := func(i uint) peer.AddrInfo {
		return peer.AddrInfo{ID: dhtServerNodes[i].host.ID(), Addrs: dhtServerNodes[i].host.Addrs()}
	}

	// connect even numbered clients to the first DHT server, and odd number clients to the second
	for i, clientNode := range dhtClientNodes {
		err := clientNode.host.Connect(suite.ctx, getDhtServerAddr(uint(i%2)))
		require.NoError(suite.T(), err)
	}

	// wait for clients to connect to DHT servers and update their routing tables
	require.Eventually(suite.T(), func() bool {
		for i, clientNode := range dhtClientNodes {
			if clientNode.dht.RoutingTable().Find(getDhtServerAddr(uint(i%2)).ID) == "" {
				return false
			}
		}
		return true
	}, time.Second*5, tickForAssertEventually, "nodes failed to connect")

	// connect the two DHT servers to each other
	err := dhtServerNodes[0].host.Connect(suite.ctx, getDhtServerAddr(1))
	require.NoError(suite.T(), err)

	// wait for the first server to connect to the second and update its routing table
	require.Eventually(suite.T(), func() bool {
		return dhtServerNodes[0].dht.RoutingTable().Find(getDhtServerAddr(1).ID) != ""
	}, time.Second*5, tickForAssertEventually, "dht servers failed to connect")

	// check that all even numbered clients can create streams with all odd numbered clients
	for i := 0; i < len(dhtClientNodes); i += 2 {
		for j := 1; j < len(dhtClientNodes); j += 2 {
			// client i should not yet know the address of client j, but we clear any addresses
			// here just in case.
			dhtClientNodes[i].host.Peerstore().ClearAddrs(dhtClientNodes[j].host.ID())

			// Try to create a stream from client i to client j. This should resort to a DHT
			// lookup since client i does not know client j's address.
			_, err = dhtClientNodes[i].CreateStream(suite.ctx, dhtClientNodes[j].host.ID())
			require.NoError(suite.T(), err)
		}
	}
}

// TestPubSub checks if nodes can subscribe to a topic and send and receive a message on that topic. The DHT discovery
// mechanism is used for nodes to find each other.
func (suite *DHTTestSuite) TestPubSubWithDHTDiscovery() {
	topic := flownet.Topic("/flow/" + unittest.IdentifierFixture().String())
	count := 5
	golog.SetAllLoggers(golog.LevelFatal) // change this to Debug if libp2p logs are needed

	// Step 1: Creates nodes
	// Nodes will be connected in a hub and spoke configuration where one node will act as the DHT server,
	// while the other nodes will act as the client.
	// The hub-spoke configuration should eventually converge to a fully connected graph as all nodes discover
	// each other via the central node.
	// We have less than 6 nodes in play, hence the full mesh. LibP2P would limit max connections to 12 if there were
	// more nodes.
	//
	//  Initial configuration  =>  Final/expected configuration
	//   N2      N3                     N2-----N3
	//      \  /                        | \   / |
	//       N1             =>          |   N1  |
	//     /   \                        | /   \ |
	//   N4     N5                      N4-----N5

	// create one node running the DHT Server (mimicking the staked AN)
	dhtServerNodes := suite.CreateNodes(1, true)
	require.Len(suite.T(), dhtServerNodes, 1)
	dhtServerNode := dhtServerNodes[0]

	// crate other nodes running the DHT Client (mimicking the unstaked ANs)
	dhtClientNodes := suite.CreateNodes(count-1, false)

	nodes := append(dhtServerNodes, dhtClientNodes...)
	defer suite.StopNodes(nodes)

	// Step 2: Connect all nodes running a DHT client to the node running the DHT server
	// This has to be done before subscribing to any topic, otherwise the node gives up on advertising
	// its topics of interest and becomes undiscoverable by other nodes
	// (see: https://github.com/libp2p/go-libp2p-pubsub/issues/442)
	dhtServerAddr := peer.AddrInfo{ID: dhtServerNode.host.ID(), Addrs: dhtServerNode.host.Addrs()}
	for _, clientNode := range dhtClientNodes {
		err := clientNode.host.Connect(suite.ctx, dhtServerAddr)
		require.NoError(suite.T(), err)
	}

	// Step 3: Subscribe to the test topic
	// A node will receive its own message (https://github.com/libp2p/go-libp2p-pubsub/issues/65)
	// hence expect count and not count - 1 messages to be received (one by each node, including the sender)
	ch := make(chan flow.Identifier, count)
	for _, n := range nodes {
		m := n.id
		// defines a func to read from the subscription
		subReader := func(s *pubsub.Subscription) {
			msg, err := s.Next(suite.ctx)
			require.NoError(suite.T(), err)
			require.NotNil(suite.T(), msg)
			assert.Equal(suite.T(), []byte("hello"), msg.Data)
			ch <- m
		}

		// Subscribes to the test topic
		s, err := n.Subscribe(suite.ctx, topic)
		require.NoError(suite.T(), err)

		// kick off the reader
		go subReader(s)

	}

	// fullyConnectedGraph checks that each node is directly connected to all the other nodes
	fullyConnectedGraph := func() bool {
		for i := 0; i < len(nodes); i++ {
			for j := i + 1; j < len(nodes); j++ {
				if nodes[i].host.Network().Connectedness(nodes[j].host.ID()) == network.NotConnected {
					return false
				}
			}
		}
		return true
	}
	// assert that the graph is fully connected
	require.Eventually(suite.T(), fullyConnectedGraph, time.Second*5, tickForAssertEventually, "nodes failed to discover each other")

	// Step 4: publish a message to the topic
	require.NoError(suite.T(), dhtServerNode.Publish(suite.ctx, topic, []byte("hello")))

	// Step 5: By now, all peers would have been discovered and the message should have been successfully published
	// A hash set to keep track of the nodes who received the message
	recv := make(map[flow.Identifier]bool, count)
	for i := 0; i < count; i++ {
		select {
		case res := <-ch:
			recv[res] = true
		case <-time.After(3 * time.Second):
			var missing flow.IdentifierList
			for _, n := range nodes {
				if _, found := recv[n.id]; !found {
					missing = append(missing, n.id)
				}
			}
			assert.Fail(suite.T(), " messages not received by nodes: "+strings.Join(missing.Strings(), ","))
			break
		}
	}

	// Step 6: unsubscribes all nodes from the topic
	for _, n := range nodes {
		assert.NoError(suite.T(), n.UnSubscribe(topic))
	}
}

// CreateNode creates the given number of libp2pnodes
// if dhtServer is true, the DHTServer is used as for Discovery else DHTClient
func (suite *DHTTestSuite) CreateNodes(count int, dhtServer bool) (nodes []*Node) {

	// keeps track of errors on creating a node
	var err error
	logger := log.Output(zerolog.ConsoleWriter{Out: os.Stderr}).With().Caller().Logger()
	defer func() {
		if err != nil && nodes != nil {
			// stops all nodes upon an error in starting even one single node
			suite.StopNodes(nodes)
		}
	}()

	handlerFunc := func(network.Stream) {}

	// creating nodes
	for i := 1; i <= count; i++ {
		key := generateNetworkingKey(suite.T())

		connManager := NewConnManager(logger, noopMetrics)

		pingInfoProvider, _, _ := MockPingInfoProvider()

<<<<<<< HEAD
		n, err := NewDefaultLibP2PNodeBuilder(flow.Identifier{}, "0.0.0.0:0", key).
			SetRootBlockID(rootBlockID).
=======
		resolver, err := dns.NewResolver(noopMetrics)
		require.NoError(suite.T(), err)

		n, err := NewDefaultLibP2PNodeBuilder(flow.Identifier{}, "0.0.0.0:0", key).
			SetRootBlockID(rootBlockID).
			SetConnectionManager(connManager).
>>>>>>> 0a8729c7
			SetDHTOptions(AsServer(dhtServer)).
			SetPingInfoProvider(pingInfoProvider).
			SetResolver(resolver).
			SetLogger(logger).
			Build(suite.ctx)
		require.NoError(suite.T(), err)

		n.SetFlowProtocolStreamHandler(handlerFunc)

		nodes = append(nodes, n)
	}
	return nodes
}

// StopNodes stop all nodes in the input slice
func (suite *DHTTestSuite) StopNodes(nodes []*Node) {
	for _, n := range nodes {
		done, err := n.Stop()
		assert.NoError(suite.T(), err)
		<-done
	}
}<|MERGE_RESOLUTION|>--- conflicted
+++ resolved
@@ -18,6 +18,7 @@
 	"github.com/stretchr/testify/suite"
 
 	"github.com/onflow/flow-go/model/flow"
+	"github.com/onflow/flow-go/module/metrics"
 	flownet "github.com/onflow/flow-go/network"
 	"github.com/onflow/flow-go/network/p2p/dns"
 	"github.com/onflow/flow-go/utils/unittest"
@@ -229,22 +230,18 @@
 	// creating nodes
 	for i := 1; i <= count; i++ {
 		key := generateNetworkingKey(suite.T())
+		noopMetrics := metrics.NewNoopCollector()
 
 		connManager := NewConnManager(logger, noopMetrics)
 
 		pingInfoProvider, _, _ := MockPingInfoProvider()
 
-<<<<<<< HEAD
-		n, err := NewDefaultLibP2PNodeBuilder(flow.Identifier{}, "0.0.0.0:0", key).
-			SetRootBlockID(rootBlockID).
-=======
 		resolver, err := dns.NewResolver(noopMetrics)
 		require.NoError(suite.T(), err)
 
 		n, err := NewDefaultLibP2PNodeBuilder(flow.Identifier{}, "0.0.0.0:0", key).
 			SetRootBlockID(rootBlockID).
 			SetConnectionManager(connManager).
->>>>>>> 0a8729c7
 			SetDHTOptions(AsServer(dhtServer)).
 			SetPingInfoProvider(pingInfoProvider).
 			SetResolver(resolver).
