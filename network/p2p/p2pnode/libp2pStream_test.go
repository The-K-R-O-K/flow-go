package p2pnode_test

import (
	"bufio"
	"context"
	"errors"
	"fmt"
	"io"
	"regexp"
	"sync"
	"testing"
	"time"

	"github.com/libp2p/go-libp2p/core"
	"github.com/libp2p/go-libp2p/core/network"
	"github.com/libp2p/go-libp2p/core/peerstore"
	"github.com/libp2p/go-libp2p/p2p/net/swarm"
	"github.com/stretchr/testify/assert"
	"github.com/stretchr/testify/require"

	"github.com/onflow/flow-go/network/p2p"
	p2ptest "github.com/onflow/flow-go/network/p2p/test"

	"github.com/onflow/flow-go/model/flow"
	"github.com/onflow/flow-go/module/irrecoverable"
	mockmodule "github.com/onflow/flow-go/module/mock"
	"github.com/onflow/flow-go/network/internal/p2pfixtures"
	"github.com/onflow/flow-go/network/internal/p2putils"
	"github.com/onflow/flow-go/network/p2p/p2pnode"
	"github.com/onflow/flow-go/network/p2p/unicast"
	"github.com/onflow/flow-go/network/p2p/unicast/protocols"
	"github.com/onflow/flow-go/network/p2p/utils"
	"github.com/onflow/flow-go/utils/unittest"
)

// TestStreamClosing tests 1-1 communication with streams closed using libp2p2 handler.FullClose
func TestStreamClosing(t *testing.T) {
	count := 10
	ctx, cancel := context.WithCancel(context.Background())
	signalerCtx := irrecoverable.NewMockSignalerContext(t, ctx)

	var msgRegex = regexp.MustCompile("^hello[0-9]")

	handler, streamCloseWG := mockStreamHandlerForMessages(t, ctx, count, msgRegex)
	idProvider := unittest.NewUpdatableIDProvider(flow.IdentityList{})
	// Creates nodes
	nodes, identities := p2ptest.NodesFixture(t,
		unittest.IdentifierFixture(),
		"test_stream_closing",
		2,
		idProvider,
		p2ptest.WithDefaultStreamHandler(handler))
	idProvider.SetIdentities(identities)

	p2ptest.StartNodes(t, signalerCtx, nodes)
	defer p2ptest.StopNodes(t, nodes, cancel)

	nodeInfo1, err := utils.PeerAddressInfo(identities[1].IdentitySkeleton)
	require.NoError(t, err)

	senderWG := sync.WaitGroup{}
	senderWG.Add(count)
	for i := 0; i < count; i++ {
		go func(i int) {
			// Create stream from node 1 to node 2 (reuse if one already exists)
			nodes[0].Host().Peerstore().AddAddrs(nodeInfo1.ID, nodeInfo1.Addrs, peerstore.AddressTTL)
			err := nodes[0].OpenProtectedStream(ctx, nodeInfo1.ID, t.Name(), func(s network.Stream) error {
				w := bufio.NewWriter(s)

				// Send message from node 1 to 2
				msg := fmt.Sprintf("hello%d\n", i)
				_, err = w.WriteString(msg)
				assert.NoError(t, err)

				// Flush the stream
				require.NoError(t, w.Flush())

				// returning will close the stream
				return nil
			})
			require.NoError(t, err)

			senderWG.Done()
		}(i)
	}

	// wait for stream to be closed
	unittest.RequireReturnsBefore(t, senderWG.Wait, 3*time.Second, "could not send messages on time")
	unittest.RequireReturnsBefore(t, streamCloseWG.Wait, 3*time.Second, "could not close stream at receiver side")
}

// mockStreamHandlerForMessages creates a stream handler that expects receiving `msgCount` unique messages that match the input regexp.
// The returned wait group will be unlocked when all messages are completely received and associated streams are closed.
func mockStreamHandlerForMessages(t *testing.T, ctx context.Context, msgCount int, msgRegexp *regexp.Regexp) (network.StreamHandler, *sync.WaitGroup) {
	streamCloseWG := &sync.WaitGroup{}
	streamCloseWG.Add(msgCount)

	h := func(s network.Stream) {
		go func(s network.Stream) {
			rw := bufio.NewReadWriter(bufio.NewReader(s), bufio.NewWriter(s))
			for {
				str, err := rw.ReadString('\n')
				if err != nil {
					if errors.Is(err, io.EOF) {
						err := s.Close()
						require.NoError(t, err)

						streamCloseWG.Done()
						return
					}
					require.Fail(t, fmt.Sprintf("received error %v", err))
					err = s.Reset()
					require.NoError(t, err)
					return
				}
				select {
				case <-ctx.Done():
					return
				default:
					require.True(t, msgRegexp.MatchString(str), str)
				}
			}
		}(s)

	}
	return h, streamCloseWG
}

// TestCreateStream_WithDefaultUnicast evaluates correctness of creating default (tcp) unicast streams between two libp2p nodes.
func TestCreateStream_WithDefaultUnicast(t *testing.T) {
	sporkId := unittest.IdentifierFixture()
	testCreateStream(t,
		sporkId,
		nil, // sends nil as preferred unicast so that nodes run on default plain tcp streams.
		protocols.FlowProtocolID(sporkId))
}

// TestCreateStream_WithPreferredGzipUnicast evaluates correctness of creating gzip-compressed tcp unicast streams between two libp2p nodes.
func TestCreateStream_WithPreferredGzipUnicast(t *testing.T) {
	sporkId := unittest.IdentifierFixture()
	testCreateStream(t,
		sporkId,
		[]protocols.ProtocolName{protocols.GzipCompressionUnicast},
		protocols.FlowGzipProtocolId(sporkId))
}

// testCreateStreams checks if a new streams of "preferred" type is created each time when CreateStream is called and an existing stream is not
// reused. The "preferred" stream type is the one with the largest index in `unicasts` list.
// To check that the streams are of "preferred" type, it evaluates the protocol id of established stream against the input `protocolID`.
func testCreateStream(t *testing.T, sporkId flow.Identifier, unicasts []protocols.ProtocolName, protocolID core.ProtocolID) {
	count := 2
	ctx, cancel := context.WithCancel(context.Background())
	signalerCtx := irrecoverable.NewMockSignalerContext(t, ctx)
	idProvider := unittest.NewUpdatableIDProvider(flow.IdentityList{})
	nodes, identities := p2ptest.NodesFixture(t,
		sporkId,
		"test_create_stream",
		count,
		idProvider,
		p2ptest.WithPreferredUnicasts(unicasts))
	idProvider.SetIdentities(identities)
	p2ptest.StartNodes(t, signalerCtx, nodes)

	id2 := identities[1]

	// Assert that there is no outbound stream to the target yet
	require.Equal(t, 0, p2putils.CountStream(nodes[0].Host(), nodes[1].ID(), protocolID, network.DirOutbound))

	// Now attempt to create another 100 outbound stream to the same destination by calling CreateStream
	streamCount := 100
	var streams []network.Stream
	allStreamsClosedWg := sync.WaitGroup{}
	for i := 0; i < streamCount; i++ {
<<<<<<< HEAD
		pInfo, err := utils.PeerAddressInfo(id2.IdentitySkeleton)
=======
		allStreamsClosedWg.Add(1)
		pInfo, err := utils.PeerAddressInfo(*id2)
>>>>>>> 6c100616
		require.NoError(t, err)
		nodes[0].Host().Peerstore().AddAddrs(pInfo.ID, pInfo.Addrs, peerstore.AddressTTL)
		go func() {
			err := nodes[0].OpenProtectedStream(ctx, pInfo.ID, t.Name(), func(stream network.Stream) error {
				require.NotNil(t, stream)
				streams = append(streams, stream)
				// if we return this function, the stream will be closed, but we need to keep it open for the test
				// hence we wait for the context to be done
				<-ctx.Done()
				allStreamsClosedWg.Done()
				return nil
			})
			if err != nil {
				// we omit errors due to closing the stream. This is because we close the stream in the test.
				require.Contains(t, err.Error(), "failed to close the stream")
			}
		}()
	}

	require.Eventually(t, func() bool {
		return streamCount == p2putils.CountStream(nodes[0].Host(), nodes[1].ID(), protocolID, network.DirOutbound)
	}, 5*time.Second, 100*time.Millisecond, "could not create streams on time")

	// checks that the number of connections is 1 despite the number of streams; i.e., all streams are created on the same connection
	require.Len(t, nodes[0].Host().Network().Conns(), 1)

	// we don't use defer as the moment we stop the nodes, the streams will be closed, and we want to assess the number of streams
	p2ptest.StopNodes(t, nodes, cancel)

	// wait for all streams to be closed
	unittest.RequireReturnsBefore(t, allStreamsClosedWg.Wait, 1*time.Second, "could not close streams on time")
}

// TestCreateStream_FallBack checks two libp2p nodes with conflicting supported unicast protocols fall back
// to default (tcp) unicast protocol during their negotiation.
// To do this, a node with preferred gzip-compressed tcp unicast tries creating stream to another node that only
// supports default plain tcp unicast. The test evaluates that the unicast stream established between two nodes
// are of type default plain tcp.
func TestCreateStream_FallBack(t *testing.T) {
	ctx, cancel := context.WithCancel(context.Background())
	signalerCtx := irrecoverable.NewMockSignalerContext(t, ctx)

	// Creates two nodes: one with preferred gzip, and other one with default protocol
	sporkId := unittest.IdentifierFixture()
	idProvider := mockmodule.NewIdentityProvider(t)
	thisNode, thisID := p2ptest.NodeFixture(t,
		sporkId,
		"test_create_stream_fallback",
		idProvider,
		p2ptest.WithPreferredUnicasts([]protocols.ProtocolName{protocols.GzipCompressionUnicast}))
	otherNode, otherId := p2ptest.NodeFixture(t, sporkId, "test_create_stream_fallback", idProvider)
	identities := []flow.Identity{thisID, otherId}
	nodes := []p2p.LibP2PNode{thisNode, otherNode}
	for i, node := range nodes {
		idProvider.On("ByPeerID", node.ID()).Return(&identities[i], true).Maybe()

	}
	p2ptest.StartNodes(t, signalerCtx, nodes)

	// Assert that there is no outbound stream to the target yet (neither default nor preferred)
	defaultProtocolId := protocols.FlowProtocolID(sporkId)
	preferredProtocolId := protocols.FlowGzipProtocolId(sporkId)
	require.Equal(t, 0, p2putils.CountStream(thisNode.Host(), otherNode.ID(), defaultProtocolId, network.DirOutbound))
	require.Equal(t, 0, p2putils.CountStream(thisNode.Host(), otherNode.ID(), preferredProtocolId, network.DirOutbound))

	// Now attempt to create another 100 outbound stream to the same destination by calling CreateStream
	streamCount := 10
	var streams []network.Stream
	allStreamsClosedWg := sync.WaitGroup{}
	for i := 0; i < streamCount; i++ {
<<<<<<< HEAD
		pInfo, err := utils.PeerAddressInfo(otherId.IdentitySkeleton)
=======
		allStreamsClosedWg.Add(1)
		pInfo, err := utils.PeerAddressInfo(otherId)
>>>>>>> 6c100616
		require.NoError(t, err)
		thisNode.Host().Peerstore().AddAddrs(pInfo.ID, pInfo.Addrs, peerstore.AddressTTL)

		// a new stream must be created
		go func() {
			err = thisNode.OpenProtectedStream(ctx, pInfo.ID, t.Name(), func(stream network.Stream) error {
				require.NotNil(t, stream)
				streams = append(streams, stream)

				// if we return this function, the stream will be closed, but we need to keep it open for the test
				// hence we wait for the context to be done
				<-ctx.Done()
				allStreamsClosedWg.Done()
				return nil
			})
		}()
	}

	// wait for the stream to be created on the default protocol id.
	require.Eventually(t, func() bool {
		return streamCount == p2putils.CountStream(nodes[0].Host(), nodes[1].ID(), defaultProtocolId, network.DirOutbound)
	}, 5*time.Second, 100*time.Millisecond, "could not create streams on time")

	// no stream must be created on the preferred protocol id
	require.Equal(t, 0, p2putils.CountStream(thisNode.Host(), otherNode.ID(), preferredProtocolId, network.DirOutbound))

	// checks that the number of connections is 1 despite the number of streams; i.e., all streams are created on the same connection
	require.Len(t, nodes[0].Host().Network().Conns(), 1)

	// we don't use defer as the moment we stop the nodes, the streams will be closed, and we want to assess the number of streams
	p2ptest.StopNodes(t, nodes, cancel)

	// wait for all streams to be closed
	unittest.RequireReturnsBefore(t, allStreamsClosedWg.Wait, 1*time.Second, "could not close streams on time")
}

// TestCreateStreamIsConcurrencySafe tests that the CreateStream is concurrency safe
func TestCreateStreamIsConcurrencySafe(t *testing.T) {
	ctx, cancel := context.WithCancel(context.Background())
	signalerCtx := irrecoverable.NewMockSignalerContext(t, ctx)
	idProvider := unittest.NewUpdatableIDProvider(flow.IdentityList{})
	// create two nodes
	nodes, identities := p2ptest.NodesFixture(t, unittest.IdentifierFixture(), "test_create_stream_is_concurrency_safe", 2, idProvider)
	require.Len(t, identities, 2)
	idProvider.SetIdentities(flow.IdentityList{identities[0], identities[1]})
	p2ptest.StartNodes(t, signalerCtx, nodes)
	defer p2ptest.StopNodes(t, nodes, cancel)

	nodeInfo1, err := utils.PeerAddressInfo(identities[1].IdentitySkeleton)
	require.NoError(t, err)

	wg := sync.WaitGroup{}

	// create a gate which gates the call to CreateStream for all concurrent go routines
	gate := make(chan struct{})

	createStream := func() {
		<-gate
		nodes[0].Host().Peerstore().AddAddrs(nodeInfo1.ID, nodeInfo1.Addrs, peerstore.AddressTTL)
		err := nodes[0].OpenProtectedStream(ctx, nodeInfo1.ID, t.Name(), func(stream network.Stream) error {
			// no-op stream writer, we just check that the stream was created
			return nil
		})
		require.NoError(t, err) // assert that stream was successfully created
		wg.Done()
	}

	// kick off 10 concurrent calls to CreateStream
	for i := 0; i < 10; i++ {
		wg.Add(1)
		go createStream()
	}
	// open the gate by closing the channel
	close(gate)

	// no call should block
	unittest.AssertReturnsBefore(t, wg.Wait, 10*time.Second)
}

// TestNoBackoffWhenCreatingStream checks that backoff is not enabled between attempts to connect to a remote peer
// for one-to-one direct communication.
func TestNoBackoffWhenCreatingStream(t *testing.T) {
	ctx, cancel := context.WithCancel(context.Background())
	defer cancel()

	// setup per node contexts so they can be stopped independently
	ctx1, cancel1 := context.WithCancel(ctx)
	signalerCtx1 := irrecoverable.NewMockSignalerContext(t, ctx1)

	ctx2, cancel2 := context.WithCancel(ctx)
	signalerCtx2 := irrecoverable.NewMockSignalerContext(t, ctx2)
	idProvider := unittest.NewUpdatableIDProvider(flow.IdentityList{})
	count := 2
	// Creates nodes
	nodes, identities := p2ptest.NodesFixture(t,
		unittest.IdentifierFixture(),
		"test_no_backoff_when_create_stream",
		count,
		idProvider,
	)
	node1 := nodes[0]
	node2 := nodes[1]
	idProvider.SetIdentities(flow.IdentityList{identities[0], identities[1]})
	p2ptest.StartNode(t, signalerCtx1, node1)
	p2ptest.StartNode(t, signalerCtx2, node2)

	// stop node 2 immediately
	p2ptest.StopNode(t, node2, cancel2)
	defer p2ptest.StopNode(t, node1, cancel1)

	id2 := identities[1]
	pInfo, err := utils.PeerAddressInfo(id2.IdentitySkeleton)
	require.NoError(t, err)
	nodes[0].Host().Peerstore().AddAddrs(pInfo.ID, pInfo.Addrs, peerstore.AddressTTL)
	maxTimeToWait := p2pnode.MaxConnectAttempt * unicast.MaxRetryJitter * time.Millisecond

	// need to add some buffer time so that RequireReturnsBefore waits slightly longer than maxTimeToWait to avoid
	// a race condition
	someGraceTime := 100 * time.Millisecond
	totalWaitTime := maxTimeToWait + someGraceTime

	//each CreateStream() call may try to connect up to MaxConnectAttempt (3) times.

	//there are 2 scenarios that we need to account for:
	//
	//1. machines where a timeout occurs on the first connection attempt - this can be due to local firewall rules or other processes running on the machine.
	//   In this case, we need to create a scenario where a backoff would have normally occured. This is why we initiate a second connection attempt.
	//   Libp2p remembers the peer we are trying to connect to between CreateStream() calls and would have initiated a backoff if backoff wasn't turned off.
	//   The second CreateStream() call will make a second connection attempt MaxConnectAttempt times and that should never result in a backoff error.
	//
	//2. machines where a timeout does NOT occur on the first connection attempt - this is on CI machines and some local dev machines without a firewall / too many other processes.
	//   In this case, there will be MaxConnectAttempt (3) connection attempts on the first CreateStream() call and MaxConnectAttempt (3) attempts on the second CreateStream() call.

	// make two separate stream creation attempt and assert that no connection back off happened
	for i := 0; i < 2; i++ {

		// limit the maximum amount of time to wait for a connection to be established by using a context that times out
		ctx, cancel := context.WithTimeout(ctx, maxTimeToWait)

		unittest.RequireReturnsBefore(t, func() {
			err = node1.OpenProtectedStream(ctx, pInfo.ID, t.Name(), func(stream network.Stream) error {
				// do nothing, this is a no-op stream writer, we just check that the stream was created
				return nil
			})
			require.Error(t, err)
		}, totalWaitTime, fmt.Sprintf("create stream did not error within %s", totalWaitTime.String()))
		require.NotContainsf(t, err.Error(), swarm.ErrDialBackoff.Error(), "swarm dialer unexpectedly did a back off for a one-to-one connection")
		cancel()
	}
}

// TestUnicastOverStream_WithPlainStream checks two nodes can send and receive unicast messages on libp2p plain streams.
func TestUnicastOverStream_WithPlainStream(t *testing.T) {
	testUnicastOverStream(t)
}

// TestUnicastOverStream_WithGzipStreamCompression checks two nodes can send and receive unicast messages on gzip compressed streams
// when both nodes have gzip stream compression enabled.
func TestUnicastOverStream_WithGzipStreamCompression(t *testing.T) {
	testUnicastOverStream(t, p2ptest.WithPreferredUnicasts([]protocols.ProtocolName{protocols.GzipCompressionUnicast}))
}

// testUnicastOverStream sends a message from node 1 to node 2 and then from node 2 to node 1 over a unicast stream.
func testUnicastOverStream(t *testing.T, opts ...p2ptest.NodeFixtureParameterOption) {
	ctx, cancel := context.WithCancel(context.Background())
	signalerCtx := irrecoverable.NewMockSignalerContext(t, ctx)

	// Creates nodes
	sporkId := unittest.IdentifierFixture()
	idProvider := mockmodule.NewIdentityProvider(t)
	streamHandler1, inbound1 := p2ptest.StreamHandlerFixture(t)
	node1, id1 := p2ptest.NodeFixture(
		t,
		sporkId,
		t.Name(),
		idProvider,
		append(opts, p2ptest.WithDefaultStreamHandler(streamHandler1))...)

	streamHandler2, inbound2 := p2ptest.StreamHandlerFixture(t)
	node2, id2 := p2ptest.NodeFixture(
		t,
		sporkId,
		t.Name(),
		idProvider,
		append(opts, p2ptest.WithDefaultStreamHandler(streamHandler2))...)
	ids := flow.IdentityList{&id1, &id2}
	nodes := []p2p.LibP2PNode{node1, node2}
	for i, node := range nodes {
		idProvider.On("ByPeerID", node.ID()).Return(ids[i], true).Maybe()

	}
	p2ptest.StartNodes(t, signalerCtx, nodes)
	defer p2ptest.StopNodes(t, nodes, cancel)

	p2ptest.LetNodesDiscoverEachOther(t, ctx, nodes, ids)

	p2pfixtures.EnsureMessageExchangeOverUnicast(
		t,
		ctx,
		nodes,
		[]chan string{inbound1, inbound2},
		p2pfixtures.LongStringMessageFactoryFixture(t))
}

// TestUnicastOverStream_Fallback checks two nodes with asymmetric sets of preferred unicast protocols can create streams and
// send and receive unicasts. Despite the asymmetry, the nodes must fall back to the libp2p plain stream during negotiation.
func TestUnicastOverStream_Fallback(t *testing.T) {
	ctx, cancel := context.WithCancel(context.Background())
	signalerCtx := irrecoverable.NewMockSignalerContext(t, ctx)

	// Creates nodes
	// node1: supports only plain unicast protocol
	// node2: supports plain and gzip
	sporkId := unittest.IdentifierFixture()
	idProvider := mockmodule.NewIdentityProvider(t)
	streamHandler1, inbound1 := p2ptest.StreamHandlerFixture(t)
	node1, id1 := p2ptest.NodeFixture(
		t,
		sporkId,
		t.Name(),
		idProvider,
		p2ptest.WithDefaultStreamHandler(streamHandler1),
	)

	streamHandler2, inbound2 := p2ptest.StreamHandlerFixture(t)
	node2, id2 := p2ptest.NodeFixture(
		t,
		sporkId,
		t.Name(),
		idProvider,
		p2ptest.WithDefaultStreamHandler(streamHandler2),
		p2ptest.WithPreferredUnicasts([]protocols.ProtocolName{protocols.GzipCompressionUnicast}),
	)

	ids := flow.IdentityList{&id1, &id2}
	nodes := []p2p.LibP2PNode{node1, node2}
	for i, node := range nodes {
		idProvider.On("ByPeerID", node.ID()).Return(ids[i], true).Maybe()

	}
	p2ptest.StartNodes(t, signalerCtx, nodes)
	defer p2ptest.StopNodes(t, nodes, cancel)

	p2ptest.LetNodesDiscoverEachOther(t, ctx, nodes, ids)
	p2pfixtures.EnsureMessageExchangeOverUnicast(t, ctx, nodes, []chan string{inbound1, inbound2}, p2pfixtures.LongStringMessageFactoryFixture(t))
}

// TestCreateStreamTimeoutWithUnresponsiveNode tests that the CreateStream call does not block longer than the
// timeout interval
func TestCreateStreamTimeoutWithUnresponsiveNode(t *testing.T) {
	ctx, cancel := context.WithCancel(context.Background())
	signalerCtx := irrecoverable.NewMockSignalerContext(t, ctx)
	idProvider := unittest.NewUpdatableIDProvider(flow.IdentityList{})
	// creates a regular node
	nodes, identities := p2ptest.NodesFixture(t,
		unittest.IdentifierFixture(),
		"test_create_stream_timeout_with_unresponsive_node",
		1,
		idProvider,
	)
	require.Len(t, identities, 1)
	idProvider.SetIdentities(identities)
	p2ptest.StartNodes(t, signalerCtx, nodes)
	defer p2ptest.StopNodes(t, nodes, cancel)

	// create a silent node which never replies
	listener, silentNodeId := p2pfixtures.SilentNodeFixture(t)
	defer func() {
		require.NoError(t, listener.Close())
	}()

	silentNodeInfo, err := utils.PeerAddressInfo(silentNodeId.IdentitySkeleton)
	require.NoError(t, err)

	timeout := 1 * time.Second
	tctx, tcancel := context.WithTimeout(ctx, timeout)
	defer tcancel()

	// attempt to create a stream from node 1 to node 2 and assert that it fails after timeout
	grace := 100 * time.Millisecond
	unittest.AssertReturnsBefore(t,
		func() {
			nodes[0].Host().Peerstore().AddAddrs(silentNodeInfo.ID, silentNodeInfo.Addrs, peerstore.AddressTTL)
			err = nodes[0].OpenProtectedStream(tctx, silentNodeInfo.ID, t.Name(), func(stream network.Stream) error {
				// do nothing, this is a no-op stream writer, we just check that the stream was created
				return nil
			})
			require.Error(t, err)
		},
		timeout+grace)
}

// TestCreateStreamIsConcurrent tests that CreateStream calls can be made concurrently such that one blocked call
// does not block another concurrent call.
func TestCreateStreamIsConcurrent(t *testing.T) {
	ctx, cancel := context.WithCancel(context.Background())
	signalerCtx := irrecoverable.NewMockSignalerContext(t, ctx)
	idProvider := unittest.NewUpdatableIDProvider(flow.IdentityList{})
	// create two regular node
	goodNodes, goodNodeIds := p2ptest.NodesFixture(t,
		unittest.IdentifierFixture(),
		"test_create_stream_is_concurrent",
		2,
		idProvider,
	)
	require.Len(t, goodNodeIds, 2)
	idProvider.SetIdentities(goodNodeIds)
	p2ptest.StartNodes(t, signalerCtx, goodNodes)
	defer p2ptest.StopNodes(t, goodNodes, cancel)

	goodNodeInfo1, err := utils.PeerAddressInfo(goodNodeIds[1].IdentitySkeleton)
	require.NoError(t, err)

	// create a silent node which never replies
	listener, silentNodeId := p2pfixtures.SilentNodeFixture(t)
	defer func() {
		require.NoError(t, listener.Close())
	}()
	silentNodeInfo, err := utils.PeerAddressInfo(silentNodeId.IdentitySkeleton)
	require.NoError(t, err)

	// creates a stream to unresponsive node and makes sure that the stream creation is blocked
	blockedCallCh := unittest.RequireNeverReturnBefore(t,
		func() {
			goodNodes[0].Host().Peerstore().AddAddrs(silentNodeInfo.ID, silentNodeInfo.Addrs, peerstore.AddressTTL)
			// the subsequent call will be blocked
			_ = goodNodes[0].OpenProtectedStream(ctx, silentNodeInfo.ID, t.Name(), func(stream network.Stream) error {
				// do nothing, the stream creation will be blocked so this should never be called
				require.Fail(t, "this should never be called")
				return nil
			})
		},
		1*time.Second,
		"CreateStream attempt to the unresponsive peer did not block")

	// requires same peer can still connect to the other regular peer without being blocked
	unittest.RequireReturnsBefore(t,
		func() {
			goodNodes[0].Host().Peerstore().AddAddrs(goodNodeInfo1.ID, goodNodeInfo1.Addrs, peerstore.AddressTTL)
			err := goodNodes[0].OpenProtectedStream(ctx, goodNodeInfo1.ID, t.Name(), func(stream network.Stream) error {
				// do nothing, this is a no-op stream writer, we just check that the stream was created
				return nil
			})
			require.NoError(t, err)
		},
		1*time.Second, "creating stream to a responsive node failed while concurrently blocked on unresponsive node")

	// requires the CreateStream call to the unresponsive node was blocked while we attempted the CreateStream to the
	// good address
	unittest.RequireNeverClosedWithin(t, blockedCallCh, 1*time.Millisecond,
		"CreateStream attempt to the unresponsive peer did not block after connecting to good node")

}<|MERGE_RESOLUTION|>--- conflicted
+++ resolved
@@ -171,12 +171,8 @@
 	var streams []network.Stream
 	allStreamsClosedWg := sync.WaitGroup{}
 	for i := 0; i < streamCount; i++ {
-<<<<<<< HEAD
+		allStreamsClosedWg.Add(1)
 		pInfo, err := utils.PeerAddressInfo(id2.IdentitySkeleton)
-=======
-		allStreamsClosedWg.Add(1)
-		pInfo, err := utils.PeerAddressInfo(*id2)
->>>>>>> 6c100616
 		require.NoError(t, err)
 		nodes[0].Host().Peerstore().AddAddrs(pInfo.ID, pInfo.Addrs, peerstore.AddressTTL)
 		go func() {
@@ -247,12 +243,8 @@
 	var streams []network.Stream
 	allStreamsClosedWg := sync.WaitGroup{}
 	for i := 0; i < streamCount; i++ {
-<<<<<<< HEAD
+		allStreamsClosedWg.Add(1)
 		pInfo, err := utils.PeerAddressInfo(otherId.IdentitySkeleton)
-=======
-		allStreamsClosedWg.Add(1)
-		pInfo, err := utils.PeerAddressInfo(otherId)
->>>>>>> 6c100616
 		require.NoError(t, err)
 		thisNode.Host().Peerstore().AddAddrs(pInfo.ID, pInfo.Addrs, peerstore.AddressTTL)
 
