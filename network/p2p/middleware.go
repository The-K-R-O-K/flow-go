--- conflicted
+++ resolved
@@ -10,15 +10,9 @@
 	"time"
 
 	ggio "github.com/gogo/protobuf/io"
-	bitswap "github.com/ipfs/go-bitswap"
-	bsnet "github.com/ipfs/go-bitswap/network"
-	blocks "github.com/ipfs/go-block-format"
-	"github.com/ipfs/go-cid"
 	libp2pnetwork "github.com/libp2p/go-libp2p-core/network"
 	"github.com/libp2p/go-libp2p-core/peer"
 	"github.com/libp2p/go-libp2p-core/peerstore"
-	"github.com/libp2p/go-libp2p-core/routing"
-	dht "github.com/libp2p/go-libp2p-kad-dht"
 	"github.com/rs/zerolog"
 
 	"github.com/onflow/flow-go/engine"
@@ -80,7 +74,7 @@
 	ov                         network.Overlay
 	wg                         *sync.WaitGroup
 	libP2PNode                 *Node
-	libP2PNodeBuilder          NodeBuilder
+	libP2PNodeFactory          LibP2PFactoryFunc
 	me                         flow.Identifier
 	metrics                    module.NetworkMetrics
 	rootBlockID                flow.Identifier
@@ -92,12 +86,7 @@
 	idTranslator               IDTranslator
 	idProvider                 id.IdentifierProvider
 	previousProtocolStatePeers []peer.AddrInfo
-<<<<<<< HEAD
-
-	dht *dht.IpfsDHT
-=======
 	*module.ComponentManager
->>>>>>> 1508d0d6
 }
 
 type MiddlewareOption func(*Middleware)
@@ -117,13 +106,6 @@
 func WithPeerManager(peerManagerFunc PeerManagerFactoryFunc) MiddlewareOption {
 	return func(mw *Middleware) {
 		mw.peerManagerFactory = peerManagerFunc
-	}
-}
-
-// TODO: implement DHT in middleware
-func WithDHT(dht *dht.IpfsDHT) MiddlewareOption {
-	return func(mw *Middleware) {
-		mw.dht = dht
 	}
 }
 
@@ -138,7 +120,7 @@
 // validators are the set of the different message validators that each inbound messages is passed through
 func NewMiddleware(
 	log zerolog.Logger,
-	libP2PNodeBuilder NodeBuilder,
+	libP2PNodeFactory LibP2PFactoryFunc,
 	flowID flow.Identifier,
 	metrics module.NetworkMetrics,
 	rootBlockID flow.Identifier,
@@ -160,7 +142,7 @@
 		log:                   log,
 		wg:                    &sync.WaitGroup{},
 		me:                    flowID,
-		libP2PNodeBuilder:     libP2PNodeBuilder,
+		libP2PNodeFactory:     libP2PNodeFactory,
 		metrics:               metrics,
 		rootBlockID:           rootBlockID,
 		validators:            DefaultValidators(log, flowID),
@@ -301,48 +283,11 @@
 		}
 	}
 
-	if m.bsBlockstore != nil {
-		// TODO: either use DHT or some other default implementation
-		var router routing.ContentRouting
-
-		m.bsNetwork = bsnet.NewFromIPFSHost(m.libP2PNode.host, router)
-		m.bsExchange = bitswap.New(context.TODO(), m.bsNetwork, m.bsBlockstore)
-	}
-
 	return nil
 }
 
-<<<<<<< HEAD
-func (m *Middleware) GetEntities(ctx context.Context, cb func(id flow.Identifier, block blocks.Block), ids ...flow.Identifier) {
-	if exchange := n.mw.Exchange(); exchange != nil {
-		var cids []cid.Cid
-		// TODO: convert flow IDs to cids
-		blocksChan, err := exchange.GetBlocks(ctx, cids)
-		if err != nil {
-			// TODO
-		}
-		go func() {
-			for block := range blocksChan {
-				// convert the block's cid to a flow Identifier
-				id := flow.IDFromCid(block.Cid())
-				// TODO: verify if block data matches cid?
-				// or is this done for us by bitswap?
-				cb(id, block)
-			}
-		}()
-	}
-}
-
-func (m *Middleware) GetSession(ctx context.Context) network.EntityExchangeSession {
-
-}
-
-// Stop will end the execution of the middleware and wait for it to end.
-func (m *Middleware) Stop() {
-=======
 // stop will end the execution of the middleware and wait for it to end.
 func (m *Middleware) stop() {
->>>>>>> 1508d0d6
 	mgr, found := m.peerMgr()
 	if found {
 		// stops peer manager
