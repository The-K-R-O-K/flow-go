// (c) 2019 Dapper Labs - ALL RIGHTS RESERVED

package p2p

import (
	"bufio"
	"context"
	"fmt"
	"sync"
	"time"

	ggio "github.com/gogo/protobuf/io"
	libp2pnetwork "github.com/libp2p/go-libp2p-core/network"
	"github.com/libp2p/go-libp2p-core/peer"
	"github.com/libp2p/go-libp2p-core/peerstore"
	"github.com/rs/zerolog"

	"github.com/onflow/flow-go/engine"
	"github.com/onflow/flow-go/model/flow"
	"github.com/onflow/flow-go/module"
	"github.com/onflow/flow-go/module/id"
	"github.com/onflow/flow-go/module/metrics"
	"github.com/onflow/flow-go/network"
	"github.com/onflow/flow-go/network/message"
	"github.com/onflow/flow-go/network/validator"
	psValidator "github.com/onflow/flow-go/network/validator/pubsub"
	_ "github.com/onflow/flow-go/utils/binstat"
)

type communicationMode int

const (
	NoOp communicationMode = iota
	OneToOne
	OneToK
)

const (
	_  = iota
	kb = 1 << (10 * iota)
	mb
	gb
)

const (

	// defines maximum message size in publish and multicast modes
	DefaultMaxPubSubMsgSize = 5 * mb // 5 mb

	// defines maximum message size in unicast mode for most messages
	DefaultMaxUnicastMsgSize = 10 * mb // 10 mb

	// defines maximum message size in unicast mode for large messages
	LargeMsgMaxUnicastMsgSize = gb // 1 gb

	// default maximum time to wait for a default unicast request to complete
	// assuming at least a 1mb/sec connection
	DefaultUnicastTimeout = 5 * time.Second

	// maximum time to wait for a unicast request to complete for large message size
	LargeMsgUnicastTimeout = 1000 * time.Second
)

// Middleware handles the input & output on the direct connections we have to
// our neighbours on the peer-to-peer network.
type Middleware struct {
	sync.Mutex
	ctx                        context.Context
	cancel                     context.CancelFunc
	log                        zerolog.Logger
	ov                         network.Overlay
	wg                         *sync.WaitGroup
	libP2PNode                 *Node
	libP2PNodeFactory          LibP2PFactoryFunc
	me                         flow.Identifier
	metrics                    module.NetworkMetrics
	rootBlockID                flow.Identifier
	validators                 []network.MessageValidator
	peerManagerFactory         PeerManagerFactoryFunc
	peerManager                *PeerManager
	unicastMessageTimeout      time.Duration
	connectionGating           bool
	idTranslator               IDTranslator
	idProvider                 id.IdentifierProvider
	previousProtocolStatePeers []peer.AddrInfo
}

type MiddlewareOption func(*Middleware)

func WithIdentifierProvider(provider id.IdentifierProvider) MiddlewareOption {
	return func(mw *Middleware) {
		mw.idProvider = provider
	}
}

func WithMessageValidators(validators ...network.MessageValidator) MiddlewareOption {
	return func(mw *Middleware) {
		mw.validators = validators
	}
}

func WithPeerManager(peerManagerFunc PeerManagerFactoryFunc) MiddlewareOption {
	return func(mw *Middleware) {
		mw.peerManagerFactory = peerManagerFunc
	}
}

// NewMiddleware creates a new middleware instance
// libP2PNodeFactory is the factory used to create a LibP2PNode
// flowID is this node's Flow ID
// metrics is the interface to report network related metrics
// peerUpdateInterval is the interval when the PeerManager's peer update runs
// unicastMessageTimeout is the timeout used for unicast messages
// connectionGating if set to True, restricts this node to only talk to other nodes which are part of the identity list
// managePeerConnections if set to True, enables the default PeerManager which continuously updates the node's peer connections
// validators are the set of the different message validators that each inbound messages is passed through
func NewMiddleware(
	log zerolog.Logger,
	libP2PNodeFactory LibP2PFactoryFunc,
	flowID flow.Identifier,
	metrics module.NetworkMetrics,
	rootBlockID flow.Identifier,
	unicastMessageTimeout time.Duration,
	connectionGating bool,
	idTranslator IDTranslator,
	opts ...MiddlewareOption,
) *Middleware {
	ctx, cancel := context.WithCancel(context.Background())

	if unicastMessageTimeout <= 0 {
		unicastMessageTimeout = DefaultUnicastTimeout
	}

	// create the node entity and inject dependencies & config
	mw := &Middleware{
		ctx:                   ctx,
		cancel:                cancel,
		log:                   log,
		wg:                    &sync.WaitGroup{},
		me:                    flowID,
		libP2PNodeFactory:     libP2PNodeFactory,
		metrics:               metrics,
		rootBlockID:           rootBlockID,
		validators:            DefaultValidators(log, flowID),
		unicastMessageTimeout: unicastMessageTimeout,
		connectionGating:      connectionGating,
		peerManagerFactory:    nil,
		idTranslator:          idTranslator,
	}

	for _, opt := range opts {
		opt(mw)
	}

	return mw
}

func DefaultValidators(log zerolog.Logger, flowID flow.Identifier) []network.MessageValidator {
	return []network.MessageValidator{
		validator.ValidateNotSender(flowID),   // validator to filter out messages sent by this node itself
		validator.ValidateTarget(log, flowID), // validator to filter out messages not intended for this node
	}
}

func (m *Middleware) topologyPeers() (peer.IDSlice, error) {
	identities, err := m.ov.Topology()
	if err != nil {
		return nil, err
	}

	return m.peerIDs(identities.NodeIDs()), nil
}

func (m *Middleware) allPeers() peer.IDSlice {
	return m.peerIDs(m.idProvider.Identifiers())
}

func (m *Middleware) peerIDs(flowIDs flow.IdentifierList) peer.IDSlice {
	result := make([]peer.ID, len(flowIDs))

	for _, fid := range flowIDs {
		pid, err := m.idTranslator.GetPeerID(fid)
		if err != nil {
			// We probably don't need to fail the entire function here, since the other
			// translations may still succeed
			m.log.Err(err).Str("flowID", fid.String()).Msg("failed to translate to peer ID")
			continue
		}

		result = append(result, pid)
	}

	return result
}

// Me returns the flow identifier of the this middleware
func (m *Middleware) Me() flow.Identifier {
	return m.me
}

// GetIPPort returns the ip address and port number associated with the middleware
func (m *Middleware) GetIPPort() (string, string, error) {
	return m.libP2PNode.GetIPPort()
}

func (m *Middleware) UpdateNodeAddresses() {
	m.log.Info().Msg("Updating protocol state node addresses")

	ids := m.ov.Identities()
	newInfos, invalid := peerInfosFromIDs(ids)

	for id, err := range invalid {
		m.log.Err(err).Str("node_id", id.String()).Msg("failed to extract peer info from identity")
	}

	m.Lock()
	defer m.Unlock()

	// set old addresses to expire
	for _, oldInfo := range m.previousProtocolStatePeers {
		m.libP2PNode.host.Peerstore().SetAddrs(oldInfo.ID, oldInfo.Addrs, peerstore.TempAddrTTL)
	}

	for _, info := range newInfos {
		m.libP2PNode.host.Peerstore().SetAddrs(info.ID, info.Addrs, peerstore.PermanentAddrTTL)
	}

	m.previousProtocolStatePeers = newInfos
}

// Start will start the middleware.
func (m *Middleware) Start(ov network.Overlay) error {
	m.ov = ov
	libP2PNode, err := m.libP2PNodeFactory()

	if m.idProvider == nil {
		m.idProvider = NewPeerstoreIdentifierProvider(m.log, libP2PNode.host, m.idTranslator)
	}

	if err != nil {
		return fmt.Errorf("could not create libp2p node: %w", err)
	}
	m.libP2PNode = libP2PNode
	m.libP2PNode.SetFlowProtocolStreamHandler(m.handleIncomingStream)

	m.UpdateNodeAddresses()

	if m.connectionGating {
		m.libP2PNode.UpdateAllowList(m.allPeers())
	}

	// create and use a peer manager if a peer manager factory was passed in during initialization
	if m.peerManagerFactory != nil {

		m.peerManager, err = m.peerManagerFactory(m.libP2PNode.host, m.topologyPeers, m.log)
		if err != nil {
			return fmt.Errorf("failed to create peer manager: %w", err)
		}

		select {
		case <-m.peerManager.Ready():
			m.log.Debug().Msg("peer manager successfully started")
		case <-time.After(30 * time.Second):
			return fmt.Errorf("could not start peer manager")
		}
	}

	return nil
}

// Stop will end the execution of the middleware and wait for it to end.
func (m *Middleware) Stop() {
	mgr, found := m.peerMgr()
	if found {
		// stops peer manager
		<-mgr.Done()
		m.log.Debug().Msg("peer manager successfully stopped")
	}

	// stops libp2p
	done, err := m.libP2PNode.Stop()
	if err != nil {
		m.log.Error().Err(err).Msg("could not stop libp2p node")
	} else {
		<-done
		m.log.Debug().Msg("libp2p node successfully stopped")
	}

	// cancel the context (this also signals any lingering libp2p go routines to exit)
	m.cancel()

	// wait for the readConnection and readSubscription routines to stop
	m.wg.Wait()
}

// SendDirect sends msg on a 1-1 direct connection to the target ID. It models a guaranteed delivery asynchronous
// direct one-to-one connection on the underlying network. No intermediate node on the overlay is utilized
// as the router.
//
// Dispatch should be used whenever guaranteed delivery to a specific target is required. Otherwise, Publish is
// a more efficient candidate.
func (m *Middleware) SendDirect(msg *message.Message, targetID flow.Identifier) error {
	// translates identifier to peer id
	peerID, err := m.idTranslator.GetPeerID(targetID)
	if err != nil {
		return fmt.Errorf("could not find peer id for target id: %w", err)
	}

	maxMsgSize := unicastMaxMsgSize(msg)
	if msg.Size() > maxMsgSize {
		// message size goes beyond maximum size that the serializer can handle.
		// proceeding with this message results in closing the connection by the target side, and
		// delivery failure.
		return fmt.Errorf("message size %d exceeds configured max message size %d", msg.Size(), maxMsgSize)
	}

	maxTimeout := m.unicastMaxMsgDuration(msg)
	// pass in a context with timeout to make the unicast call fail fast
	ctx, cancel := context.WithTimeout(m.ctx, maxTimeout)
	defer cancel()

	// create new stream
	// (streams don't need to be reused and are fairly inexpensive to be created for each send.
	// A stream creation does NOT incur an RTT as stream negotiation happens as part of the first message
	// sent out the the receiver
	stream, err := m.libP2PNode.CreateStream(ctx, peerID)
	if err != nil {
		return fmt.Errorf("failed to create stream for %s :%w", targetID, err)
	}

	// create a gogo protobuf writer
	bufw := bufio.NewWriter(stream)
	writer := ggio.NewDelimitedWriter(bufw)

	err = writer.WriteMsg(msg)
	if err != nil {
		return fmt.Errorf("failed to send message to %s: %w", targetID, err)
	}

	// flush the stream
	err = bufw.Flush()
	if err != nil {
		return fmt.Errorf("failed to flush stream for %s: %w", targetID, err)
	}

	// close the stream immediately
	err = stream.Close()
	if err != nil {
		return fmt.Errorf("failed to close the stream for %s: %w", targetID, err)
	}

	channel := metrics.ChannelOneToOne
	if _, isStaked := m.ov.Identities().ByNodeID(targetID); !isStaked {
		channel = metrics.ChannelOneToOneUnstaked
	}
	// OneToOne communication metrics are reported with topic OneToOne
	m.metrics.NetworkMessageSent(msg.Size(), channel, msg.Type)

	return nil
}

// handleIncomingStream handles an incoming stream from a remote peer
// it is a callback that gets called for each incoming stream by libp2p with a new stream object
func (m *Middleware) handleIncomingStream(s libp2pnetwork.Stream) {

	// qualify the logger with local and remote address
	log := streamLogger(m.log, s)

	log.Info().Msg("incoming stream received")

	nodeID, err := m.idTranslator.GetFlowID(s.Conn().RemotePeer())
	if err != nil {
		log.Err(err).Str("peer_id", s.Conn().RemotePeer().Pretty()).Msg("could not translate peer ID of incoming stream")
	}
	_, isStaked := m.ov.Identities().ByNodeID(nodeID)

	//create a new readConnection with the context of the middleware
	conn := newReadConnection(m.ctx, s, m.processAuthenticatedMessage, log, m.metrics, LargeMsgMaxUnicastMsgSize, isStaked)

	// kick off the receive loop to continuously receive messages
	m.wg.Add(1)
	go conn.receiveLoop(m.wg)
}

// Subscribe subscribes the middleware to a channel.
func (m *Middleware) Subscribe(channel network.Channel) error {

	topic := engine.TopicFromChannel(channel, m.rootBlockID)

<<<<<<< HEAD
	var validators []pubsub.ValidatorEx
	if !engine.PublicChannels().Contains(channel) {
=======
	var validators []psValidator.MessageValidator
	if !engine.UnstakedChannels().Contains(channel) {
>>>>>>> 2569fa44
		// for channels used by the staked nodes, add the topic validator to filter out messages from non-staked nodes
		validators = append(validators, psValidator.StakedValidator(m.ov.Identity))
	}

	s, err := m.libP2PNode.Subscribe(m.ctx, topic, validators...)
	if err != nil {
		return fmt.Errorf("failed to subscribe for channel %s: %w", channel, err)
	}

	// create a new readSubscription with the context of the middleware
	rs := newReadSubscription(m.ctx, s, m.processAuthenticatedMessage, m.log, m.metrics)
	m.wg.Add(1)

	// kick off the receive loop to continuously receive messages
	go rs.receiveLoop(m.wg)

	// update peers to add some nodes interested in the same topic as direct peers
	m.peerManagerUpdate()

	return nil
}

// Unsubscribe unsubscribes the middleware from a channel.
func (m *Middleware) Unsubscribe(channel network.Channel) error {
	topic := engine.TopicFromChannel(channel, m.rootBlockID)
	err := m.libP2PNode.UnSubscribe(topic)
	if err != nil {
		return fmt.Errorf("failed to unsubscribe from channel %s: %w", channel, err)
	}

	// update peers to remove nodes subscribed to channel
	m.peerManagerUpdate()

	return nil
}

// processAuthenticatedMessage processes a message and a source (indicated by its peer ID) and eventually passes it to the overlay
// In particular, it populates the `OriginID` field of the message with a Flow ID translated from this source.
// The assumption is that the message has been authenticated at the network level (libp2p) to originate from the peer with ID `peerID`
// this requirement is fulfilled by e.g. the output of readConnection and readSubscription
func (m *Middleware) processAuthenticatedMessage(msg *message.Message, peerID peer.ID) {
	flowID, err := m.idTranslator.GetFlowID(peerID)
	if err != nil {
		m.log.Warn().Err(err).Msgf("received message from unknown peer %v, and was dropped", peerID.String())
		return
	}

	msg.OriginID = flowID[:]

	m.processMessage(msg)
}

// processMessage processes a message and eventually passes it to the overlay
func (m *Middleware) processMessage(msg *message.Message) {

	// run through all the message validators
	for _, v := range m.validators {
		// if any one fails, stop message propagation
		if !v.Validate(*msg) {
			return
		}
	}

	// if validation passed, send the message to the overlay
	err := m.ov.Receive(flow.HashToID(msg.OriginID), msg)
	if err != nil {
		m.log.Error().Err(err).Msg("could not deliver payload")
	}
}

// Publish publishes a message on the channel. It models a distributed broadcast where the message is meant for all or
// a many nodes subscribing to the channel. It does not guarantee the delivery though, and operates on a best
// effort.
func (m *Middleware) Publish(msg *message.Message, channel network.Channel) error {

	// convert the message to bytes to be put on the wire.
	//bs := binstat.EnterTime(binstat.BinNet + ":wire<4message2protobuf")
	data, err := msg.Marshal()
	//binstat.LeaveVal(bs, int64(len(data)))
	if err != nil {
		return fmt.Errorf("failed to marshal the message: %w", err)
	}

	msgSize := len(data)
	if msgSize > DefaultMaxPubSubMsgSize {
		// libp2p pubsub will silently drop the message if its size is greater than the configured pubsub max message size
		// hence return an error as this message is undeliverable
		return fmt.Errorf("message size %d exceeds configured max message size %d", msgSize, DefaultMaxPubSubMsgSize)
	}

	topic := engine.TopicFromChannel(channel, m.rootBlockID)

	// publish the bytes on the topic
	err = m.libP2PNode.Publish(m.ctx, topic, data)
	if err != nil {
		return fmt.Errorf("failed to publish the message: %w", err)
	}

	m.metrics.NetworkMessageSent(len(data), string(channel), msg.Type)

	return nil
}

// Ping pings the target node and returns the ping RTT or an error
func (m *Middleware) Ping(targetID flow.Identifier) (message.PingResponse, time.Duration, error) {
	peerID, err := m.idTranslator.GetPeerID(targetID)
	if err != nil {
		return message.PingResponse{}, -1, fmt.Errorf("could not find peer id for target id: %w", err)
	}

	return m.libP2PNode.Ping(m.ctx, peerID)
}

// UpdateAllowList fetches the most recent identifiers of the nodes from overlay
// and updates the underlying libp2p node.
func (m *Middleware) UpdateAllowList() {
	// update libp2pNode's approve lists if this middleware also does connection gating
	if m.connectionGating {
		m.libP2PNode.UpdateAllowList(m.allPeers())
	}

	// update peer connections if this middleware also does peer management
	m.peerManagerUpdate()
}

func (m *Middleware) IdentifierProvider() id.IdentifierProvider {
	return m.idProvider
}

// IsConnected returns true if this node is connected to the node with id nodeID.
func (m *Middleware) IsConnected(nodeID flow.Identifier) (bool, error) {
	peerID, err := m.idTranslator.GetPeerID(nodeID)
	if err != nil {
		return false, fmt.Errorf("could not find peer id for target id: %w", err)
	}
	return m.libP2PNode.IsConnected(peerID)
}

// unicastMaxMsgSize returns the max permissible size for a unicast message
func unicastMaxMsgSize(msg *message.Message) int {
	switch msg.Type {
	case "messages.ChunkDataResponse":
		return LargeMsgMaxUnicastMsgSize
	default:
		return DefaultMaxUnicastMsgSize
	}
}

// unicastMaxMsgDuration returns the max duration to allow for a unicast send to complete
func (m *Middleware) unicastMaxMsgDuration(msg *message.Message) time.Duration {
	switch msg.Type {
	case "messages.ChunkDataResponse":
		if LargeMsgUnicastTimeout > m.unicastMessageTimeout {
			return LargeMsgMaxUnicastMsgSize
		}
		return m.unicastMessageTimeout
	default:
		return m.unicastMessageTimeout
	}
}

// peerManagerUpdate request an update from the peer manager to connect to new peers and disconnect from unwanted peers
func (m *Middleware) peerManagerUpdate() {
	mgr, found := m.peerMgr()
	if found {
		mgr.RequestPeerUpdate()
	}
}

// peerMgr returns the PeerManager and true if this middleware was started with one, (nil, false) otherwise
func (m *Middleware) peerMgr() (*PeerManager, bool) {
	if m.peerManager != nil {
		return m.peerManager, true
	}
	return nil, false
}<|MERGE_RESOLUTION|>--- conflicted
+++ resolved
@@ -387,13 +387,8 @@
 
 	topic := engine.TopicFromChannel(channel, m.rootBlockID)
 
-<<<<<<< HEAD
-	var validators []pubsub.ValidatorEx
+	var validators []psValidator.MessageValidator
 	if !engine.PublicChannels().Contains(channel) {
-=======
-	var validators []psValidator.MessageValidator
-	if !engine.UnstakedChannels().Contains(channel) {
->>>>>>> 2569fa44
 		// for channels used by the staked nodes, add the topic validator to filter out messages from non-staked nodes
 		validators = append(validators, psValidator.StakedValidator(m.ov.Identity))
 	}
