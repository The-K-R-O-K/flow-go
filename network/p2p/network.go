--- conflicted
+++ resolved
@@ -5,8 +5,6 @@
 	"fmt"
 	"sync"
 	"time"
-
-	"github.com/onflow/flow-go/utils/logging"
 
 	"github.com/ipfs/go-datastore"
 	"github.com/libp2p/go-libp2p/core/peer"
@@ -21,6 +19,7 @@
 	"github.com/onflow/flow-go/network"
 	netcache "github.com/onflow/flow-go/network/cache"
 	"github.com/onflow/flow-go/network/channels"
+	"github.com/onflow/flow-go/network/message"
 	"github.com/onflow/flow-go/network/p2p/conduit"
 	"github.com/onflow/flow-go/network/queue"
 	_ "github.com/onflow/flow-go/utils/binstat"
@@ -379,11 +378,7 @@
 		channel,
 		payload,
 		n.codec.Encode,
-<<<<<<< HEAD
-		network.ProtocolTypeUnicast)
-=======
 		message.ProtocolTypeUnicast)
->>>>>>> f66ac965
 	if err != nil {
 		return fmt.Errorf("could not generate outgoing message scope for unicast: %w", err)
 	}
@@ -395,11 +390,7 @@
 		return fmt.Errorf("failed to send message to %x: %w", targetID, err)
 	}
 
-<<<<<<< HEAD
-	n.metrics.OutboundMessageSent(msg.Size(), msg.Channel().String(), network.ProtocolTypeUnicast.String(), msg.PayloadType())
-=======
 	n.metrics.OutboundMessageSent(msg.Size(), msg.Channel().String(), message.ProtocolTypeUnicast.String(), msg.PayloadType())
->>>>>>> f66ac965
 
 	return nil
 }
@@ -459,31 +450,19 @@
 		Msg("sending new message on channel")
 
 	// generate network message (encoding) based on list of recipients
-<<<<<<< HEAD
-	msg, err := network.NewOutgoingScope(targetIDs, channel, message, n.codec.Encode, network.ProtocolTypePubSub)
-=======
 	scope, err := network.NewOutgoingScope(targetIDs, channel, msg, n.codec.Encode, message.ProtocolTypePubSub)
->>>>>>> f66ac965
 	if err != nil {
 		return fmt.Errorf("failed to generate outgoing message scope %s: %w", channel, err)
 	}
 
 	// publish the message through the channel, however, the message
 	// is only restricted to targetIDs (if they subscribed to channel).
-<<<<<<< HEAD
-	err = n.mw.Publish(msg)
-=======
 	err = n.mw.Publish(scope)
->>>>>>> f66ac965
 	if err != nil {
 		return fmt.Errorf("failed to send message on channel %s: %w", channel, err)
 	}
 
-<<<<<<< HEAD
-	n.metrics.OutboundMessageSent(msg.Size(), msg.Channel().String(), network.ProtocolTypePubSub.String(), msg.PayloadType())
-=======
 	n.metrics.OutboundMessageSent(scope.Size(), scope.Channel().String(), message.ProtocolTypePubSub.String(), scope.PayloadType())
->>>>>>> f66ac965
 
 	return nil
 }
