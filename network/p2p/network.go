--- conflicted
+++ resolved
@@ -130,11 +130,7 @@
 		me:                          param.Me,
 		mw:                          mw,
 		receiveCache:                param.ReceiveCache,
-<<<<<<< HEAD
-		top:                         param.Topology,
-=======
 		topology:                    param.Topology,
->>>>>>> e84f6b59
 		metrics:                     param.Metrics,
 		subscriptionManager:         param.SubscriptionManager,
 		identityProvider:            param.IdentityProvider,
