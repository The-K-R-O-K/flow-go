package p2pconfig

import (
	"time"
)

// ResourceManagerConfig returns the resource manager configuration for the libp2p node.
// The resource manager is used to limit the number of open connections and streams (as well as any other resources
// used by libp2p) for each peer.
type ResourceManagerConfig struct {
	Override             ResourceManagerOverrideScope `mapstructure:"limits-override"`        // override limits for specific peers, protocols, etc.
	MemoryLimitRatio     float64                      `mapstructure:"memory-limit-ratio"`     // maximum allowed fraction of memory to be allocated by the libp2p resources in (0,1]
	FileDescriptorsRatio float64                      `mapstructure:"file-descriptors-ratio"` // maximum allowed fraction of file descriptors to be allocated by the libp2p resources in (0,1]
}

type ResourceManagerOverrideScope struct {
	// System is the limit for the resource at the entire system.
	// For a specific limit, the system-wide dictates the maximum allowed value across all peers and protocols at the entire node level.
	System ResourceManagerOverrideLimit `mapstructure:"system"`

	// Transient is the limit for the resource at the transient scope. Transient limits are used for resources that have not fully established and are under negotiation.
	Transient ResourceManagerOverrideLimit `mapstructure:"transient"`

	// Protocol is the limit for the resource at the protocol scope, e.g., DHT, GossipSub, etc. It dictates the maximum allowed resource across all peers for that protocol.
	Protocol ResourceManagerOverrideLimit `mapstructure:"protocol"`

	// Peer is the limit for the resource at the peer scope. It dictates the maximum allowed resource for a specific peer.
	Peer ResourceManagerOverrideLimit `mapstructure:"peer"`

	// Connection is the limit for the resource for a pair of (peer, protocol), e.g., (peer1, DHT), (peer1, GossipSub), etc. It dictates the maximum allowed resource for a protocol and a peer.
	PeerProtocol ResourceManagerOverrideLimit `mapstructure:"peer-protocol"`
}

// ResourceManagerOverrideLimit is the configuration for the resource manager override limit at a certain scope.
// Any value that is not set will be ignored and the default value will be used.
type ResourceManagerOverrideLimit struct {
	// System is the limit for the resource at the entire system. if not set, the default value will be used.
	// For a specific limit, the system-wide dictates the maximum allowed value across all peers and protocols at the entire node scope.
	StreamsInbound int `validate:"gte=0" mapstructure:"streams-inbound"`

	// StreamsOutbound is the max number of outbound streams allowed, at the resource scope.
	StreamsOutbound int `validate:"gte=0" mapstructure:"streams-outbound"`

	// ConnectionsInbound is the max number of inbound connections allowed, at the resource scope.
	ConnectionsInbound int `validate:"gte=0" mapstructure:"connections-inbound"`

	// ConnectionsOutbound is the max number of outbound connections allowed, at the resource scope.
	ConnectionsOutbound int `validate:"gte=0" mapstructure:"connections-outbound"`

	// FD is the max number of file descriptors allowed, at the resource scope.
	FD int `validate:"gte=0" mapstructure:"fd"`

	// Memory is the max amount of memory allowed (bytes), at the resource scope.
	Memory int `validate:"gte=0" mapstructure:"memory-bytes"`
}

// GossipSubParameters keys.
const (
	RpcInspectorKey         = "rpc-inspector"
	RpcTracerKey            = "rpc-tracer"
	PeerScoringEnabledKey   = "peer-scoring-enabled"
	ScoreParamsKey          = "scoring-parameters"
	SubscriptionProviderKey = "subscription-provider"
)

// GossipSubParameters is the configuration for the GossipSub pubsub implementation.
type GossipSubParameters struct {
	// RpcInspectorParameters configuration for all gossipsub RPC control message inspectors.
	RpcInspector RpcInspectorParameters `mapstructure:"rpc-inspector"`

	// GossipSubScoringRegistryConfig is the configuration for the GossipSub score registry.
	// GossipSubTracerParameters is the configuration for the gossipsub tracer. GossipSub tracer is used to trace the local mesh events and peer scores.
	RpcTracer GossipSubTracerParameters `mapstructure:"rpc-tracer"`

	// ScoringParameters is whether to enable GossipSub peer scoring.
	PeerScoringEnabled   bool                           `mapstructure:"peer-scoring-enabled"`
	SubscriptionProvider SubscriptionProviderParameters `mapstructure:"subscription-provider"`
	ScoringParameters    ScoringParameters              `mapstructure:"scoring-parameters"`
}

const (
	AppSpecificScoreRegistryKey = "app-specific-score"
	SpamRecordCacheKey          = "spam-record-cache"
	DecayIntervalKey            = "decay-interval"
	PenaltiesKey                = "penalties"
)

// ScoringParameters are the parameters for the score option.
// Parameters are "numerical values" that are used to compute or build components that compute the score of a peer in GossipSub system.
type ScoringParameters struct {
	AppSpecificScore AppSpecificScoreParameters `validate:"required" mapstructure:"app-specific-score"`
	SpamRecordCache  SpamRecordCacheParameters  `validate:"required" mapstructure:"spam-record-cache"`
	// DecayInterval is the interval at which the counters associated with a peer behavior in GossipSub system are decayed.
<<<<<<< HEAD
	DecayInterval           time.Duration           `validate:"gt=0s" mapstructure:"decay-interval"`
	GossipsubScorePenalties GossipSubScorePenalties `mapstructure:"penalties"`
}

const (
	GraftPenaltyKey                   = "graft"
	PrunePenaltyKey                   = "prune"
	IhavePenaltyKey                   = "ihave"
	IWantPenaltyKey                   = "iwant"
	PublishPenaltyKey                 = "publish"
	ClusterPrefixedReductionFactorKey = "cluster-prefixed-reduction-factor"
)

// GossipSubScorePenalties penalty values for each RPC control message type.
type GossipSubScorePenalties struct {
	Graft                          float64 `validate:"lt=0" mapstructure:"graft"`
	Prune                          float64 `validate:"lt=0" mapstructure:"prune"`
	IHave                          float64 `validate:"lt=0" mapstructure:"ihave"`
	IWant                          float64 `validate:"lt=0" mapstructure:"iwant"`
	Publish                        float64 `validate:"lt=0" mapstructure:"publish"`
	ClusterPrefixedReductionFactor float64 `validate:"gt=0,lt=1" mapstructure:"cluster-prefixed-reduction-factor"`
=======
	DecayInterval             time.Duration             `validate:"gt=0s" mapstructure:"decay-interval"`
	ScoreOption               ScoreOption               `validate:"required" mapstructure:"score-option"`
	ScoringRegistryParameters ScoringRegistryParameters `validate:"required" mapstructure:"scoring-registry"`
>>>>>>> 458695ca
}

const (
	ScoreUpdateWorkerNumKey        = "score-update-worker-num"
	ScoreUpdateRequestQueueSizeKey = "score-update-request-queue-size"
	ScoreTTLKey                    = "score-ttl"
)

// AppSpecificScoreParameters is the parameters for the GossipSubAppSpecificScoreRegistry.
// Parameters are "numerical values" that are used to compute or build components that compute or maintain the application specific score of peers.
type AppSpecificScoreParameters struct {
	// ScoreUpdateWorkerNum is the number of workers in the worker pool for handling the application specific score update of peers in a non-blocking way.
	ScoreUpdateWorkerNum int `validate:"gt=0" mapstructure:"score-update-worker-num"`

	// ScoreUpdateRequestQueueSize is the size of the worker pool for handling the application specific score update of peers in a non-blocking way.
	ScoreUpdateRequestQueueSize uint32 `validate:"gt=0" mapstructure:"score-update-request-queue-size"`

	// ScoreTTL is the time to live of the application specific score of a peer; the registry keeps a cached copy of the
	// application specific score of a peer for this duration. When the duration expires, the application specific score
	// of the peer is updated asynchronously. As long as the update is in progress, the cached copy of the application
	// specific score of the peer is used even if it is expired.
	ScoreTTL time.Duration `validate:"required" mapstructure:"score-ttl"`
}

const (
	PenaltyDecaySlowdownThresholdKey = "penalty-decay-slowdown-threshold"
	DecayRateReductionFactorKey      = "penalty-decay-rate-reduction-factor"
	PenaltyDecayEvaluationPeriodKey  = "penalty-decay-evaluation-period"
)

type SpamRecordCacheParameters struct {
	// CacheSize is size of the cache used to store the spam records of peers.
	// The spam records are used to penalize peers that send invalid messages.
	CacheSize uint32 `validate:"gt=0" mapstructure:"cache-size"`

	// PenaltyDecaySlowdownThreshold defines the penalty level which the decay rate is reduced by `DecayRateReductionFactor` every time the penalty of a node falls below the threshold, thereby slowing down the decay process.
	// This mechanism ensures that malicious nodes experience longer decay periods, while honest nodes benefit from quicker decay.
	PenaltyDecaySlowdownThreshold float64 `validate:"lt=0" mapstructure:"penalty-decay-slowdown-threshold"`

	// DecayRateReductionFactor defines the value by which the decay rate is decreased every time the penalty is below the PenaltyDecaySlowdownThreshold. A reduced decay rate extends the time it takes for penalties to diminish.
	DecayRateReductionFactor float64 `validate:"gt=0,lt=1" mapstructure:"penalty-decay-rate-reduction-factor"`

	// PenaltyDecayEvaluationPeriod defines the interval at which the decay for a spam record is okay to be adjusted.
	PenaltyDecayEvaluationPeriod time.Duration `validate:"gt=0" mapstructure:"penalty-decay-evaluation-period"`
}

// SubscriptionProviderParameters keys.
const (
	UpdateIntervalKey = "update-interval"
	CacheSizeKey      = "cache-size"
)

type SubscriptionProviderParameters struct {
	// UpdateInterval is the interval for updating the list of topics the node have subscribed to; as well as the list of all
	// peers subscribed to each of those topics. This is used to penalize peers that have an invalid subscription based on their role.
	UpdateInterval time.Duration `validate:"gt=0s" mapstructure:"update-interval"`

	// CacheSize is the size of the cache that keeps the list of peers subscribed to each topic as the local node.
	// This is the local view of the current node towards the subscription status of other nodes in the system.
	// The cache must be large enough to accommodate the maximum number of nodes in the system, otherwise the view of the local node will be incomplete
	// due to cache eviction.
	CacheSize uint32 `validate:"gt=0" mapstructure:"cache-size"`
}

// GossipSubTracerParameters keys.
const (
	LocalMeshLogIntervalKey         = "local-mesh-logging-interval"
	ScoreTracerIntervalKey          = "score-tracer-interval"
	RPCSentTrackerCacheSizeKey      = "rpc-sent-tracker-cache-size"
	RPCSentTrackerQueueCacheSizeKey = "rpc-sent-tracker-queue-cache-size"
	RPCSentTrackerNumOfWorkersKey   = "rpc-sent-tracker-workers"
)

// GossipSubTracerParameters is the config for the gossipsub tracer. GossipSub tracer is used to trace the local mesh events and peer scores.
type GossipSubTracerParameters struct {
	// LocalMeshLogInterval is the interval at which the local mesh is logged.
	LocalMeshLogInterval time.Duration `validate:"gt=0s" mapstructure:"local-mesh-logging-interval"`
	// ScoreTracerInterval is the interval at which the score tracer logs the peer scores.
	ScoreTracerInterval time.Duration `validate:"gt=0s" mapstructure:"score-tracer-interval"`
	// RPCSentTrackerCacheSize cache size of the rpc sent tracker used by the gossipsub mesh tracer.
	RPCSentTrackerCacheSize uint32 `validate:"gt=0" mapstructure:"rpc-sent-tracker-cache-size"`
	// RPCSentTrackerQueueCacheSize cache size of the rpc sent tracker queue used for async tracking.
	RPCSentTrackerQueueCacheSize uint32 `validate:"gt=0" mapstructure:"rpc-sent-tracker-queue-cache-size"`
	// RpcSentTrackerNumOfWorkers number of workers for rpc sent tracker worker pool.
	RpcSentTrackerNumOfWorkers int `validate:"gt=0" mapstructure:"rpc-sent-tracker-workers"`
}

// ResourceScope is the scope of the resource, e.g., system, transient, protocol, peer, peer-protocol.
type ResourceScope string

func (r ResourceScope) String() string {
	return string(r)
}

const (
	// ResourceScopeSystem is the system scope; the system scope dictates the maximum allowed value across all peers and protocols at the entire node level.
	ResourceScopeSystem ResourceScope = "system"
	// ResourceScopeTransient is the transient scope; the transient scope is used for resources that have not fully established and are under negotiation.
	ResourceScopeTransient ResourceScope = "transient"
	// ResourceScopeProtocol is the protocol scope; the protocol scope dictates the maximum allowed resource across all peers for that protocol.
	ResourceScopeProtocol ResourceScope = "protocol"
	// ResourceScopePeer is the peer scope; the peer scope dictates the maximum allowed resource for a specific peer.
	ResourceScopePeer ResourceScope = "peer"
	// ResourceScopePeerProtocol is the peer-protocol scope; the peer-protocol scope dictates the maximum allowed resource for a protocol and a peer.
	ResourceScopePeerProtocol ResourceScope = "peer-protocol"
)<|MERGE_RESOLUTION|>--- conflicted
+++ resolved
@@ -91,33 +91,9 @@
 	AppSpecificScore AppSpecificScoreParameters `validate:"required" mapstructure:"app-specific-score"`
 	SpamRecordCache  SpamRecordCacheParameters  `validate:"required" mapstructure:"spam-record-cache"`
 	// DecayInterval is the interval at which the counters associated with a peer behavior in GossipSub system are decayed.
-<<<<<<< HEAD
-	DecayInterval           time.Duration           `validate:"gt=0s" mapstructure:"decay-interval"`
-	GossipsubScorePenalties GossipSubScorePenalties `mapstructure:"penalties"`
-}
-
-const (
-	GraftPenaltyKey                   = "graft"
-	PrunePenaltyKey                   = "prune"
-	IhavePenaltyKey                   = "ihave"
-	IWantPenaltyKey                   = "iwant"
-	PublishPenaltyKey                 = "publish"
-	ClusterPrefixedReductionFactorKey = "cluster-prefixed-reduction-factor"
-)
-
-// GossipSubScorePenalties penalty values for each RPC control message type.
-type GossipSubScorePenalties struct {
-	Graft                          float64 `validate:"lt=0" mapstructure:"graft"`
-	Prune                          float64 `validate:"lt=0" mapstructure:"prune"`
-	IHave                          float64 `validate:"lt=0" mapstructure:"ihave"`
-	IWant                          float64 `validate:"lt=0" mapstructure:"iwant"`
-	Publish                        float64 `validate:"lt=0" mapstructure:"publish"`
-	ClusterPrefixedReductionFactor float64 `validate:"gt=0,lt=1" mapstructure:"cluster-prefixed-reduction-factor"`
-=======
 	DecayInterval             time.Duration             `validate:"gt=0s" mapstructure:"decay-interval"`
 	ScoreOption               ScoreOption               `validate:"required" mapstructure:"score-option"`
 	ScoringRegistryParameters ScoringRegistryParameters `validate:"required" mapstructure:"scoring-registry"`
->>>>>>> 458695ca
 }
 
 const (
