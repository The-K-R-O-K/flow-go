// (c) 2019 Dapper Labs - ALL RIGHTS RESERVED

package middleware

import (
	"bufio"
	"context"
	"fmt"
	"io"
	"sync"
	"time"

	ggio "github.com/gogo/protobuf/io"
	"github.com/ipfs/go-datastore"
	libp2pnetwork "github.com/libp2p/go-libp2p/core/network"
	"github.com/libp2p/go-libp2p/core/peer"
	"github.com/libp2p/go-libp2p/core/peerstore"
	"github.com/libp2p/go-libp2p/core/protocol"
	"github.com/rs/zerolog"

	"github.com/onflow/flow-go/model/flow"
	"github.com/onflow/flow-go/module"
	"github.com/onflow/flow-go/module/component"
	"github.com/onflow/flow-go/module/irrecoverable"
	"github.com/onflow/flow-go/module/metrics"
	"github.com/onflow/flow-go/network"
	"github.com/onflow/flow-go/network/channels"
	"github.com/onflow/flow-go/network/codec"
	"github.com/onflow/flow-go/network/message"
	"github.com/onflow/flow-go/network/p2p"
	"github.com/onflow/flow-go/network/p2p/blob"
	"github.com/onflow/flow-go/network/p2p/internal/p2putils"
	"github.com/onflow/flow-go/network/p2p/p2pnode"
	"github.com/onflow/flow-go/network/p2p/ping"
	"github.com/onflow/flow-go/network/p2p/unicast"
	"github.com/onflow/flow-go/network/p2p/utils"
	"github.com/onflow/flow-go/network/slashing"
	"github.com/onflow/flow-go/network/validator"
	flowpubsub "github.com/onflow/flow-go/network/validator/pubsub"
	_ "github.com/onflow/flow-go/utils/binstat"
	"github.com/onflow/flow-go/utils/logging"
)

const (
	_ = iota
	_ = 1 << (10 * iota)
	mb
	gb
)

const (
	// DefaultMaxUnicastMsgSize defines maximum message size in unicast mode for most messages
	DefaultMaxUnicastMsgSize = 10 * mb // 10 mb

	// LargeMsgMaxUnicastMsgSize defines maximum message size in unicast mode for large messages
	LargeMsgMaxUnicastMsgSize = gb // 1 gb

	// DefaultUnicastTimeout is the default maximum time to wait for a default unicast request to complete
	// assuming at least a 1mb/sec connection
	DefaultUnicastTimeout = 5 * time.Second

	// LargeMsgUnicastTimeout is the maximum time to wait for a unicast request to complete for large message size
	LargeMsgUnicastTimeout = 1000 * time.Second
)

var (
	_ network.Middleware = (*Middleware)(nil)
)

// Middleware handles the input & output on the direct connections we have to
// our neighbours on the peer-to-peer network.
type Middleware struct {
	sync.Mutex
	ctx context.Context
	log zerolog.Logger
	ov  network.Overlay
	// TODO: using a waitgroup here doesn't actually guarantee that we'll wait for all
	// goroutines to exit, because new goroutines could be started after we've already
	// returned from wg.Wait(). We need to solve this the right way using ComponentManager
	// and worker routines.
	wg                         *sync.WaitGroup
<<<<<<< HEAD
	libP2PNode                 p2pnode.LibP2PNode
	libP2PNodeFactory          p2pbuilder.LibP2PFactoryFunc
=======
	libP2PNode                 *p2pnode.Node
>>>>>>> 379e79e3
	preferredUnicasts          []unicast.ProtocolName
	me                         flow.Identifier
	metrics                    module.NetworkMetrics
	bitswapMetrics             module.BitswapMetrics
	rootBlockID                flow.Identifier
	validators                 []network.MessageValidator
	unicastMessageTimeout      time.Duration
	idTranslator               p2p.IDTranslator
	previousProtocolStatePeers []peer.AddrInfo
	codec                      network.Codec
	slashingViolationsConsumer slashing.ViolationsConsumer
	authorizedSenderValidator  *validator.AuthorizedSenderValidator
	component.Component
}

type MiddlewareOption func(*Middleware)

func WithMessageValidators(validators ...network.MessageValidator) MiddlewareOption {
	return func(mw *Middleware) {
		mw.validators = validators
	}
}

func WithPreferredUnicastProtocols(unicasts []unicast.ProtocolName) MiddlewareOption {
	return func(mw *Middleware) {
		mw.preferredUnicasts = unicasts
	}
}

// NewMiddleware creates a new middleware instance
// libP2PNodeFactory is the factory used to create a LibP2PNode
// flowID is this node's Flow ID
// metrics is the interface to report network related metrics
// unicastMessageTimeout is the timeout used for unicast messages
// connectionGating if set to True, restricts this node to only talk to other nodes which are part of the identity list
// validators are the set of the different message validators that each inbound messages is passed through
// During normal operations any error returned by Middleware.start is considered to be catastrophic
// and will be thrown by the irrecoverable.SignalerContext causing the node to crash.
func NewMiddleware(
	log zerolog.Logger,
	libP2PNode *p2pnode.Node,
	flowID flow.Identifier,
	met module.NetworkMetrics,
	bitswapMet module.BitswapMetrics,
	rootBlockID flow.Identifier,
	unicastMessageTimeout time.Duration,
	idTranslator p2p.IDTranslator,
	codec network.Codec,
	slashingViolationsConsumer slashing.ViolationsConsumer,
	opts ...MiddlewareOption,
) *Middleware {

	if unicastMessageTimeout <= 0 {
		unicastMessageTimeout = DefaultUnicastTimeout
	}

	// create the node entity and inject dependencies & config
	mw := &Middleware{
		log:                        log,
		wg:                         &sync.WaitGroup{},
		me:                         flowID,
		libP2PNode:                 libP2PNode,
		metrics:                    met,
		bitswapMetrics:             bitswapMet,
		rootBlockID:                rootBlockID,
		validators:                 DefaultValidators(log, flowID),
		unicastMessageTimeout:      unicastMessageTimeout,
		idTranslator:               idTranslator,
		codec:                      codec,
		slashingViolationsConsumer: slashingViolationsConsumer,
	}

	for _, opt := range opts {
		opt(mw)
	}

	cm := component.NewComponentManagerBuilder().
		AddWorker(func(ctx irrecoverable.SignalerContext, ready component.ReadyFunc) {
			// TODO: refactor to avoid storing ctx altogether
			mw.ctx = ctx

			if err := mw.start(ctx); err != nil {
				ctx.Throw(err)
			}

			ready()

			<-ctx.Done()
			mw.log.Info().Str("component", "middleware").Msg("stopping subroutines")

			// wait for the readConnection and readSubscription routines to stop
			mw.wg.Wait()

			mw.log.Info().Str("component", "middleware").Msg("stopped subroutines")
		}).Build()

	mw.Component = cm

	return mw
}

func DefaultValidators(log zerolog.Logger, flowID flow.Identifier) []network.MessageValidator {
	return []network.MessageValidator{
		validator.ValidateNotSender(flowID),   // validator to filter out messages sent by this node itself
		validator.ValidateTarget(log, flowID), // validator to filter out messages not intended for this node
	}
}

// isProtocolParticipant returns a PeerFilter that returns true if a peer is a staked node.
func (m *Middleware) isProtocolParticipant() p2p.PeerFilter {
	return func(p peer.ID) error {
		if _, ok := m.ov.Identity(p); !ok {
			return fmt.Errorf("failed to get identity of unknown peer with peer id %s", p.Pretty())
		}
		return nil
	}
}

func (m *Middleware) NewBlobService(channel channels.Channel, ds datastore.Batching, opts ...network.BlobServiceOption) network.BlobService {
	return blob.NewBlobService(m.libP2PNode.Host(), m.libP2PNode.Routing(), channel.String(), ds, m.bitswapMetrics, m.log, opts...)
}

func (m *Middleware) NewPingService(pingProtocol protocol.ID, provider network.PingInfoProvider) network.PingService {
	return ping.NewPingService(m.libP2PNode.Host(), pingProtocol, m.log, provider)
}

func (m *Middleware) peerIDs(flowIDs flow.IdentifierList) peer.IDSlice {
	result := make([]peer.ID, len(flowIDs))

	for _, fid := range flowIDs {
		pid, err := m.idTranslator.GetPeerID(fid)
		if err != nil {
			// We probably don't need to fail the entire function here, since the other
			// translations may still succeed
			m.log.Err(err).Str("flowID", fid.String()).Msg("failed to translate to peer ID")
			continue
		}

		result = append(result, pid)
	}

	return result
}

// Me returns the flow identifier of this middleware
func (m *Middleware) Me() flow.Identifier {
	return m.me
}

// GetIPPort returns the ip address and port number associated with the middleware
// All errors returned from this function can be considered benign.
func (m *Middleware) GetIPPort() (string, string, error) {
	ipOrHostname, port, err := m.libP2PNode.GetIPPort()
	if err != nil {
		return "", "", fmt.Errorf("failed to get ip and port from libP2P node: %w", err)
	}

	return ipOrHostname, port, nil
}

func (m *Middleware) UpdateNodeAddresses() {
	m.log.Info().Msg("Updating protocol state node addresses")

	ids := m.ov.Identities()
	newInfos, invalid := utils.PeerInfosFromIDs(ids)

	for id, err := range invalid {
		m.log.Err(err).Str("node_id", id.String()).Msg("failed to extract peer info from identity")
	}

	m.Lock()
	defer m.Unlock()

	// set old addresses to expire
	for _, oldInfo := range m.previousProtocolStatePeers {
		m.libP2PNode.Host().Peerstore().SetAddrs(oldInfo.ID, oldInfo.Addrs, peerstore.TempAddrTTL)
	}

	for _, info := range newInfos {
		m.libP2PNode.Host().Peerstore().SetAddrs(info.ID, info.Addrs, peerstore.PermanentAddrTTL)
	}

	m.previousProtocolStatePeers = newInfos
}

func (m *Middleware) SetOverlay(ov network.Overlay) {
	m.ov = ov
}

// start will start the middleware.
// No errors are expected during normal operation.
func (m *Middleware) start(ctx context.Context) error {
	if m.ov == nil {
		return fmt.Errorf("could not start middleware: overlay must be configured by calling SetOverlay before middleware can be started")
	}

	m.authorizedSenderValidator = validator.NewAuthorizedSenderValidator(m.log, m.slashingViolationsConsumer, m.ov.Identity)

	err := m.libP2PNode.WithDefaultUnicastProtocol(m.handleIncomingStream, m.preferredUnicasts)
	if err != nil {
		return fmt.Errorf("could not register preferred unicast protocols on libp2p node: %w", err)
	}

	m.UpdateNodeAddresses()

	m.libP2PNode.WithPeersProvider(m.topologyPeers)

	return nil
}

// topologyPeers callback used by the peer manager to get the list of peer ID's
// which this node should be directly connected to as peers.
func (m *Middleware) topologyPeers() peer.IDSlice {
	return m.peerIDs(m.ov.Topology().NodeIDs())
}

// SendDirect sends msg on a 1-1 direct connection to the target ID. It models a guaranteed delivery asynchronous
// direct one-to-one connection on the underlying network. No intermediate node on the overlay is utilized
// as the router.
//
// Dispatch should be used whenever guaranteed delivery to a specific target is required. Otherwise, Publish is
// a more efficient candidate.
//
// The following benign errors can be returned:
// - he peer ID for the target node ID cannot be found.
// - the msg size was too large.
// - failed to send message to peer.
//
// All errors returned from this function can be considered benign.
func (m *Middleware) SendDirect(msg *message.Message, targetID flow.Identifier) (err error) {
	// translates identifier to peer id
	peerID, err := m.idTranslator.GetPeerID(targetID)
	if err != nil {
		return fmt.Errorf("could not find peer id for target id: %w", err)
	}

	maxMsgSize := unicastMaxMsgSize(msg)
	if msg.Size() > maxMsgSize {
		// message size goes beyond maximum size that the serializer can handle.
		// proceeding with this message results in closing the connection by the target side, and
		// delivery failure.
		return fmt.Errorf("message size %d exceeds configured max message size %d", msg.Size(), maxMsgSize)
	}

	maxTimeout := m.unicastMaxMsgDuration(msg)

	m.metrics.DirectMessageStarted(msg.ChannelID)
	defer m.metrics.DirectMessageFinished(msg.ChannelID)

	// pass in a context with timeout to make the unicast call fail fast
	ctx, cancel := context.WithTimeout(m.ctx, maxTimeout)
	defer cancel()

	// protect the underlying connection from being inadvertently pruned by the peer manager while the stream and
	// connection creation is being attempted, and remove it from protected list once stream created.
	tag := fmt.Sprintf("%v:%v", msg.ChannelID, msg.Type)
	m.libP2PNode.Host().ConnManager().Protect(peerID, tag)
	defer m.libP2PNode.Host().ConnManager().Unprotect(peerID, tag)

	// create new stream
	// (streams don't need to be reused and are fairly inexpensive to be created for each send.
	// A stream creation does NOT incur an RTT as stream negotiation happens as part of the first message
	// sent out the receiver
	stream, err := m.libP2PNode.CreateStream(ctx, peerID)
	if err != nil {
		return fmt.Errorf("failed to create stream for %s: %w", targetID, err)
	}

	success := false

	defer func() {
		if success {
			// close the stream immediately
			err = stream.Close()
			if err != nil {
				err = fmt.Errorf("failed to close the stream for %s: %w", targetID, err)
			}

			// OneToOne communication metrics are reported with topic OneToOne
			m.metrics.NetworkMessageSent(msg.Size(), metrics.ChannelOneToOne, msg.Type)
		} else {
			resetErr := stream.Reset()
			if resetErr != nil {
				m.log.Err(resetErr).Msg("failed to reset stream")
			}
		}
	}()

	deadline, _ := ctx.Deadline()
	err = stream.SetWriteDeadline(deadline)
	if err != nil {
		return fmt.Errorf("failed to set write deadline for stream: %w", err)
	}

	// create a gogo protobuf writer
	bufw := bufio.NewWriter(stream)
	writer := ggio.NewDelimitedWriter(bufw)

	err = writer.WriteMsg(msg)
	if err != nil {
		return fmt.Errorf("failed to send message to %s: %w", targetID, err)
	}

	// flush the stream
	err = bufw.Flush()
	if err != nil {
		return fmt.Errorf("failed to flush stream for %s: %w", targetID, err)
	}

	success = true

	return nil
}

// handleIncomingStream handles an incoming stream from a remote peer
// it is a callback that gets called for each incoming stream by libp2p with a new stream object
func (m *Middleware) handleIncomingStream(s libp2pnetwork.Stream) {
	// qualify the logger with local and remote address
	log := p2putils.StreamLogger(m.log, s)

	log.Info().Msg("incoming stream received")

	success := false

	remotePeer := s.Conn().RemotePeer()

	defer func() {
		if success {
			err := s.Close()
			if err != nil {
				log.Err(err).Msg("failed to close stream")
			}
		} else {
			err := s.Reset()
			if err != nil {
				log.Err(err).Msg("failed to reset stream")
			}
		}
	}()

	// TODO: We need to allow per-topic timeouts and message size limits.
	// This allows us to configure higher limits for topics on which we expect
	// to receive large messages (e.g. Chunk Data Packs), and use the normal
	// limits for other topics. In order to enable this, we will need to register
	// a separate stream handler for each topic.
	ctx, cancel := context.WithTimeout(m.ctx, LargeMsgUnicastTimeout)
	defer cancel()

	deadline, _ := ctx.Deadline()

	err := s.SetReadDeadline(deadline)
	if err != nil {
		log.Err(err).Msg("failed to set read deadline for stream")
		return
	}

	// create the reader
	r := ggio.NewDelimitedReader(s, LargeMsgMaxUnicastMsgSize)

	for {
		if ctx.Err() != nil {
			return
		}

		var msg message.Message

		// read the next message (blocking call)
		err = r.ReadMsg(&msg)

		if err != nil {
			if err == io.EOF {
				break
			}

			m.log.Err(err).Msg("failed to read message")
			return
		}

		// TODO: once we've implemented per topic message size limits per the TODO above,
		// we can remove this check
		maxSize := unicastMaxMsgSize(&msg)
		if msg.Size() > maxSize {
			// message size exceeded
			m.log.Error().
				Hex("sender", msg.OriginID).
				Hex("event_id", msg.EventID).
				Str("event_type", msg.Type).
				Str("channel", msg.ChannelID).
				Int("maxSize", maxSize).
				Bool(logging.KeySuspicious, true).
				Msg("received message exceeded permissible message maxSize")
			return
		}

		m.wg.Add(1)
		go func() {
			defer m.wg.Done()
			m.processUnicastStreamMessage(remotePeer, &msg)
		}()
	}

	success = true
}

// Subscribe subscribes the middleware to a channel.
// No errors are expected during normal operation.
func (m *Middleware) Subscribe(channel channels.Channel) error {

	topic := channels.TopicFromChannel(channel, m.rootBlockID)

	var peerFilter p2p.PeerFilter
	var validators []validator.PubSubMessageValidator
	if channels.IsPublicChannel(channel) {
		// NOTE: for public channels the callback used to check if a node is staked will
		// return true for every node.
		peerFilter = p2putils.AllowAllPeerFilter()
	} else {
		// for channels used by the staked nodes, add the topic validator to filter out messages from non-staked nodes
		validators = append(validators,
			m.authorizedSenderValidator.PubSubMessageValidator(channel),
		)

		// NOTE: For non-public channels the libP2P node topic validator will reject
		// messages from unstaked nodes.
		peerFilter = m.isProtocolParticipant()
	}

	topicValidator := flowpubsub.TopicValidator(m.log, m.codec, m.slashingViolationsConsumer, peerFilter, validators...)
	s, err := m.libP2PNode.Subscribe(topic, topicValidator)
	if err != nil {
		return fmt.Errorf("could not subscribe to topic (%s): %w", topic, err)
	}

	// create a new readSubscription with the context of the middleware
	rs := newReadSubscription(m.ctx, s, m.processAuthenticatedMessage, m.log, m.metrics)
	m.wg.Add(1)

	// kick off the receive loop to continuously receive messages
	go rs.receiveLoop(m.wg)

	// update peers to add some nodes interested in the same topic as direct peers
	m.libP2PNode.RequestPeerUpdate()

	return nil
}

// Unsubscribe unsubscribes the middleware from a channel.
// The following benign errors are expected during normal operations from libP2P:
// - the libP2P node fails to unsubscribe to the topic created from the provided channel.
//
// All errors returned from this function can be considered benign.
func (m *Middleware) Unsubscribe(channel channels.Channel) error {
	topic := channels.TopicFromChannel(channel, m.rootBlockID)
	err := m.libP2PNode.UnSubscribe(topic)
	if err != nil {
		return fmt.Errorf("failed to unsubscribe from channel (%s): %w", channel, err)
	}

	// update peers to remove nodes subscribed to channel
	m.libP2PNode.RequestPeerUpdate()

	return nil
}

// processUnicastStreamMessage will decode, perform authorized sender validation and process a message
// sent via unicast stream. This func should be invoked in a separate goroutine to avoid creating a message decoding bottleneck.
func (m *Middleware) processUnicastStreamMessage(remotePeer peer.ID, msg *message.Message) {
	channel := channels.Channel(msg.ChannelID)

	decodedMsgPayload, err := m.codec.Decode(msg.Payload)
	if codec.IsErrUnknownMsgCode(err) {
		// slash peer if message contains unknown message code byte
		violation := &slashing.Violation{PeerID: remotePeer.String(), Channel: channel, IsUnicast: true, Err: err}
		m.slashingViolationsConsumer.OnUnknownMsgTypeError(violation)
		return
	}
	if codec.IsErrMsgUnmarshal(err) {
		// slash if peer sent a message that could not be marshalled into the message type denoted by the message code byte
		violation := &slashing.Violation{PeerID: remotePeer.String(), Channel: channel, IsUnicast: true, Err: err}
		m.slashingViolationsConsumer.OnInvalidMsgError(violation)
		return
	}

	// unexpected error condition. this indicates there's a bug
	// don't crash as a result of external inputs since that creates a DoS vector.
	if err != nil {
		m.log.
			Error().
			Err(fmt.Errorf("unexpected error while decoding message: %w", err)).
			Hex("sender", msg.OriginID).
			Hex("event_id", msg.EventID).
			Str("event_type", msg.Type).
			Str("channel", msg.ChannelID).
			Bool(logging.KeySuspicious, true).
			Msg("failed to decode message payload")
		return
	}

	// if message channel is not public perform authorized sender validation
	if !channels.IsPublicChannel(channel) {
		_, err := m.authorizedSenderValidator.Validate(remotePeer, decodedMsgPayload, channel, true)
		if err != nil {
			m.log.
				Error().
				Err(err).
				Hex("sender", msg.OriginID).
				Hex("event_id", msg.EventID).
				Str("event_type", msg.Type).
				Str("channel", msg.ChannelID).
				Msg("unicast authorized sender validation failed")
			return
		}
	}

	// message decoding and validation was successful now log metrics with the channel name as OneToOne and process message
	m.metrics.NetworkMessageReceived(msg.Size(), metrics.ChannelOneToOne, msg.Type)
	m.processAuthenticatedMessage(msg, decodedMsgPayload, remotePeer)
}

// processAuthenticatedMessage processes a message and a source (indicated by its peer ID) and eventually passes it to the overlay
// In particular, it populates the `OriginID` field of the message with a Flow ID translated from this source.
// The assumption is that the message has been authenticated at the network level (libp2p) to originate from the peer with ID `peerID`
// this requirement is fulfilled by e.g. the output of readConnection and readSubscription
func (m *Middleware) processAuthenticatedMessage(msg *message.Message, decodedMsgPayload interface{}, peerID peer.ID) {
	flowID, err := m.idTranslator.GetFlowID(peerID)
	if err != nil {
		m.log.Warn().Err(err).Msgf("received message from unknown peer %v, and was dropped", peerID.String())
		return
	}

	msg.OriginID = flowID[:]

	m.processMessage(msg, decodedMsgPayload)
}

// processMessage processes a message and eventually passes it to the overlay
func (m *Middleware) processMessage(msg *message.Message, decodedMsgPayload interface{}) {
	originID := flow.HashToID(msg.OriginID)

	logger := m.log.With().
		Str("channel", msg.ChannelID).
		Str("type", msg.Type).
		Str("origin_id", originID.String()).
		Logger()

	// run through all the message validators
	for _, v := range m.validators {
		// if any one fails, stop message propagation
		if !v.Validate(*msg) {
			logger.Debug().Msg("new message filtered by message validators")
			return
		}
	}

	logger.Debug().Msg("processing new message")

	// if validation passed, send the message to the overlay
	err := m.ov.Receive(originID, msg, decodedMsgPayload)
	if err != nil {
		m.log.Error().Err(err).Msg("could not deliver payload")
	}
}

// Publish publishes a message on the channel. It models a distributed broadcast where the message is meant for all or
// a many nodes subscribing to the channel. It does not guarantee the delivery though, and operates on a best
// effort.
// The following benign errors are expected during normal operations:
// - the msg cannot be marshalled.
// - the msg size exceeds DefaultMaxPubSubMsgSize.
// - the libP2P node fails to publish the message.
//
// All errors returned from this function can be considered benign.
func (m *Middleware) Publish(msg *message.Message, channel channels.Channel) error {
	m.log.Debug().Str("channel", channel.String()).Interface("msg", msg).Msg("publishing new message")

	// convert the message to bytes to be put on the wire.
	//bs := binstat.EnterTime(binstat.BinNet + ":wire<4message2protobuf")
	data, err := msg.Marshal()
	//binstat.LeaveVal(bs, int64(len(data)))
	if err != nil {
		return fmt.Errorf("failed to marshal the message: %w", err)
	}

	msgSize := len(data)
	if msgSize > p2pnode.DefaultMaxPubSubMsgSize {
		// libp2p pubsub will silently drop the message if its size is greater than the configured pubsub max message size
		// hence return an error as this message is undeliverable
		return fmt.Errorf("message size %d exceeds configured max message size %d", msgSize, p2pnode.DefaultMaxPubSubMsgSize)
	}

	topic := channels.TopicFromChannel(channel, m.rootBlockID)

	// publish the bytes on the topic
	err = m.libP2PNode.Publish(m.ctx, topic, data)
	if err != nil {
		return fmt.Errorf("failed to publish the message: %w", err)
	}

	m.metrics.NetworkMessageSent(len(data), string(channel), msg.Type)

	return nil
}

// IsConnected returns true if this node is connected to the node with id nodeID.
// All errors returned from this function can be considered benign.
func (m *Middleware) IsConnected(nodeID flow.Identifier) (bool, error) {
	peerID, err := m.idTranslator.GetPeerID(nodeID)
	if err != nil {
		return false, fmt.Errorf("could not find peer id for target id: %w", err)
	}
	return m.libP2PNode.IsConnected(peerID)
}

// unicastMaxMsgSize returns the max permissible size for a unicast message
func unicastMaxMsgSize(msg *message.Message) int {
	switch msg.Type {
	case "messages.ChunkDataResponse":
		return LargeMsgMaxUnicastMsgSize
	default:
		return DefaultMaxUnicastMsgSize
	}
}

// unicastMaxMsgDuration returns the max duration to allow for a unicast send to complete
func (m *Middleware) unicastMaxMsgDuration(msg *message.Message) time.Duration {
	switch msg.Type {
	case "messages.ChunkDataResponse":
		if LargeMsgUnicastTimeout > m.unicastMessageTimeout {
			return LargeMsgUnicastTimeout
		}
		return m.unicastMessageTimeout
	default:
		return m.unicastMessageTimeout
	}
}<|MERGE_RESOLUTION|>--- conflicted
+++ resolved
@@ -79,12 +79,7 @@
 	// returned from wg.Wait(). We need to solve this the right way using ComponentManager
 	// and worker routines.
 	wg                         *sync.WaitGroup
-<<<<<<< HEAD
 	libP2PNode                 p2pnode.LibP2PNode
-	libP2PNodeFactory          p2pbuilder.LibP2PFactoryFunc
-=======
-	libP2PNode                 *p2pnode.Node
->>>>>>> 379e79e3
 	preferredUnicasts          []unicast.ProtocolName
 	me                         flow.Identifier
 	metrics                    module.NetworkMetrics
