package connection

import (
	"context"
	"fmt"
<<<<<<< HEAD
	mrand "math/rand"
	"time"
=======
>>>>>>> 560a6231

	"github.com/libp2p/go-libp2p/core/peer"
	discoveryBackoff "github.com/libp2p/go-libp2p/p2p/discovery/backoff"
	"github.com/rs/zerolog"

	"github.com/onflow/flow-go/network/internal/p2putils"
	"github.com/onflow/flow-go/network/p2p"
	"github.com/onflow/flow-go/utils/logging"
	"github.com/onflow/flow-go/utils/rand"
)

const (
	// PruningEnabled is a boolean flag to enable pruning of connections to peers that are not part of
	// the explicit update list.
	// If set to true, the connector will prune connections to peers that are not part of the explicit update list.
	PruningEnabled = true

	// PruningDisabled is a boolean flag to disable pruning of connections to peers that are not part of
	// the explicit update list.
	// If set to false, the connector will not prune connections to peers that are not part of the explicit update list.
	PruningDisabled = false
)

// Libp2pConnector is a libp2p based Connector implementation to connect and disconnect from peers
type Libp2pConnector struct {
	backoffConnector *discoveryBackoff.BackoffConnector
	host             p2p.ConnectorHost
	log              zerolog.Logger
	pruneConnections bool
}

// ConnectorConfig is the configuration for the libp2p based connector.
type ConnectorConfig struct {
	// PruneConnections is a boolean flag to enable pruning of connections to peers that are not part of the explicit update list.
	PruneConnections bool

	// Logger is the logger to be used by the connector
	Logger zerolog.Logger

	// Host is the libp2p host to be used by the connector.
	Host p2p.ConnectorHost

	// BackoffConnectorFactory is a factory function to create a new BackoffConnector.
	BackoffConnectorFactory func() (*discoveryBackoff.BackoffConnector, error)
}

var _ p2p.Connector = &Libp2pConnector{}

// NewLibp2pConnector creates a new libp2p based connector
// Args:
//   - cfg: configuration for the connector
//
// Returns:
//   - *Libp2pConnector: a new libp2p based connector
//   - error: an error if there is any error while creating the connector. The errors are irrecoverable and unexpected.
func NewLibp2pConnector(cfg *ConnectorConfig) (*Libp2pConnector, error) {
	connector, err := cfg.BackoffConnectorFactory()
	if err != nil {
		return nil, fmt.Errorf("failed to create libP2P connector: %w", err)
	}

	if err != nil {
		return nil, fmt.Errorf("failed to create peer ID slice shuffler: %w", err)
	}

	libP2PConnector := &Libp2pConnector{
		log:              cfg.Logger,
		backoffConnector: connector,
		host:             cfg.Host,
		pruneConnections: cfg.PruneConnections,
	}

	return libP2PConnector, nil
}

// UpdatePeers is the implementation of the Connector.UpdatePeers function. It connects to all of the ids and
// disconnects from any other connection that the libp2p node might have.
func (l *Libp2pConnector) UpdatePeers(ctx context.Context, peerIDs peer.IDSlice) {
	// connect to each of the peer.AddrInfo in pInfos
	l.connectToPeers(ctx, peerIDs)

	if l.pruneConnections {
		// disconnect from any other peers not in pInfos
		// Note: by default almost on all roles, we run on a full topology,
		// this trimming only affects evicted peers from protocol state.
		l.pruneAllConnectionsExcept(peerIDs)
	}
}

// connectToPeers connects each of the peer in pInfos
func (l *Libp2pConnector) connectToPeers(ctx context.Context, peerIDs peer.IDSlice) {

	// create a channel of peer.AddrInfo as expected by the connector
	peerCh := make(chan peer.AddrInfo, len(peerIDs))

	// first shuffle, and then stuff all the peer.AddrInfo it into the channel.
	// shuffling is not in place.
	err := rand.Shuffle(uint(len(peerIDs)), func(i, j uint) {
		peerIDs[i], peerIDs[j] = peerIDs[j], peerIDs[i]
	})
	if err != nil {
		// this should never happen, but if it does, we should crash.
		l.log.Fatal().Err(err).Msg("failed to shuffle peer IDs")
	}

	for _, peerID := range peerIDs {
		peerCh <- peer.AddrInfo{ID: peerID}
	}

	// close the channel to ensure Connect does not block
	close(peerCh)

	// ask the connector to connect to all the peers
	l.backoffConnector.Connect(ctx, peerCh)
}

// pruneAllConnectionsExcept trims all connections of the node from peers not part of peerIDs.
// A node would have created such extra connections earlier when the identity list may have been different, or
// it may have been target of such connections from node which have now been excluded.
func (l *Libp2pConnector) pruneAllConnectionsExcept(peerIDs peer.IDSlice) {
	// convert the peerInfos to a peer.ID -> bool map
	peersToKeep := make(map[peer.ID]bool, len(peerIDs))
	for _, pid := range peerIDs {
		peersToKeep[pid] = true
	}

	// for each connection, check if that connection should be trimmed
	for _, conn := range l.host.Connections() {

		// get the remote peer ID for this connection
		peerID := conn.RemotePeer()

		// check if the peer ID is included in the current fanout
		if peersToKeep[peerID] {
			continue // skip pruning
		}

		peerInfo := l.host.PeerInfo(peerID)
		lg := l.log.With().Str("remote_peer", peerInfo.String()).Logger()

		// log the protected status of the connection
		protected := l.host.IsProtected(peerID)
		lg = lg.With().Bool("protected", protected).Logger()

		// log if any stream is open on this connection.
		flowStream := p2putils.FlowStream(conn)
		if flowStream != nil {
			lg = lg.With().Str("flow_stream", string(flowStream.Protocol())).Logger()
		}

		// close the connection with the peer if it is not part of the current fanout
		err := l.host.ClosePeer(peerID)
		if err != nil {
			// logging with suspicious level as failure to disconnect from a peer can be a security issue.
			// e.g., failure to disconnect from a malicious peer can lead to a DoS attack.
			lg.Error().
				Bool(logging.KeySuspicious, true).
				Err(err).Msg("failed to disconnect from peer")
			continue
		}
		// logging with suspicious level as we only expect to disconnect from a peer if it is not part of the
		// protocol state.
		lg.Warn().
			Bool(logging.KeySuspicious, true).
			Msg("disconnected from peer")
	}
<<<<<<< HEAD
}

// defaultLibp2pBackoffConnector creates a default libp2p backoff connector similar to the one created by libp2p.pubsub
// (https://github.com/libp2p/go-libp2p-pubsub/blob/master/discovery.go#L34)
func defaultLibp2pBackoffConnector(host host.Host) (*discoveryBackoff.BackoffConnector, error) {
	r, err := rand.Uint64()
	if err != nil {
		return nil, fmt.Errorf("failed to create backoff connector: %w", err)
	}
	// math/rand is used as // NewExponentialBackoff is based on a math/rand parameter which is used as a jitter  is based on a math/rand parameter.
	// the random source is used as a jitter in NewExponentialBackoff
	rng := mrand.New(mrand.NewSource(int64(r)))
	minBackoff, maxBackoff := time.Second*10, time.Hour
	cacheSize := 100
	dialTimeout := time.Minute * 2
	backoff := discoveryBackoff.NewExponentialBackoff(minBackoff, maxBackoff, discoveryBackoff.FullJitter, time.Second, 5.0, 0, rng)
	backoffConnector, err := discoveryBackoff.NewBackoffConnector(host, cacheSize, dialTimeout, backoff)
	if err != nil {
		return nil, fmt.Errorf("failed to create backoff connector: %w", err)
	}
	return backoffConnector, nil
=======
>>>>>>> 560a6231
}<|MERGE_RESOLUTION|>--- conflicted
+++ resolved
@@ -3,11 +3,6 @@
 import (
 	"context"
 	"fmt"
-<<<<<<< HEAD
-	mrand "math/rand"
-	"time"
-=======
->>>>>>> 560a6231
 
 	"github.com/libp2p/go-libp2p/core/peer"
 	discoveryBackoff "github.com/libp2p/go-libp2p/p2p/discovery/backoff"
@@ -174,28 +169,4 @@
 			Bool(logging.KeySuspicious, true).
 			Msg("disconnected from peer")
 	}
-<<<<<<< HEAD
-}
-
-// defaultLibp2pBackoffConnector creates a default libp2p backoff connector similar to the one created by libp2p.pubsub
-// (https://github.com/libp2p/go-libp2p-pubsub/blob/master/discovery.go#L34)
-func defaultLibp2pBackoffConnector(host host.Host) (*discoveryBackoff.BackoffConnector, error) {
-	r, err := rand.Uint64()
-	if err != nil {
-		return nil, fmt.Errorf("failed to create backoff connector: %w", err)
-	}
-	// math/rand is used as // NewExponentialBackoff is based on a math/rand parameter which is used as a jitter  is based on a math/rand parameter.
-	// the random source is used as a jitter in NewExponentialBackoff
-	rng := mrand.New(mrand.NewSource(int64(r)))
-	minBackoff, maxBackoff := time.Second*10, time.Hour
-	cacheSize := 100
-	dialTimeout := time.Minute * 2
-	backoff := discoveryBackoff.NewExponentialBackoff(minBackoff, maxBackoff, discoveryBackoff.FullJitter, time.Second, 5.0, 0, rng)
-	backoffConnector, err := discoveryBackoff.NewBackoffConnector(host, cacheSize, dialTimeout, backoff)
-	if err != nil {
-		return nil, fmt.Errorf("failed to create backoff connector: %w", err)
-	}
-	return backoffConnector, nil
-=======
->>>>>>> 560a6231
 }