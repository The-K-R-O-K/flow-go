--- conflicted
+++ resolved
@@ -385,11 +385,7 @@
 			require.True(t, ok)
 			require.Equal(t, from, notification.PeerID)
 			require.Contains(t, []p2pmsg.ControlMessageType{p2pmsg.CtrlMsgGraft, p2pmsg.CtrlMsgPrune, p2pmsg.CtrlMsgIHave}, notification.MsgType)
-<<<<<<< HEAD
-			require.True(t, IsDuplicateTopicErr(notification.Errors[0].Err))
-=======
-			require.True(t, validation.IsDuplicateTopicErr(notification.Error))
->>>>>>> 583f9f80
+			require.True(t, validation.IsDuplicateTopicErr(notification.Errors[0].Err))
 		})
 
 		suite.inspector.Start(suite.signalerCtx)
@@ -497,7 +493,7 @@
 			duplicateMsgIDRpc := unittest.P2PRPCFixture(unittest.WithIHaves(duplicateMsgIDIHave))
 
 			from := unittest.PeerIdFixture(t)
-			checkNotification := checkNotificationFunc(t, from, p2pmsg.CtrlMsgIHave, validation.IsDuplicateTopicErr)
+			checkNotification := checkNotificationFunc(t, from, p2pmsg.CtrlMsgIHave, validation.IsDuplicateMessageIDErr)
 			suite.distributor.On("Distribute", mock.AnythingOfType("*p2p.InvCtrlMsgNotif")).Return(nil).Once().Run(checkNotification)
 			suite.inspector.Start(suite.signalerCtx)
 
@@ -708,12 +704,10 @@
 	})
 	suite.T().Run("inspectRpcPublishMessages should disseminate invalid control message notification when message is from ejected peer", func(t *testing.T) {
 		suite.SetupTest()
-		defer suite.StopInspector()
-
 		// override the inspector and params, run the inspector in private mode
 		suite.params.NetworkingType = network.PrivateNetwork
 		var err error
-		suite.inspector, err = validation.NewControlMsgValidationInspector(suite.params)
+		inspector, err := validation.NewControlMsgValidationInspector(suite.params)
 		require.NoError(suite.T(), err, "failed to create control message validation inspector fixture")
 
 		from := unittest.PeerIdFixture(t)
@@ -727,9 +721,9 @@
 		require.NoError(t, err, "failed to get inspect message request")
 		checkNotification := checkNotificationFunc(t, from, p2pmsg.RpcPublishMessage, validation.IsInvalidRpcPublishMessagesErr)
 		suite.distributor.On("Distribute", mock.AnythingOfType("*p2p.InvCtrlMsgNotif")).Return(nil).Once().Run(checkNotification)
-		suite.inspector.Start(suite.signalerCtx)
-		require.NoError(t, suite.inspector.Inspect(from, rpc))
-		// sleep for 1 second to ensure rpc's is processed
+		inspector.Start(suite.signalerCtx)
+		require.NoError(t, inspector.Inspect(from, rpc))
+		// sleep for 1 second to ensure rpc's are processed
 		time.Sleep(time.Second)
 	})
 }
