// (c) 2019 Dapper Labs - ALL RIGHTS RESERVED

package validator

import (
	"context"
	"fmt"

	"github.com/libp2p/go-libp2p-core/peer"
	pubsub "github.com/libp2p/go-libp2p-pubsub"
	"github.com/rs/zerolog"

	"github.com/onflow/flow-go/network"

	"github.com/onflow/flow-go/model/flow"
)

// AuthorizedSenderValidator using the getIdentity func will check if the role of the sender
// is part of the authorized roles list for the channel being communicated on. A node is considered
// to be authorized to send a message if the following are true.
// 1. The node is staked.
// 2. The node is not ejected.
// 3. The message type is a known message type (can be decoded with network codec).
// 4. The message is authorized to be sent on channel.
// 4. The sender role is authorized to send message channel.
// 5. The sender role is authorized to participate on channel.
func AuthorizedSenderValidator(log zerolog.Logger, channel network.Channel, getIdentity func(peer.ID) (*flow.Identity, bool)) MessageValidator {
	log = log.With().
		Str("component", "authorized_sender_validator").
		Str("network_channel", channel.String()).
		Logger()

	return func(ctx context.Context, from peer.ID, msg interface{}) pubsub.ValidationResult {
		identity, ok := getIdentity(from)
		if !ok {
			log.Warn().Str("peer_id", from.String()).Msg("could not verify identity of sender")
			return pubsub.ValidationReject
		}

		// redundant check if the node is ejected so that we can fail fast before decoding
		if identity.Ejected {
			log.Warn().
				Err(fmt.Errorf("sender %s is an ejected node", identity.NodeID)).
				Str("peer_id", from.String()).
				Str("role", identity.Role.String()).
				Str("node_id", identity.NodeID.String()).
				Msg("rejecting message")
			return pubsub.ValidationReject
		}

		if what, err := IsAuthorizedSender(identity, channel, msg); err != nil {
			log.Warn().
				Err(err).
				Str("peer_id", from.String()).
				Str("role", identity.Role.String()).
				Str("node_id", identity.NodeID.String()).
				Str("message_type", what).
				Msg("sender is not authorized, rejecting message")

			return pubsub.ValidationReject
		}

		return pubsub.ValidationAccept
	}
}

<<<<<<< HEAD
// isAuthorizedSender checks if node is an authorized role and is not ejected.
func isAuthorizedSender(identity *flow.Identity, channel network.Channel, code uint8) error {
	// get authorized roles list
	roles, err := getRoles(channel, code)
	if err != nil {
		return err
	}

	if !roles.Contains(identity.Role) {
		return fmt.Errorf("sender is not authorized to send this message type")
	}

	return nil
}

// getRoles returns list of authorized roles for the channel associated with the message code provided
func getRoles(channel network.Channel, msgTypeCode uint8) (flow.RoleList, error) {
	// echo messages can be sent by anyone
	if msgTypeCode == cborcodec.CodeEcho {
		return flow.Roles(), nil
	}

	// cluster channels have a dynamic channel name
	if msgTypeCode == cborcodec.CodeClusterBlockProposal ||
		msgTypeCode == cborcodec.CodeClusterBlockVote ||
		msgTypeCode == cborcodec.CodeClusterBlockResponse ||
		msgTypeCode == cborcodec.CodeClusterTimeoutObject {
		return channels.ClusterChannelRoles(channel), nil
=======
// IsAuthorizedSender checks if node is an authorized role.
func IsAuthorizedSender(identity *flow.Identity, channel network.Channel, msg interface{}) (string, error) {
	if identity.Ejected {
		return "", fmt.Errorf("sender %s is an ejected node", identity.NodeID)
>>>>>>> f7c9481e
	}

	// get message code configuration
	conf, err := network.GetMessageAuthConfig(msg)
	if err != nil {
		return "", fmt.Errorf("failed to get message auth config: %w", err)
	}

	// handle special case for cluster prefixed channels
	if prefix, ok := network.ClusterChannelPrefix(channel); ok {
		channel = network.Channel(prefix)
	}

	if err := conf.IsAuthorized(identity.Role, channel); err != nil {
		return conf.String, err
	}

	return conf.String, nil
}<|MERGE_RESOLUTION|>--- conflicted
+++ resolved
@@ -64,41 +64,10 @@
 	}
 }
 
-<<<<<<< HEAD
-// isAuthorizedSender checks if node is an authorized role and is not ejected.
-func isAuthorizedSender(identity *flow.Identity, channel network.Channel, code uint8) error {
-	// get authorized roles list
-	roles, err := getRoles(channel, code)
-	if err != nil {
-		return err
-	}
-
-	if !roles.Contains(identity.Role) {
-		return fmt.Errorf("sender is not authorized to send this message type")
-	}
-
-	return nil
-}
-
-// getRoles returns list of authorized roles for the channel associated with the message code provided
-func getRoles(channel network.Channel, msgTypeCode uint8) (flow.RoleList, error) {
-	// echo messages can be sent by anyone
-	if msgTypeCode == cborcodec.CodeEcho {
-		return flow.Roles(), nil
-	}
-
-	// cluster channels have a dynamic channel name
-	if msgTypeCode == cborcodec.CodeClusterBlockProposal ||
-		msgTypeCode == cborcodec.CodeClusterBlockVote ||
-		msgTypeCode == cborcodec.CodeClusterBlockResponse ||
-		msgTypeCode == cborcodec.CodeClusterTimeoutObject {
-		return channels.ClusterChannelRoles(channel), nil
-=======
 // IsAuthorizedSender checks if node is an authorized role.
 func IsAuthorizedSender(identity *flow.Identity, channel network.Channel, msg interface{}) (string, error) {
 	if identity.Ejected {
 		return "", fmt.Errorf("sender %s is an ejected node", identity.NodeID)
->>>>>>> f7c9481e
 	}
 
 	// get message code configuration
