// (c) 2019 Dapper Labs - ALL RIGHTS RESERVED

package cbor

import (
	"bytes"
	"fmt"
	"io"

	"github.com/fxamacker/cbor/v2"

	cborcodec "github.com/onflow/flow-go/model/encoding/cbor"
	"github.com/onflow/flow-go/network"
	"github.com/onflow/flow-go/network/codec"
	_ "github.com/onflow/flow-go/utils/binstat"
)

var defaultDecMode, _ = cbor.DecOptions{ExtraReturnErrors: cbor.ExtraDecErrorUnknownField}.DecMode()

// Codec represents a CBOR codec for our network.
type Codec struct {
}

// NewCodec creates a new CBOR codec.
func NewCodec() *Codec {
	c := &Codec{}
	return c
}

// NewEncoder creates a new CBOR encoder with the given underlying writer.
func (c *Codec) NewEncoder(w io.Writer) network.Encoder {
	enc := cborcodec.EncMode.NewEncoder(w)
	return &Encoder{enc: enc}
}

// NewDecoder creates a new CBOR decoder with the given underlying reader.
func (c *Codec) NewDecoder(r io.Reader) network.Decoder {
	dec := defaultDecMode.NewDecoder(r)
	return &Decoder{dec: dec}
}

// Encode will, given a Golang interface 'v', return a []byte 'envelope'.
// Return an error if packing the envelope fails.
// NOTE: 'v' is the network message payload in unserialized form.
// NOTE: 'code' is the message type.
// NOTE: 'what' is the 'code' name for debugging / instrumentation.
// NOTE: 'envelope' contains 'code' & serialized / encoded 'v'.
// i.e.  1st byte is 'code' and remaining bytes are CBOR encoded 'v'.
func (c *Codec) Encode(v interface{}) ([]byte, error) {

	// encode the value
	code, what, err := codec.MessageCodeFromInterface(v)
	if err != nil {
		return nil, fmt.Errorf("could not determine envelope code: %w", err)
	}

	// NOTE: benchmarking shows that prepending the code and then using
	//       .NewEncoder() to .Encode() is the fastest.

	// encode / append the envelope code
	//bs1 := binstat.EnterTime(binstat.BinNet + ":wire<1(cbor)envelope2payload")
	var data bytes.Buffer
	data.WriteByte(code)
	//binstat.LeaveVal(bs1, int64(data.Len()))

	// encode the payload
	//bs2 := binstat.EnterTime(fmt.Sprintf("%s%s%s:%d", binstat.BinNet, ":wire<2(cbor)", what, code)) // e.g. ~3net::wire<1(cbor)CodeEntityRequest:23
	encoder := cborcodec.EncMode.NewEncoder(&data)
	err = encoder.Encode(v)
	//binstat.LeaveVal(bs2, int64(data.Len()))
	if err != nil {
		return nil, fmt.Errorf("could not encode CBOR payload with envelope code %d AKA %s: %w", code, what, err) // e.g. 2, "CodeBlockProposal", <CBOR error>
	}

	dataBytes := data.Bytes()

	return dataBytes, nil
}

// Decode will, given a []byte 'envelope', return a Golang interface 'v'.
// Return an error if unpacking the envelope fails.
// NOTE: 'v' is the network message payload in un-serialized form.
// NOTE: 'code' is the message type.
// NOTE: 'what' is the 'code' name for debugging / instrumentation.
// NOTE: 'envelope' contains 'code' & serialized / encoded 'v'.
// i.e.  1st byte is 'code' and remaining bytes are CBOR encoded 'v'.
// Expected error returns during normal operations:
//   - codec.UnknownMsgCodeErr if message code byte does not match any of the configured message codes.
//   - codec.ErrMsgUnmarshal if the codec fails to unmarshal the data to the message type denoted by the message code.
func (c *Codec) Decode(data []byte) (interface{}, error) {

	// decode the envelope
	//bs1 := binstat.EnterTime(binstat.BinNet + ":wire>3(cbor)payload2envelope")

	//binstat.LeaveVal(bs1, int64(len(data)))

	msgInterface, what, err := codec.InterfaceFromMessageCode(data[0])
	if err != nil {
		return nil, err
	}

	// unmarshal the payload
	//bs2 := binstat.EnterTimeVal(fmt.Sprintf("%s%s%s:%d", binstat.BinNet, ":wire>4(cbor)", what, code), int64(len(data))) // e.g. ~3net:wire>4(cbor)CodeEntityRequest:23
<<<<<<< HEAD
	err = cbor.Unmarshal(data[1:], msgInterface) // all but first byte
	//binstat.Leave(bs2)
	if err != nil {
		return nil, fmt.Errorf("could not decode cbor payload with message code %d aka %s: %w", data[0], what, err) // e.g. 2, "CodeBlockProposal", <CBOR error>
=======
	err = defaultDecMode.Unmarshal(data[1:], msgInterface) // all but first byte
	//binstat.Leave(bs2)
	if err != nil {
		return nil, codec.NewMsgUnmarshalErr(data[0], what, err)
>>>>>>> 138e1c32
	}

	return msgInterface, nil
}<|MERGE_RESOLUTION|>--- conflicted
+++ resolved
@@ -101,17 +101,10 @@
 
 	// unmarshal the payload
 	//bs2 := binstat.EnterTimeVal(fmt.Sprintf("%s%s%s:%d", binstat.BinNet, ":wire>4(cbor)", what, code), int64(len(data))) // e.g. ~3net:wire>4(cbor)CodeEntityRequest:23
-<<<<<<< HEAD
-	err = cbor.Unmarshal(data[1:], msgInterface) // all but first byte
-	//binstat.Leave(bs2)
-	if err != nil {
-		return nil, fmt.Errorf("could not decode cbor payload with message code %d aka %s: %w", data[0], what, err) // e.g. 2, "CodeBlockProposal", <CBOR error>
-=======
 	err = defaultDecMode.Unmarshal(data[1:], msgInterface) // all but first byte
 	//binstat.Leave(bs2)
 	if err != nil {
 		return nil, codec.NewMsgUnmarshalErr(data[0], what, err)
->>>>>>> 138e1c32
 	}
 
 	return msgInterface, nil
