--- conflicted
+++ resolved
@@ -605,11 +605,7 @@
 	types := []string{
 		"AnyResource",
 		"R",
-<<<<<<< HEAD
-		"I",
-=======
 		"AnyResource{I}",
->>>>>>> b9919138
 	}
 
 	for _, fromType := range types {
@@ -682,15 +678,9 @@
 
                      resource interface I2 {}
 
-<<<<<<< HEAD
-                     fun test(): @I2? {
-                         let i: @%s <- create R()
-                         if let r <- i as? @I2 {
-=======
                      fun test(): @AnyResource{I2}? {
                          let i: @%s <- create R()
                          if let r <- i as? @AnyResource{I2} {
->>>>>>> b9919138
                              return <-r
                          } else {
                              destroy i
