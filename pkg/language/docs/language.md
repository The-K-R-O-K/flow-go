# Bamboo Programming Language

## Table of Contents

## Introduction

The Bamboo Programming Language is a new high-level programming language intended for smart contract development.

The language's goals are, in order of importance:

- *Safety and security*: Focus on safety, e.g. by providing a strong static type system, design by contract, and linear types; and security, by providing a capability system, and design by contract.
- *Auditability*: Focus on readability: make it easy to verify what the code is doing, and make intentions explicit, at a small cost of verbosity.
- *Simplicity*: Focus on developer productivity and usability: make it easy to write code, provide good tooling.


## Syntax and Behavior

The programming language's syntax and behavior is inspired by Kotlin, Swift, Rust, TypeScript, and Solidity.


## Comments

Comments can be used to document code. A comment is text that is not executed.

*Single-line comments* start with two slashes (`//`):

```bamboo,file=single-line-comment.bpl
// This is a comment on a single line.
// Another comment line that is not executed.
```

*Multi-line comments* start with a slash and an asterisk (`/*`) and end with an asterisk and a slash (`*/`):

```bamboo,file=multi-line-comment.bpl
/* This is a comment which
spans multiple lines. */
```

Comments may be nested.

```bamboo,file=nested-comment.bpl
/* /* this */ is a valid comment */
```

## Constants and Variable Declarations

Constants and variables are declarations that bind a value to a name. Constants can only be initialized with a value and cannot be reassigned afterwards. Variables can be initialized with a value and can be reassigned later. Declarations are valid in any scope, including the global scope.

Constant means that the *name* is constant, not the *value* – the value may still be changed if it allows it, i.e. is mutable.

Constants are declared using the `let` keyword. Variables are declared using the `var` keyword. The keywords are followed by the name, an optional [type annotation](#type-annotations), an equals sign `=`, and the initial value.

```bamboo,file=constants-and-variables.bpl
// Declare a constant named `a`
//
let a = 1

// Invalid: re-assigning to a constant
//
a = 2

// Declare a variable named `b`
//
var b = 3

// Assign a new value to the variable named `b`
//
b = 4
```

Variables and constants **must** be initialized.

```bamboo
// Invalid: the constant has no initial value
//
let a
```

Once a constant or variable is declared, it cannot be redeclared with the same name, with a different type, or changed into the corresponding other kind (variable to a constant and vice versa).


```bamboo
// Declare a constant named `a`
//
let a = 1

// Invalid: cannot re-declare a constant with name `a`,
// as it is already used in this scope
//
let a = 2

// Declare a variable named `b`
//
var b = 3
```

```bamboo
// Invalid: cannot re-declare a variable with name `b`,
// as it is already used in this scope
//
var b = 4

// Invalid: cannot declare a variable with the name `a`,
// as it is already used in this scope,
// and it is declared as a constant
//
var a = 5
```

## Type Annotations

When declaring a constant or variable, an optional *type annotation* can be provided, to make it explicit what type the declaration has.

If no type annotation is provided, the type of the declaration is [inferred from the initial value](#type-inference).

```bamboo,file=type-annotations.bpl
// Declare a variable named `initialized` which has an explicit type annotation.
//
// `Bool` is the type of booleans
//
var initialized: Bool = false

// Declare a constant named `inferred`, which has no type annotation
// and for which the type is inferred to be `Int`,
// based on the initial value
//
let inferred = 1
```

If a type annotation is provided, the initial value must be of this type, and new values assigned to variables must match the declaration's type. This type safety is explained in more detail in a [separate section](#type-safety).

```bamboo
// Invalid: declare a variable with an explicit type `Bool`,
// but the initial value has type `Int`.
//
// `Int` is the type of arbitrary-precision integers
//
let booleanConstant: Bool = 1

// Declare a variable that has type `Bool`
//
var booleanVariable = false

// Invalid: assign a value with type `Int` to a variable which has type `Bool`
//
booleanVariable = 1
```

## Naming

Names may start with any upper and lowercase letter (A-Z, a-z) or an underscore (`_`). This may be followed by zero or more upper and lower case letters, underscores, and numbers (0-9).
Names may not begin with a number.

```bamboo
// Valid, title-case
//
PersonID

// Valid, with underscore
//
token_name

// Valid, leading underscore
//
_balance

// Valid, with number
//
account2

// Invalid, leading number
//
1something

// Invalid, various invalid characters
//
!@#$%^&*
```

### Conventions

By convention, variables, constants, and functions have lowercase names; and types have title-case names.


## Semicolons

Semicolons (;) are used as statement separators.
Semicolons can be placed after any statement, but can be omitted if only one statement appears on the line.
Semicolons must be used to separate multiple statements if they appear on the same line.

```bamboo,file=semicolons.bpl
// Declare a constant, without a semicolon
//
let a = 1

// Declare a variable, with a semicolon
//
var b = 2;

// Declare a constant and a variable on a single line, separated by semicolons
//
let d = 1; var e = 2
```

## Values and Types

Values are objects, like for example booleans, integers, or arrays. Values are typed.

### Booleans

The two boolean values `true` and `false` have the type `Bool`.

### Numeric Literals

Numbers can be written in various bases. Numbers are assumed to be decimal by default. Non-decimal literals have a specific prefix.

| Numeral system  | Prefix | Characters                                                            |
|:----------------|:-------|:----------------------------------------------------------------------|
| **Decimal**     | *None* | one or more numbers (`0` to `9`)                                      |
| **Binary**      | `0b`   | one or more zeros or ones (`0` or `1`)                                |
| **Octal**       | `0o`   | one or more numbers in the range `0` to `7`                           |
| **Hexadecimal** | `0x`   | one or more numbers, or characters `a` to `f`, lowercase or uppercase |

```bamboo,file=numbers.bpl
// A decimal number
//
1234567890

// A binary number
//
0b101010

// An octal number
//
0o12345670

// A hexadecimal number
//
0x1234567890ABCDEFabcdef

// Invalid: unsupported prefix 0z
//
0z0
```

Decimal numbers may contain underscores (`_`) to logically separate components.

```bamboo,file=number-underscores-decimal.bpl
let largeNumber = 1_000_000
```

Underscores are allowed for all numeral systems.

```bamboo,file=number-underscores-binary.bpl
let binaryNumber = 0b10_11_01
```

### Integers

Integers are whole numbers without a fractional part. They are either *signed* (positive, zero, or negative) or *unsigned* (positive or zero) and are either 8 bits, 16 bits, 32 bits, 64 bits or arbitrarily large.

The names for the integer types follow this naming convention: Signed integer types have an `Int` prefix, unsigned integer types have a `UInt` prefix, i.e., the integer types are named `Int8`, `Int16`, `Int32`, `Int64`, `UInt8`, `UInt16`, `UInt32`, and `UInt64`.

 - **`Int8`**: -128 through 127
 - **`Int16`**: -32768 through 32767
 - **`Int32`**: -2147483648 through 2147483647
 - **`Int64`**: -9223372036854775808 through 9223372036854775807
 - **`UInt16`**: 0 through 65535
 - **`UInt32`**: 0 through 4294967295
 - **`UInt64`**: 0 through 18446744073709551615

```bamboo
// Declare a constant that has type `UInt8` and the value 10
let smallNumber: UInt8 = 10
```

```bamboo
// Invalid: negative literal cannot be used as an unsigned integer
//
let invalidNumber: UInt8 = -10
```

In addition, the arbitrary precision integer type `Int` is provided.

```bamboo
let veryLargeNumber: Int = 10000000000000000000000000000000
```

Negative integers are encoded in two's complement representation.

### Floating-Point Numbers

There is no support for floating point numbers.

Contracts are not intended to work with values with error margins and therefore floating point arithmetic is not appropriate here. Fixed point numbers should be simulated using integers and a scale factor for now.

### Addresses

The type `Address` represents an address. Addresses are unsigned integers with a size of 160 bits.  Hexadecimal integer literals can be used to create address values.

```bamboo
// Declare a constant that has type `Address`
//
let someAddress: Address = 0x06012c8cf97bead5deae237070f9587f8e7a266d

// Invalid: Initial value is not compatible with type `Address`,
// it is not a number
//
let notAnAddress: Address = ""

// Invalid: Initial value is not compatible with type `Address`,
// it is a number, but larger than 160 bits
//
let alsoNotAnAddress: Address = 0x06012c8cf97bead5deae237070f9587f8e7a266d123456789
```

Integer literals are not inferred to be an address.

```bamboo
// Declare a number. Even though it happens to be a valid address,
// it is not inferred as it.
//
let aNumber = 0x06012c8cf97bead5deae237070f9587f8e7a266d
// `aNumber` has type `Int`
```


### Any

`Any` is the top type, i.e., all types are a subtype of it.

```bamboo
// Declare a variable that has the type `Any`.
// Any value can be assigned to it, for example an integer.
//
var someValue: Any = 1

// Assign a value with a different type, `Bool`
someValue = true
```

However, using `Any` does not opt-out of type checking. It is invalid to access fields and call functions on `Any` typed values, as it has no fields and functions.

```bamboo
// Declare a variable that has the type `Any`. The initial value is an integer,
// but the variable  still has the explicit type `Any`.
//
let a: Any = 1

// Invalid: Operator cannot be used for an `Any` value (`a`, left-hand side)
// and an `Int` value (`2`, right-hand side)
//
a + 2
```

### Never

`Never` is the bottom type, i.e., it is a subtype of all types. There is no value that has type `Never`. `Never` can be used as the return type for functions that never return normally. For example, it is the return type of the function [`fatalError`](#fatalError).

```bamboo
// Declare a function named `crashAndBurn` which will never return,
// because it calls the function named `fatalError`, which never returns
//
fun crashAndBurn(): Never {
    fatalError("An unrecoverable error occurred")
}
```

### Optionals

> 🚧 Status: Optionals are not implemented yet.

Optionals are values which can represent the absence of a value. Optionals have two cases: either there is a value, or there is nothing.

An optional type is declared using the `?` suffix for another type. For example, `Int` is a non-optional integer, and `Int?` is an optional integer, i.e. either nothing, or an integer.

The value representing nothing is `nil`.

```bamboo
// Declare a constant which has an optional integer type,
// with nil as its initial value
//
let a: Int? = nil

// Declare a constant which has an optional integer type,
// with 42 as its initial value
//
let b: Int? = 42
```

#### Nil-Coalescing Operator

The nil-coalescing operator `??` returns the value inside an optional if it contains a value,
or returns an alternative value if the optional has no value, i.e., the optional value is `nil`.

```bamboo
// Declare a constant which has an optional integer type
//
let a: Int? = nil

// Declare a constant with a non-optional integer type,
// which is initialized to b if it is non-nil, or 42 otherwise
//
let b: Int = a ?? 42
// `b` is 42, as `a` is nil
```

The nil-coalescing operator can only be applied to values which have an optional type.

```bamboo
// Declare a constant with a non-optional integer type
//
let a = 1

// Invalid: nil-coalescing operator is applied to a value which has a non-optional type
// (a has the non-optional type Int)
//
let b = a ?? 2
```

```bamboo
// Invalid: nil-coalescing operator is applied to a value which has a non-optional type
// (the integer literal is of type Int)
//
let c = 1 ?? 2
```

The alternative value, i.e. the right-hand side of the operator, must be the non-optional type matching the type of the left-hand side.

```bamboo
// Declare a constant with a non-optional integer type
//
let a = 1

// Invalid: nil-coalescing operator is applied to a value of type Int,
// but alternative is of type Bool
//
let b = a ?? false
```

#### Conditional Downcasting Operator

The conditional downcasting operator `as?` can be used to type cast a value to a type.
The operator returns an optional.
If the value has a type that is a subtype of the given type that should be casted to,
the operator returns the value as the given type,
otherwise the result is `nil`.

```bamboo,file=conditional-downcasting.bpl
// Declare a constant named `something` which has type `Any`,
// with an initial value which has type `Int`
//
let something: Any = 1

// Conditionally downcast the value of `something` to `Int`.
// The cast succeeds, because the value has type `Int`
//
let number = something as? Int
// `number` is 1 and has type `Int?`

// Conditionally downcast the value of `something` to `Bool`.
// The cast fails, because the value has type `Int`,
// and `Bool` is not a subtype of `Int`
//
let boolean = something as? Bool
// `boolean` is nil and has type `Bool?`
```

### Strings and Characters

> 🚧 Status: Strings are not implemented yet.

Strings are collections of characters. Strings have the type `String`, and characters have the type `Character`. Strings can be used to work with text in a Unicode-compliant way. Strings are immutable.

String and character literals are enclosed in double quotation marks (`"`).

```bamboo
let someString = "Hello, world!"
```

String literals may contain escape sequences. An escape sequence starts with a backslash (`\`):

- `\0`: Null character
- `\\`: Backslash
- `\t`: Horizontal tab
- `\n`: Line feed
- `\r`: Carriage return
- `\"`: Double quotation mark
- `\'`: Single quotation mark
- `\u`: A Unicode scalar value, written as `\u{x}`, where `x` is a 1–8 digit hexadecimal number which needs to be a valid Unicode scalar value, i.e., in the range 0 to 0xD7FF and 0xE000 to 0x10FFFF inclusive

```bamboo
// Declare a constant which contains two lines of text
// (separated by the line feed character `\n`), and ends
// with a thumbs up emoji, which has code point U+1F44D (0x1F44D)
//
let thumbsUpText =
    "This is the first line.\nThis is the second line with an emoji: \u{1F44D}"
```

The type `Character` represents a single, human-readable character. Characters are extended grapheme clusters, which consist of one or more Unicode scalars.

For example, the single character `ü` can be represented in several ways in Unicode. First, it can be represented by a single Unicode scalar value `ü` ("LATIN SMALL LETTER U WITH DIAERESIS", code point U+00FC). Second, the same single character can be represented by two Unicode scalar values: `u` ("LATIN SMALL LETTER U", code point U+0075), and "COMBINING DIAERESIS" (code point U+0308). The combining Unicode scalar value is applied to the scalar before it, which turns a `u` into a `ü`.

Still, both variants represent the same human-readable character `ü`.

```bamboo
let singleScalar: Character = "\u{FC}"
// `singleScalar` is `ü`
let twoScalars: Character = "\u{75}\u{308}"
// `twoScalars` is `ü`
```

Another example where multiple Unicode scalar values are rendered as a single, human-readable character is a flag emoji. These emojis consist of two "REGIONAL INDICATOR SYMBOL LETTER" Unicode scalar values.

```bamboo
// Declare a constant for a string with a single character, the emoji
// for the Canadian flag, which consists of two Unicode scalar values:
// - REGIONAL INDICATOR SYMBOL LETTER C (U+1F1E8)
// - REGIONAL INDICATOR SYMBOL LETTER A (U+1F1E6)
//
let canadianFlag: Character = "\u{1F1E8}\u{1F1E6}"
// `canadianFlag` is `🇨🇦`
```

<!--

TODO

#### String Functions

- Length, concatenate
- Append, remove, etc. for variable-size arrays
- Document and link to string concatenation operator `&` in operators section

-->

### Arrays

Arrays are mutable, ordered collections of values. All values in an array must have the same type. Arrays may contain a value multiple times. Array literals start with an opening square bracket `[` and end with a closing square bracket `]`.

```bamboo,file=arrays.bpl
// An empty array
//
[]

// An array with integers
//
[1, 2, 3]

// Invalid: mixed types
//
[1, true, 2, false]
```

#### Array Types

Arrays either have a fixed size or are variably sized, i.e., elements can be added and removed.

Fixed-size arrays have the type suffix `[N]`, where `N` is the size of the array. For example, a fixed-size array of 3 `Int8` elements has the type `Int8[3]`.

Variable-size arrays have the type suffix `[]`. For example, the type `Int16[]` specifies a variable-size array of elements that have type `Int16`.

```bamboo,file=array-types.bpl
let array: Int8[2] = [1, 2]

let arrays: Int16[2][3] = [
    [1, 2, 3],
    [4, 5, 6]
]
```

#### Array Indexing

To get the element of an array at a specific index, the indexing syntax can be used: The array is followed by an opening square bracket `[`, the indexing value, and ends with a closing square bracket `]`.

Accessing an element which is out of bounds results in a fatal error.

```bamboo,file=arrays-indexing.bpl
// Declare an array
let numbers = [42, 23]

// Get the first number
//
numbers[0] // is 42

// Get the second number
//
numbers[1] // is 23

// Error: Index 2 is out of bounds
//
numbers[2]
```

```bamboo,file=arrays-nested-indexing.bpl
let arrays = [[1, 2], [3, 4]]

// Get the first number of the second array
//
arrays[1][0] // is 3
```

To set an element of an array at a specific index, the indexing syntax can be used as well.

```bamboo,file=array-indexing-assignment.bpl
let numbers = [42, 23]

// Change the second number
//
// NOTE: The declaration `numbers` is constant, which means that
// the *name* is constant, not the *value* – the value, i.e. the array,
// is mutable and can be changed
//
numbers[1] = 2

// `numbers` is [42, 2]
```

<!--

TODO

#### Array Functions

- Length, concatenate, filter, etc. for all array types
- Append, remove, etc. for variable-size arrays
- Document and link to array concatenation operator `+` in operators section

-->


### Dictionaries

> 🚧 Status: Dictionaries are not implemented yet.

Dictionaries are mutable, unordered collections of key-value associations. In a dictionary, all keys must have the same type, and all values must have the same type. Dictionaries may contain a key only once and may contain a value multiple times.

Dictionary literals start with an opening brace `{` and end with a closing brace `}`. Keys are separated from values by a colon, and key-value associations are separated by commas.

```bamboo,file=dictionaries.bpl
// An empty dictionary
//
{}

// A dictionary which associates integers with booleans
//
{
    1: true,
    2: false
}

// Invalid: mixed types
//
{
    1: true,
    false: 2
}
```

#### Dictionary Types

Dictionaries have the type suffix `[T]`, where `T` is the type of the key. For example, a dictionary with `Int` keys and `Bool` values has type `Bool[Int]`.

```bamboo,file=dictionary-types.bpl
// Declare a constant that has type `Bool[Int]`,
// a dictionary mapping integers to booleans
//
let booleans = {
    1: true,
    0: false
}

// Declare a constant that has type `Int[Bool]`,
// a dictionary mapping booleans to integers
//
let integers = {
    true: 1,
    false: 0
}
```

#### Dictionary Access

To get the value for a specific key from a dictionary, the access syntax can be used: The dictionary is followed by an opening square bracket `[`, the key, and ends with a closing square bracket `]`.

Accessing a key returns an [optional](#optionals): If the key is found in the dictionary, the value for the given key is returned, and if the key is not found, `nil` is returned.

```bamboo,file=dictionary-access-integer-keys.bpl
// Declare a constant that has type `Bool[Int]`,
// a dictionary mapping integers to booleans
//
let booleans = {
    1: true,
    0: false
}

// The result of accessing a key has type `Bool?`
//
booleans[1] // is true
booleans[0] // is false
booleans[2] // is nil

// Invalid: Accessing a key which does not have type `Int`
//
booleans["1"]
```

```bamboo,file=dictionary-access-boolean-keys.bpl
// Declare a constant that has type `Int[Bool]`,
// a dictionary mapping booleans to integers
//
let integers = {
    true: 1,
    false: 0
}

// The result of accessing a key has type `Int?`
//
integers[true] // is 1
integers[false] // is 0
```

To set the value for a key of a dictionary, the access syntax can be used as well.

```bamboo,file=dictionary-assignment.bpl
let booleans = {
    1: true,
    0: false
}
booleans[1] = false
booleans[0] = true
// `booleans` is `{1: false, 0: true}`
```

<!--

TODO

#### Dictionary Functions

-->


#### Dictionary Keys

Dictionary keys must be hashable and equatable, i.e., must implement the [`Hashable`](#hashable-interface) and [`Equatable`](#equatable-interface) [interfaces](#interfaces).

Most of the built-in types, like booleans, integers, are hashable and equatable, so can be used as keys in dictionaries.

## Operators

Operators are special symbols that perform a computation for one or more values. They are either unary, binary, or ternary.

  - Unary operators perform an operation for a single value. The unary operator symbol appears before the value.

  - Binary operators operate on two values. The binary operator symbol appears between the two values (infix).

  - Ternary operators operate on three values. The operator symbols appear between the three values (infix).


### Negation

The `-` unary operator negates an integer:

```bamboo,file=integer-negation.bpl
let a = 1
-a // is -1
```

The `!` unary operator logically negates a boolean:

```bamboo,file=boolean-negation.bpl
let a = true
!a // is false
```

### Assignment

The binary assignment operator `=` can be used to assign a new value to a variable. It is only allowed in a statement and is not allowed in expressions.

```bamboo,file=assignment.bpl
var a = 1
a = 2
// `a` is 2
```

The left-hand side of the assignment must be an identifier, followed by one or more index or access expressions.

```bamboo,file=assignment-numbers.bpl
let numbers = [1, 2]

// Change the first number
//
numbers[0] = 3

// `numbers` is [3, 2]
```

```bamboo,file=assignment-arrays.bpl
let arrays = [[1, 2], [3, 4]]

// Change the first number in the second array
//
arrays[1][0] = 5

// `arrays` is [[1, 2], [5, 4]]
```

```bamboo,file=assignment-dictionaries.bpl
let dictionaries = {
  true: {1: 2},
  false: {3: 4}
}

dictionaries[false][3] = 0

// `dictionaries` is {
//   true: {1: 2},
//   false: {3: 0}
//}
```

### Arithmetic

There are four arithmetic operators:

- Addition: `+`
- Subtraction: `-`
- Multiplication: `*`
- Division: `/`
- Remainder: `%`

```bamboo,file=operator-plus.bpl
let a = 1 + 2
// `a` is 3
```

The arguments for the operators need to be of the same type.

Arithmetic operators do not cause values to overflow.

```bamboo,file=operator-times.bpl
let a: Int8 = 100
let b: Int8 = 100
let c = a * b
// `c` is 10000, and has type `Int`
```

If overflow behavior is intended, overflowing operators are available, which are prefixed with an `&`:

  - Overflow addition: `&+`
  - Overflow subtraction: `&-`
  - Overflow multiplication: `&*`

For example, the maximum value of an unsigned 8-bit integer is 255 (binary 11111111). Adding 1 results in an overflow, truncation to 8 bits, and the value 0.

```bamboo
//     11111111 = 255
// &+         1
//  = 100000000 = 0
```

```bamboo,file=operator-overflow-plus.bpl
let a: UInt8 = 255
a &+ 1 // is 0
```

Similarly, for the minimum value 0, subtracting 1 wraps around and results in the maximum value 255.

```bamboo,file=operator-minus.bpl
//     00000000
// &-         1
//  =  11111111 = 255
```

```bamboo
let b: UInt8 = 0
b &- 1 // is 255
```

Signed integers are also affected by overflow. In a signed integer, the first bit is used for the sign. This leaves 7 bits for the actual value for an 8-bit signed integer, i.e., the range of values is -128 (binary 10000000) to 127 (01111111). Subtracting 1 from -128 results in 127.

```bamboo
//    10000000 = -128
// &-        1
//  = 01111111 = 127
```

```bamboo
let c: Int8 = -128
c &- 1 // is 127
```

### Logical Operators

Logical operators work with the boolean values `true` and `false`.

  - Logical AND: `a && b`

    ```bamboo,file=operator-and.bpl
    true && true // is true
    true && false // is false
    false && false // is false
    false && false // is false
    ```

  - Logical OR: `a || b`

    ```bamboo,file=operator-or.bpl
    true || true // is true
    true || false // is true
    false || false // is true
    false || false // is false
    ```

### Comparison operators

Comparison operators work with boolean and integer values.


  - Equality: `==`, for booleans and integers

    ```bamboo,file=operator-equal.bpl
    1 == 1 // is true
    1 == 2 // is false
    true == true // is true
    true == false // is false
    ```

  - Inequality: `!=`, for booleans and integers

    ```bamboo,file=operator-not-equal.bpl
    1 != 1 // is false
    1 != 2 // is true
    true != true // is false
    true != false // is true
    ```

  - Less than: `<`, for integers

    ```bamboo,file=operator-less.bpl
    1 < 1 // is false
    1 < 2 // is true
    2 < 1 // is false
    ```

  - Less or equal than: `<=`, for integers

    ```bamboo,file=operator-less-equals.bpl
    1 <= 1 // is true
    1 <= 2 // is true
    2 <= 1 // is false
    ```

  - Greater than: `>`, for integers

    ```bamboo,file=operator-greater.bpl
    1 > 1 // is false
    1 > 2 // is false
    2 > 1 // is true
    ```


  - Greater or equal than: `>=`, for integers

    ```bamboo,file=operator-greater-equals.bpl
    1 >= 1 // is true
    1 >= 2 // is false
    2 >= 1 // is true
    ```


### Ternary Conditional Operator

There is only one ternary conditional operator, the ternary conditional operator (`a ? b : c`).

It behaves like an if-statement, but is an expression: If the first operator value is true, the second operator value is returned. If the first operator value is false, the third value is returned.

```bamboo,file=operator-ternary-conditional.bpl
let x = 1 > 2 ? 3 : 4
// `x` is 4
```

### Precedence and Associativity

Operators have the following precedences, highest to lowest:

- Multiplication precedence: `*`, `&*`, `/`, `%`
- Addition precedence: `+`, `&+`, `-`, `&-`
- Relational precedence: `<`, `<=`, `>`, `>=`
- Equality precedence: `==`, `!=`
- Logical conjunction precedence: `&&`
- Logical disjunction precedence: `||`
- Ternary precedence: `? :`

All operators are left-associative, except for the ternary operator, which is right-associative.

Expressions can be wrapped in parentheses to override precedence conventions, i.e. an alternate order should be indicated, or when the default order should be emphasized, e.g. to avoid confusion. For example, `(2 + 3) * 4` forces addition to precede multiplication, and `5 + (6 * 7)` reinforces the default order.


## Functions

Functions are sequences of statements that perform a specific task. Functions have parameters (inputs) and an optional return value (output). Functions are typed: the function type consists of the parameter types and the return type.

Functions are values, i.e., they can be assigned to constants and variables, and can be passed as arguments to other functions. This behavior is often called "first-class functions".

### Function Declarations

Functions can be declared by using the `fun` keyword, followed by the name of the declaration, the parameters, the optional return type, and the code that should be executed when the function is called.

The parameters need to be enclosed in parentheses.
The return type, if any, is separated from the parameters by a colon (`:`).
The function code needs to be enclosed in opening and closing braces.

Each parameter can have a label, the name that a function call needs to use to provide an argument value for the parameter.
Argument labels precede the parameter name. The special argument label `_` indicates that a function call can omit the argument label.
If no argument label is provided, the function call must use the parameter name.

Each parameter needs to have a type annotation, which follows the parameter name after a colon.

```bamboo,file=function-double.bpl
// Declare a function named `double`, which multiples a number by two.
//
// The special argument label _ is specified for the parameter,
// so no argument label has to be provided in a function call
//
fun double(_ x: Int): Int {
    return x * 2
}

// Call the function named `double` with the value 4 for the first parameter.
//
// The argument label can be omitted in the function call as the declaration
// specifies the special argument label _ for the parameter
//
double(2) // returns 4
```

It is possible to require argument labels for some parameters, and not require argument labels for other parameters.

```bamboo,file=function-clamp.bpl
// Declare a function named `clamp`. The function takes an integer value,
// the lower limit, and the upper limit. It returns an integer between
// the lower and upper limit.
//
// For the first parameter the special argument label _ is used,
// so no argument label has to be given for it in a function call.
//
// For the second and third parameter no argument label is given,
// so the parameter names are the argument labels, i.e., the parameter names
// have to be given as argument labels in a function call.
//
fun clamp(_ value: Int, min: Int, max: Int): Int {
    if value > max {
        return max
    }

    if value < min {
        return min
    }

    return value
}

// Declare a constant which has the result of a call to the function
// named `clamp` as its initial value.
//
// For the first argument no label is given, as it is not required by
// the function declaration (the special argument label `_` is specified).
//
// For the second and this argument the labels must be provided,
// as the function declaration does not specify the special argument label `_`
// for these two parameters.
//
// As the function declaration also does not specify argument labels
// for these parameters, the parameter names must be used as argument labels.
//
let clamped = clamp(123, min: 0, max: 100)
// `clamped` is 100
```

Argument labels make code more explicit and readable. For example, they avoid confusion about the order of arguments when there are multiple arguments that have the same type.

Argument labels should be named so they make sense from the perspective of the function call.

```bamboo,file=function-send.bpl
// Declare a function named `send`, which transfers an amount
// from one account to another.
//
// The implementation is omitted for brevity.
//
// The first two parameters of the function have the same type, so there is
// a potential that a function call accidentally provides arguments in
// the wrong order.
//
// While the parameter names `sendingAccount` and `receivingAccount`
// are descriptive inside the function, they might be too verbose
// to require them as argument labels in function calls.
//
// For this reason the shorter argument labels `from` and `to` are specified,
// which still convey the meaning of the two parameters without being overly
// verbose.
//
// The name of the third parameter, `amount`, is both meaningful inside
// the function and also in a function call, so no argument label is given,
// and the parameter name is required as the argument label in a function call.
//
fun send(from sendingAccount: Account, to receivingAccount: Account, amount: Int) {
    // ...
}

// Declare a constant which refers to the sending account.
//
// The initial value is omitted for brevity
//
let sender: Account = // ...

// Declare a constant which refers to the receiving account.
//
// The initial value is omitted for brevity
//
let receiver: Account = // ...

// Call the function named `send`.
//
// The function declaration requires argument labels for all parameters,
// so they need to be provided in the function call.
//
// This avoids ambiguity. For example, in some languages (like C) it is
// a convention to order the parameters so that the receiver occurs first,
// followed by the sender. In other languages, it is common to have
// the sender be the first parameter, followed by the receiver.
//
// Here, the order is clear – send an amount from an account to another account.
//
send(from: sender, to: receiver, amount: 100)
```

The order of the arguments in a function call must match the order of the parameters in the function declaration.

```bamboo,file=function-test.bpl
// Declare a function named `test`, which accepts two parameters, named `first` and `second`
//
fun test(first: Int, second: Int) {
    // ...
}

// Invalid: the arguments are provided in the wrong order,
// even though the argument labels are provided correctly
//
test(second: 1, first: 2)
```

Functions can be nested, i.e., the code of a function may declare further functions.

```bamboo,file=function-doubleAndAddOne.bpl
// Declare a function which multiplies a number by two, and adds one
//
fun doubleAndAddOne(_ x: Int): Int {

    // Declare a nested function which multiplies a number by two
    //
    fun double(_ x: Int) {
        return x * 2
    }

    return double(x) + 1
}

doubleAndAddOne(2) // is 5
```

### Function Expressions

Functions can be also used as expressions. The syntax is the same as for function declarations, except that function expressions have no name, i.e., it is anonymous.

```bamboo,file=function-expression.bpl
// Declare a constant named `double`, which has a function as its value.
//
// The function multiplies a number by two when it is called
//
let double =
    fun (_ x: Int): Int {
        return x * 2
    }
```

### Function Calls

Functions can be called (invoked). Function calls need to provide exactly as many argument values as the function has parameters.

```bamboo,file=function-call.bpl
fun double(_ x: Int): Int {
    return x * 2
}

// Valid: the correct amount of arguments is provided
//
double(2) // is 4

// Invalid: too many arguments are provided
//
double(2, 3)

// Invalid: too few arguments are provided
//
double()
```

### Function Types

Function types consist of the function's parameter types and the function's return type.

The parameter types need to be enclosed in parentheses, followed by a colon (`:`), and end with the return type.
The whole function type needs to be enclosed in parentheses.

```bamboo,file=function-type.bpl
// Declare a function named `add`, with the function type `((Int, Int): Int)`
//
fun add(a: Int, b: Int): Int {
    return a + b
}
```

```bamboo,file=function-type-expression.bpl
// Declare a constant named `add`, with the function type `((Int, Int): Int)`
//
let add: ((Int, Int): Int) =
    fun (a: Int, b: Int): Int {
        return a + b
    }
```

If the function has no return type, it implicitly has the return type `Void`.

```bamboo,file=function-doNothing.bpl
// Declare a constant named `doNothing`, which is a function
// that takes no parameters and returns nothing
//
let doNothing: ((): Void) =
    fun () {}
```

Parentheses also control precedence.
For example, a function type `((Int): ((): Int))` is the type for a function which accepts one argument with type `Int`,
and which returns another function, that takes no arguments and returns an `Int`.

The type `((Int): Int)[2]` specifies an array type of two functions, which accept one integer and return one integer.

#### Argument Passing Behavior

When arguments are passed to a function, they are copied.
Therefore, values that are passed into a function are unchanged in the caller's scope when the function returns.
This behavior is known as [call-by-value](https://en.wikipedia.org/w/index.php?title=Evaluation_strategy&oldid=896280571#Call_by_value).

```bamboo,file=function-change.bpl
// Declare a function that changes the first two elements
// of an array of integers
//
fun change(_ numbers: Int[]) {
    // Change the elements of the passed in array.
    // The changes are only local, as the array was copied
    //
    numbers[0] = 1
    numbers[1] = 2
    // `numbers` is [1, 2]
}

let numbers = [0, 1]

change(numbers)
// `numbers` is still [0, 1]
```

Parameters are constant, i.e., it is not allowed to assign to them.

```bamboo,file=function-parameter-assignment.bpl
fun test(x: Int) {
    // Invalid: cannot assign to a parameter (constant)
    //
    x = 2
}
```

### Function Preconditions and Postconditions

> 🚧 Status: Function Preconditions and Postconditions are not implemented yet.

Functions may have preconditions and may have postconditions. Preconditions and postconditions can be used to restrict the inputs (values for parameters) and output (return value) of a function.

Preconditions must be true right before the execution of the function. Preconditions are part of the function and introduced by the `require` keyword, followed by the condition block.

Postconditions must be true right after the execution of the function. Postconditions are part of the function and introduced by the `ensure` keyword, followed by the condition block. Postconditions may only occur after preconditions, if any.

A conditions block consists of one or more conditions. Conditions are expressions evaluating to a boolean. They may not call functions, i.e., they cannot have side-effects and must be pure expressions.

<!--

TODO:

For now, function calls are not allowed in preconditions and postconditions.
See https://github.com/dapperlabs/bamboo-runtime/issues/84

-->

Conditions may be written on separate lines, or multiple conditions can be written on the same line, separated by a semicolon. This syntax follows the syntax for [statements](#semicolons).

Following each condition, an optional description can be provided after a colon.

In postconditions, the special constant `result` refers to the result of the function.

```bamboo,file=function-factorial.bpl
fun factorial(_ n: Int): Int {
    require {
        // Require the parameter `n` to be greater than or equal to zero
        //
        n >= 0:
            "factorial is only defined for integers greater than or equal to zero"
    }
    ensure {
        // Ensure the result will be greater than or equal to 1
        //
        result >= 1:
            "the result must be greater than or equal to 1"
    }

    if n < 1 {
       return 1
    }

    return n * factorial(n - 1)
}

factorial(5) // returns 120

// Error: the given argument does not satisfy the precondition `n >= 0` of the function
//
factorial(-2)
```

In postconditions, the special function `before` can be used to get the value of an expression just before the function is called.

```bamboo,file=function-increment.bpl
var n = 0

fun incrementN() {
    ensure {
        // Require the new value of `n` to be the old value of `n`, plus one
        //
        n == before(n) + 1:
            "n must be incremented by 1"
    }

    n = n + 1
}
```

## Control flow

Control flow statements control the flow of execution in a function.

### Conditional branching: if-statement

If-statements allow a certain piece of code to be executed only when a given condition is true.

The if-statement starts with the `if` keyword, followed by the condition, and the code that should be executed if the condition is true inside opening and closing braces. The condition must be boolean and the braces are required.


```bamboo,file=control-flow-if.bpl
let a = 0
var b = 0

if a == 0 {
   b = 1
}

if a != 0 {
   b = 2
}

// `b` is 1
```

An additional else-clause can be added to execute another piece of code when the condition is false.
The else-clause is introduced by the `else` keyword.

```bamboo,file=control-flow-if-else.bpl
let a = 0
var b = 0

if a == 1 {
   b = 1
} else {
   b = 2
}

// `b` is 2
```

The else-clause can contain another if-statement, i.e., if-statements can be chained together.

```bamboo,file=control-flow-if-else-if.bpl
let a = 0
var b = 0

if a == 1 {
   b = 1
} else if a == 2 {
   b = 2
} else {
   b = 3
}

// `b` is 3
```

### Looping: while-statement

While-statements allow a certain piece of code to be executed repeatedly, as long as a condition remains true.

The while-statement starts with the `while` keyword, followed by the condition, and the code that should be repeatedly executed if the condition is true inside opening and closing braces. The condition must be boolean and the braces are required.

The while-statement will first evaluate the condition. If the condition is false, the execution is done.
If it is true, the piece of code is executed and the evaluation of the condition is repeated. Thus, the piece of code is executed zero or more times.

```bamboo,file=control-flow-while.bpl
var a = 0
while a < 5 {
    a = a + 1
}

// `a` is 5
<<<<<<< HEAD
```

The `continue` statement can be used to stop the current iteration of the loop and start the next iteration.

```bamboo,file=control-flow-continue.bpl
var i = 0
var x = 0
while i < 10 {
    i = i + 1
    if i < 5 {
        continue
    }
    x = x + 1
}

// `x` is 6
```

The `break` statement can be used to stop the loop.

```bamboo,file=control-flow-break.bpl
var x = 0
while x < 10 {
    x = x + 1
    if x == 5 {
        break
    }
}

// `x` is 5
=======
>>>>>>> b52c8c93
```

### Immediate function return: return-statement

The return-statement causes a function to return immediately, i.e., any code after the return-statement is not executed. The return-statement starts with the `return` keyword and is followed by an optional expression that should be the return value of the function call.

<!--
TODO: examples

- in function
- in while
- in if
-->

## Scope

Every function and block (`{` ... `}`) introduces a new scope for declarations. Each function and block can refer to declarations in its scope or any of the outer scopes.

```bamboo,file=scope.bpl
let x = 10

fun f(): Int {
    let y = 10
    return x + y
}

f() // returns 20

// Invalid: the identifier `y` is not in scope
//
y
```

```bamboo,file=scope-doubleAndAddOne.bpl
fun doubleAndAddOne(_ n: Int): Int {
    fun double(_ x: Int) {
        return x * 2
    }
    return double(n) + 1
}

// Invalid: the identifier `double` is not in scope
//
double(1)
```

Each scope can introduce new declarations, i.e., the outer declaration is shadowed.

```bamboo,file=scope-test.bpl
let x = 2

fun test(): Int {
    let x = 3
    return x
}

test() // returns 3
```

Scope is lexical, not dynamic.

```bamboo,file=scope-lexical.bpl
let x = 10

fun f(): Int {
   return x
}

fun g(): Int {
   let x = 20
   return f()
}

g() // returns 10, not 20
```

Declarations are **not** moved to the top of the enclosing function (hoisted).

```bamboo,file=scope-no-hoisting.bpl
let x = 2

fun f(): Int {
    if x == 0 {
        let x = 3
        return x
    }
    return x
}
f() // returns 2
```


## Type Safety

> 🚧 Status: Type checking is not implemented yet.

The Bamboo programming language is a *type-safe* language.

When assigning a new value to a variable, the value must be the same type as the variable. For example, if a variable has type `Bool`, it can *only* be assigned a value that has type `Bool`, and not for example a value that has type `Int`.

```bamboo,file=type-safety-assign-int-to-bool.bpl
// Declare a variable that has type `Bool`
var a = true

// Invalid: cannot assign a value that has type `Int` to a variable which has type `Bool`
//
a = 0
```

When passing arguments to a function, the types of the values must match the function parameters' types. For example, if a function expects an argument that has type `Bool`, *only* a value that has type `Bool` can be provided, and not for example a value which has type `Int`.

```bamboo,file=type-safety-nand.bpl
fun nand(_ a: Bool, _ b: Bool): Bool {
    return !(a && b)
}

nand(false, false) // returns true

// Invalid: integers are not booleans
//
nand(0, 0)
```

Types are **not** automatically converted. For example, an integer is not automatically converted to a boolean, nor is an `Int32` automatically converted to an `Int8`, nor is an optional integer `Int?`  automatically converted to a non-optional integer `Int`.


```bamboo,file=type-safety-add.bpl
fun add(_ a: Int8, _ b: Int8): Int {
    return a + b
}

add(1, 2) // returns 3

// Declare two constants which have type `Int32`
//
let a: Int32 = 3_000_000_000
let b: Int32 = 3_000_000_000

// Invalid: cannot pass arguments which have type `Int32` to parameters which have type `Int8`
//
add(a, b)
```


## Type Inference

> 🚧 Status: Type inference is not implemented yet.

If a variable or constant is not annotated explicitly with a type, it is inferred from the value.

Integer literals are inferred to type `Int`.

```bamboo,file=type-inference-int.bpl
let a = 1

// `a` has type `Int`
```

Array literals are inferred based on the elements of the literal, and to be variable-size.

```bamboo,file=type-inference-intergers.bpl
let integers = [1, 2]
// `integers` has type `Int[]`

// Invalid: mixed types
//
let invalidMixed = [1, true, 2, false]
```

Dictionary literals are inferred based on the keys and values of the literal.

```bamboo,file=type-inference-dictionary.bpl
let booleans = {
    1: true,
    2: false
}
// `booleans` has type `Bool[Int]`

// Invalid: mixed types
//
let invalidMixed = {
    1: true,
    false: 2
}
```

Functions are inferred based on the parameter types and the return type.

```bamboo,file=type-inference-function.bpl
let add = (a: Int8, b: Int8): Int {
    return a + b
}

// `add` has type `((Int8, Int8): Int)`
```

Type inference is performed for eacg expression / statement, and not across statements.

There are cases where types cannot be inferred.
In these cases explicit type annotations are required.

```bamboo,file=type-inference-impossible.bpl
// Invalid: not possible to infer type based on array literal's elements
//
let array = []

// Invalid: not possible to infer type based on dictionary literal's keys and values
//
let dictionary = {}
```

## Composite Data Types

> 🚧 Status: Composite data types are not implemented yet.

Composite data types allow composing simpler types into more complex types, i.e., they allow the composition of multiple values into one. Composite data types have a name and consist of zero or more named fields, and zero or more functions that operate on the data. Each field may have a different type.

There are two kinds of composite data types.
The kinds differ in their usage and the behaviour when a value is used as the initial value for a constant or variable,
when the value is assigned to a variable,
when the value is passed as an argument to a function,
and when the value is returned from a function:

  - [**Structures**](#structures) are **copied**, i.e. they are value types.
    Structures are useful when copies with independent state are desired.
  - [**Resources**](#resources) are **moved**, they are linear types and **must** be used **exactly once**.

    Resources are useful when it is desired to model ownership (a value exists exactly in one location and it should not be lost).

    Certain constructs in a blockchain represent assets of real, tangible value, as much as a house or car or bank account.
    We have to worry about literal loss and theft, perhaps even on the scale of millions of dollars.

    We think resources are a great way to represent such assets.

## Composite Data Type Declaration and Creation

Structures are declared using the `struct` keyword and resources are declared using the `resource` keyword. The keyword is followed by the name.

```bamboo,file=composite-data-type-declaration.bpl
struct SomeStruct {
    // ...
}

resource SomeResource {
    // ...
}
```

Structures and resources are types.

Structures are created (instantiated) by calling the type like a function.

```bamboo,file=structure-instantiation.bpl
SomeStruct()
```

Resource are created (instantiated) by using the `create` keyword and calling the type like a function.

```bamboo,file=resource-instantiation.bpl
create SomeResource()
```

### Composite Data Type Fields

Fields are declared like variables and constants, however, they have no initial value. The initial values for fields are set in the initializer. All fields **must** be initialized in the initializer. The initializer is declared using the `init` keyword. Just like a function, it takes parameters. However, it has no return type, i.e., it is always `Void`. The initializer always follows any fields.

There are three kinds of fields.

Variable fields are stored in the composite value and can have new values assigned to them. They are declared using the `var` keyword.

Constant fields are also stored in the composite value, but they can **not** have new values assigned to them. They are declared using the `let` keyword.

Synthetic fields are **not** stored in the composite value, i.e. they are derived/computed from other values. They can have new values assigned to them and are declared using the `synthetic` keyword. Synthetic fields must have a getter and a setter. Getters and setters are explained in the [next section](#composite-data-type-field-getters-and-setters). Synthetic fields are explained in a [separate section](#synthetic-composite-data-type-fields).

| Field Kind           | Stored in memory | Assignable         | Keyword     |
|----------------------|------------------|--------------------|-------------|
| **Variable field**   | Yes              | Yes                | `var`       |
| **Constant field**   | Yes              | **No**             | `let`       |
| **Synthetic field**  | **No**           | Yes                | `synthetic` |

```bamboo,file=composite-data-type-fields-and-init.bpl
// Declare a structure named `Token`, which has a constant field
// named `id` and a variable field named `balance`.
//
// Both fields are initialized through the initializer
//
struct Token {
    let id: Int
    var balance: Int

    init(id: Int, balance: Int) {
        self.id = id
        self.balance = balance
    }
}
```

In initializers, the special constant `self` refers to the composite value that is to be initialized.

Fields can be read (if they are constant or variable) and set (if they are variable), using the access syntax: the composite value is followed by a dot (`.`) and the name of the field.

```bamboo,file=composite-data-type-fields-assignment.bpl
let token = Token(id: 42, balance: 1_000_00)

token.id // is 42
token.balance // is 1_000_000

token.balance = 1
// `token.balance` is 1

// Invalid: assignment to constant field
//
token.id = 23
```

### Composite Data Type Field Getters and Setters

Fields may have an optional getter and an optional setter. Getters are functions that are called when a field is read, and setters are functions that are called when a field is written.

Getters and setters are enclosed in opening and closing braces, after the field's type.

Getters are declared using the `get` keyword. Getters have no parameters and their return type is implicitly the type of the field.

```bamboo,file=composite-data-type-field-getter.bpl
struct GetterExample {

    // Declare a variable field named `balance` with a getter
    // which ensures the read value is always positive
    //
    var balance: Int {
        get {
           ensure {
               result >= 0
           }

           if self.balance < 0 {
               return 0
           }

           return self.balance
        }
    }

    init(balance: Int) {
        self.balance = balance
    }
}

let example = GetterExample(balance: 10)
// `example.balance` is 10

example.balance = -50
// `example.balance` is 0. without the getter it would be -50
```

Setters are declared using the `set` keyword, followed by the name for the new value enclosed in parentheses. The parameter has implicitly the type of the field. Another type cannot be specified. Setters have no return type.

The types of values assigned to setters must always match the field's type.

```bamboo,file=composite-data-type-field-setter.bpl
struct SetterExample {

    // Declare a variable field named `balance` with a setter
    // which requires written values to be positive
    //
    var balance: Int {
       set(newBalance) {
           require {
               newBalance >= 0
           }
           self.balance = newBalance
       }
    }

    init(balance: Int) {
        self.balance = balance
    }
}

let example = SetterExample(balance: 10)
// `example.balance` is 10

// error: precondition of setter for field balance failed
example.balance = -50
```

### Synthetic Composite Data Type Fields

Fields which are not stored in the composite value are *synthetic*, i.e., the field value is computed. Synthetic can be either read-only, or readable and writable.

Synthetic fields are declared using the `synthetic` keyword.

Synthetic fields are read-only when only a getter is provided.

```bamboo,file=composite-type-synthetic-field-getter-only.bpl
struct Rectangle {
    var width: Int
    var height: Int

    // Declare a synthetic field named `area`,
    // which computes the area based on the width and height
    //
    synthetic area: Int {
        get {
            return width * height
        }
    }

    init(width: Int, height: Int) {
        self.width = width
        self.height = height
    }
}
```

Synthetic fields are readable and writable when both a getter and a setter is declared.

```bamboo,file=composite-type-synthetic-field-setter-getter.bpl
// Declare a struct named `GoalTracker` which stores a number
// of target goals, a number of completed goals,
// and has a synthetic field to provide the left number of goals
//
// NOTE: the tracker only implements some functionality to demonstrate
// synthetic fields, it is incomplete (e.g. assignments to `goal` are not handled properly)
//
struct GoalTracker {

    var goal: Int
    var completed: Int

    // Declare a synthetic field which is both readable
    // and writable.
    //
    // When the field is read from (in the getter),
    // the number of left goals is computed from
    // the target number of goals and
    // the completed number of goals.
    //
    // When the field is written to (in the setter),
    // the number of completed goals is updated,
    // based on the number of target goals
    // and the new remaining number of goals
    //
    synthetic left: Double {
        get {
            return self.goal - self.completed
        }

        set(newLeft) {
            self.completed = self.goal - newLeft
        }
    }

    init(goal: Int, completed: Int) {
        self.goal = goal
        self.completed = completed
    }
}

let tracker = GoalTracker(goal: 10, completed: 0)
// `tracker.goal` is 10
// `tracker.completed` is 0
// `tracker.left` is 10

tracker.completed = 1
// `tracker.left` is 9

tracker.left = 8
// `tracker.completed` is 2
```

It is invalid to declare a synthetic field with only a setter.


### Composite Data Type Functions

Composite data types may contain functions.
Just like in the initializer, the special constant `self` refers to the composite value that the function is called on.

```bamboo,file=composite-data-type-function.bpl
struct Rectangle {
    var width: Int
    var height: Int

    init(width: Int, height: Int) {
        self.width = width
        self.height = height
    }

    fun scale(factor: Int) {
        self.width = self.width * factor
        self.height = self.height * factor
    }
}

let rectangle = Rectangle(width: 2, height: 3)
rectangle.scale(factor: 4)
// `rectangle.width` is 8
// `rectangle.height` is 12
```


### Composite Data Type Behaviour

#### Structures

Structures are **copied** when used as an initial value for constant or variable,
when assigned to a different variable,
when passed as an argument to a function,
and when returned from a function:

```bamboo,file=struct-behavior.bpl
// Declare a structure named `SomeStruct`, with a variable integer field
//
struct SomeStruct {
    var value: Int

    init(value: Int) {
        self.value = value
    }
}

// Declare a constant with value of structure type `SomeStruct`
//
let a = SomeStruct(value: 0)

// *Copy* the structure value into a new constant
//
let b = a

b.value = 1

a.value // is *0*
```

#### Resources

Resources are **moved** when used as an initial value for a constant or variable,
when assigned to a different variable,
when passed as an argument to a function,
and when returned from a function.

When the resource was moved, the constant or variable that referred to the resource before the move becomes **invalid**.

To make the move explicit, the move operator `<-` must be used when the resource is the initial value of a constant or variable, when it moved to a different variable, or when it moved to a function.

```bamboo,file=resource-behavior.bpl
// Declare a resource named `SomeResource`, with a variable integer field
//
resource SomeResource {
    var value: Int

    init(value: Int) {
        self.value = value
    }
}

// Declare a constant with value of resource type `SomeResource`
//
let a <- SomeResource(value: 0)

// *Move* the resource value to a new constant
//
let b <- a

// Invalid: Cannot use constant `a` anymore as the resource
// it referred to was moved to constant `b`
//
a.value

// Constant `b` owns the resource
//
b.value = 1

// Declare a function which accepts a resource.
//
// The parameter has a resource type, so the type name must be prefixed with `<-`
//
fun use(resource: <-SomeResource) {
    // ...
}

// Call function `use` and move the resource into it
//
use(<-b)

// Invalid: Cannot use constant `b` anymore as the resource
// it referred to was moved into function `foo`
//
b.value
```

Resources **must** be used **exactly once**. To destroy a resource, the `destroy` keyword must be used.

```bamboo,file=resource-loss.bpl
// Declare another, unrelated value of resource type `SomeResource`
//
let c = SomeResource(value: 10)

// Invalid: `c` is not used, but must be! `c` cannot be lost
```

```bamboo,file=resource-destruction.bpl
// Declare another, unrelated value of resource type `SomeResource`
//
let d = SomeResource(value: 20)

// Destroy the resource referred to by constant `d`
//
destroy d

// Invalid: Cannot use constant `d` anymore as the resource
// it referred to was destroyed
//
d.value
```

To make it explicit that the type is moved, it must be prefixed with `<-` in type annotations.

```bamboo,file=resource-type-annotation.bpl
// Declare a constant with an explicit type annotation.
//
// The constant has a resource type, so the type name must be prefixed with `<-`
//
let someResource: <-SomeResource <- create SomeResource()

// Declare a function which consumes a resource.
//
// The parameter has a resource type, so the type name must be prefixed with `<-`
//
fun use(resource: <-SomeResource) {
    destroy resource
}

// Declare a function which returns a resource.
//
// The return type is a resource type, so the type name must be prefixed with `<-`
//
fun get(): <-SomeResource {
    return create SomeResource()
}
```

#### Resources in Arrays and Dictionaries

Arrays and dictionaries behave differently when they contain resources:
When a resource is **read** from the array at a certain index,
or it is **read** from a dictionary by accessing a certain key,
the resource is **moved** out of the array or dictionary.

```bamboo,file=resource-in-array.bpl
let resources = [
    SomeResource(value: 1),
    SomeResource(value: 2),
    SomeResource(value: 3)
]

// **Move** the first resource into a new constant
//
let firstResource <- resources[0]

// **Move** the second resource into a new constant
//
let secondResource <- resources[1]

// `resources` only contains one element,
// the initial third resource!
//
// The first two resources were moved out of the array when
// they were read, i.e., the were removed from the array
//
// Accessing a field of a resource does not move the resource
//
resource[0].value // is 3

// Error: cannot access second element of `resources`,
// as it only has one element left after the first two elements
// were accessed above
//
resource[1]
```

### Unbound References / Nulls

There is **no** support for nulls`.

### Inheritance and Abstract Types

There is **no** support for inheritance. Inheritance is a feature common in other programming languages, that allows including the fields and functions of one type in another type.

Instead, follow the "composition over inheritance" principle, the idea of composing functionality from multiple individual parts, rather than building an inheritance tree.

Furthermore, there is also **no** support for abstract types. An abstract type is a feature common in other programming languages, that prevents creating values of the type and only allows the creation of values of a subtype. In addition, abstract types may declare functions, but omit the implementation of them and instead require subtypes to implement them.

Instead, consider using [interfaces](#interfaces).

## Access control

> 🚧 Status: Access control is not implemented yet.

Access control allows making certain parts of the program accessible/visible and making other parts inaccessible/invisible. Top-level declarations (variables, constants, functions, structures, resources, interfaces) and fields (in structures, and resources) are either private or public.

**Private** means the declaration is only accessible/visible in the current and inner scopes. For example, a private field can only be accessed by functions of the type is part of, not by code that uses an instance of the type in an outer scope.

**Public** means the declaration is accessible/visible in all scopes, the current and inner scopes like for private, and the outer scopes. For example, a private field in a type can be accessed using the access syntax on an instance of the type in an outer scope.

By default, everything is private. The `pub` keyword is used to make declarations public.

The `(set)` suffix can be used to make variables also publicly writable.

To summarize the behavior for variable declarations, constant declarations, and fields:

| Declaration kind | Access modifier    | Read scope        | Write scope       |
|:-----------------|:-------------------|:------------------|:------------------|
| `let`            |                    | Current and inner | *None*            |
| `let`            | `pub`              | **All**           | *None*            |
| `var`            |                    | Current and inner | Current and inner |
| `var`            | `pub`              | **All**           | Current and inner |
| `var`            | `pub(set)`         | **All**           | **All**           |

To summarize the behavior for functions, structures, resources, and interfaces:

| Declaration kind                                                        | Access modifier       | Access scope      |
|:------------------------------------------------------------------------|:----------------------|:------------------|
| `fun`, `struct`, `resource`, `struct interface`, `resource interface`   |                       | Current and inner |
| `fun`, `struct`, `resource`, `struct interface`, `resource interface`   | `pub`                 | **All**           |


```bamboo,file=access-control-globals.bpl
// Declare a private constant, inaccessible/invisible in outer scope
//
let a = 1

// Declare a public constant, accessible/visible in all scopes
//
pub let b = 2
```

```bamboo,file=acess-control-struct.bpl
// Declare a public struct, accessible/visible in all scopes
//
pub struct SomeStruct {

    // Declare a private constant field,
    // only readable in the current and inner scopes
    //
    let a: Int

    // Declare a public constant field, readable in all scopes
    //
    pub let b: Int

    // Declare a private variable field,
    // only readable and writable in the current and inner scopes
    //
    var c: Int

    // Declare a public variable field, not settable,
    // only writable in the current and inner scopes,
    // readable in all scopes
    //
    pub var d: Int

    // Declare a public variable field, settable,
    // readable and writable in all scopes
    //
    pub(set) var e: Int

    // NOTE: initializer implementation skipped

    // Declare a private function,
    // only callable in the current and inner scopes
    //
    fun privateTest() {
        // ...
    }

    // Declare a public function,
    // callable in all scopes
    //
    pub fun privateTest() {
        // ...
    }

    // The initializer is omitted for brevity.

}

let some = SomeStruct()

// Invalid: cannot read private constant field in outer scope
//
some.a

// Invalid: cannot set private constant field in outer scope
//
some.a = 1

// Valid: can read public constant field in outer scope
//
some.b

// Invalid: cannot set public constant field in outer scope
//
some.b = 2

// Invalid: cannot read private variable field in outer scope
//
some.c

// Invalid: cannot set private variable field in outer scope
//
some.c = 3

// Valid: can read public variable field in outer scope
//
some.d

// Invalid: cannot set public variable field in outer scope
//
some.d = 4

// Valid: can read publicly settable variable field in outer scope
//
some.e

// Valid: can set publicly settable variable field in outer scope
//
some.e = 5
```

## Interfaces

> 🚧 Status: Interfaces are not implemented yet.

An interface is an abstract type that specifies the behavior of types that *implement* the interface.
Interfaces declare the required functions and fields, as well as the access for those declarations, that implementing types need to provide.

There are two kinds of interfaces:

- **Structure interfaces**: implemented by [structures](#structures)
- **Resource interfaces**: implemented by [resources](#resources)

Structure and resource types may implement multiple interfaces.

Interfaces consist of the function and field requirements that a type implementing the interface must provide implementations for.
Interface requirements, and therefore also their implementations, must always be at least public.
Variable field requirements may be annotated to require them to be publicly settable.

Function requirements consist of the name of the function, parameter types, an optional return type,
and optional preconditions and postconditions.

Field requirements consist of the name and the type of the field.
Field requirements may optionally declare a getter requirement and a setter requirement, each with preconditions and postconditions.

Calling functions with pre-conditions and post-conditions on interfaces instead of concrete implementations can improve the security of a program,
as it ensures that even if implementations change, some aspects of them will always hold.

### Interface Declaration

Interfaces are declared using the `struct` or `resource` keyword,
followed by the `interface` keyword,
the name of the interface,
and the requirements, which must be enclosed in opening and closing braces.

Field requirements can be annotated to require the implementation to be a variable field, by using the `var` keyword;
require the implementation to be a constant field, by using the `let` keyword;
or the field requirement may specify nothing,
in which case the implementation may either be a variable field, a constant field, or a synthetic field.

Field requirements and function requirements must specify the required level of access.
The access must be at least be public, so the `pub` keyword must be provided.
Variable field requirements can be specified to also be publicly settable by using the `pub(set)` keyword.

The special type `Self` can be used to refer to the type implementing the interface.

```bamboo,file=interface-declaration.bpl
// Declare a resource interface for a fungible token.
// Only resources can implement this resource interface
//
resource interface FungibleToken {

    // Require the implementing type to provide a field for the balance
    // that is readable in all scopes (`pub`).
    //
    // Neither the `var` keyword, nor the `let` keyword is used,
    // so the field may be implemented as either a variable field,
    // a constant field, or a synthetic field.
    //
    // The read balance must always be positive.
    //
    // NOTE: no requirement is made for the kind of field,
    // it can be either variable or constant in the implementation
    //
    pub balance: Int {
        get {
            ensure {
                result >= 0:
                    "Balances are always non-negative"
            }
        }
    }

    // Require the implementing type to provide an initializer that
    // given the initial balance, must initialize the balance field
    //
    init(balance: Int) {
        ensure {
            self.balance == balance:
                "the balance must be initialized to the initial balance"
        }

        // NOTE: no code
    }

    // Require the implementing type to provide a function that is
    // callable in all scopes, which withdraws an amount from
    // this fungible token and returns the withdrawn amount as
    // a new fungible token.
    //
    // The given amount must be positive and the function implementation
    // must add the amount to the balance.
    //
    // The function must return a new fungible token.
    //
    // NOTE: `<-Self` is the resource type implementing this interface
    //
    pub fun withdraw(amount: Int): <-Self {
        require {
            amount > 0:
                "the amount must be positive"
            amount <= self.balance:
                "insufficient funds: the amount must be smaller or equal to the balance"
        }
        ensure {
            self.balance == before(self.balance) - amount:
                "the amount must be deducted from the balance"
        }

        // NOTE: no code
    }

    // Require the implementing type to provide a function that is
    // callable in all scopes, which deposits a fungible token
    // into this fungible token.
    //
    // The given token must be of the same type – a deposit of another
    // type is not possible.
    //
    // No pre-condition is required to check the given token's balance
    // is positive, as this condition is already ensured by
    // the field requirement.
    //
    // NOTE: the first parameter has the type `<-Self`,
    // i.e. the resource type implementing this interface
    //
    pub fun deposit(_ token: <-Self) {
        ensure {
            self.balance == before(self.balance) + token.balance:
                "the amount must be added to the balance"
        }

        // NOTE: no code
    }
}
```

Note that the required initializer and functions do not have any executable code.

### Interface Implementation

Implementations for interfaces are declared using the `impl` keyword,
followed by the name of interface, the `for` keyword,
and the name of the composite data type (structure or resource) that provides the functionality required in the interface.

```bamboo,file=interface-implementation.bpl
// Declare a resource named `ExampleToken` with a variable field named `balance`,
// that can be written by functions of the type, but outer scopes can only read it
//
resource ExampleToken {

    // Implement the required field `balance` for the `FungibleToken` interface.
    // The interface does not specify if the field must be variable, constant,
    // so in order for this type (`ExampleToken`) to be able to write to the field,
    // but limit outer scopes to only read from the field, it is declared variable,
    // and only has public access (non-settable).
    //
    pub var balance: Int

    // Implement the required initializer for the `FungibleToken` interface:
    // accept an initial balance and initialize the `balance` field.
    //
    // This implementation satisfies the required postcondition
    //
    // NOTE: the postcondition declared in the interface
    // does not have to be repeated here in the implementation
    //
    init(balance: Int) {
        self.balance = balance
    }
}


// Declare the implementation of the interface `FungibleToken`
// for the resource `ExampleToken`
//
impl FungibleToken for ExampleToken {

    // Implement the required function named `withdraw` of the interface
    // `FungibleToken`, that withdraws an amount from the token's balance.
    //
    // The function must be public.
    //
    // This implementation satisfies the required postcondition.
    //
    // NOTE: neither the precondition nor the postcondition declared
    // in the interface have to be repeated here in the implementation
    //
    pub fun withdraw(amount: Int): <-ExampleToken {
        self.balance = self.balance - amount
        return create ExampleToken(balance: amount)
    }

    // Implement the required function named `deposit` of the interface
    // `FungibleToken`, that deposits the amount from the given token
    // to this token.
    //
    // The function must be public.
    //
    // NOTE: the type of the parameter is `<-ExampleToken`,
    // i.e., only a token of the same type can be deposited.
    //
    // This implementation satisfies the required postconditions.
    //
    // NOTE: neither the precondition nor the postcondition declared
    // in the interface have to be repeated here in the implementation
    //
    pub fun deposit(_ token: <-ExampleToken) {
        self.balance = self.balance + amount
        destroy token
    }
}

// Declare a constant which has type `ExampleToken`,
// and is initialized with such an example token
//
let token <- create ExampleToken(balance: 100)

// Withdraw 10 units from the token.
//
// The amount satisfies the precondition of the `withdraw` function
// in the `FungibleToken` interface
//
let withdrawn <- token.withdraw(amount: 10)

// The postcondition of the `withdraw` function in the `FungibleToken`
// interface ensured the balance field of the token was updated properly
//
// `token.balance` is 90
// `withdrawn.balance` is 10

// Deposit the withdrawn token into another one.
let receiver: ExampleToken <- // ...
receiver.deposit(<-withdrawn)

// Error: precondition of function `withdraw` in interface
// `FungibleToken` is not satisfied: the parameter `amount`
// is larger than the field `balance` (100 > 90)
//
token.withdraw(amount: 100)
```

The access level for variable fields in an implementation may be less restrictive than the interface requires. For example, an interface may require a field to be at least public (i.e. the `pub` keyword is specified), and an implementation may provide a variable field which is public, but also publicly settable (the `pub(set)` keyword is specified).

```bamboo
struct interface AnInterface {
    // Require the implementing type to provide a publicly readable
    // field named `a` that has type `Int`. It may be a constant field,
    // a variable field, or a synthetic field.
    //
    pub a: Int
}

struct AnImplementation {
    // Declare a publicly settable variable field named `a`that has type `Int`.
    // This implementation satisfies the requirement for interface `AnInterface`:
    // The field is at least publicly readable, but this implementation also
    // allows the field to be written to in all scopes
    //
    pub(set) var a: Int

    init(a: Int) {
        self.a = a
    }
}

impl AnInterface for AnImplementation {
    // This implementation is empty, as the declaration
    // of the structure `AnImplementation` already fully satisfies
    // the requirements of the interface `AnInterface`,
    // i.e. a field named `a` that has type `Int` must be provided
}
```

### Interface Type

Interfaces are types. Values implementing an interface can be used as initial values for constants and variables that have the interface as their type.

```bamboo,file=interface-type.bpl
// Declare an interface named `Shape`.
//
// Require implementing types to provide a field which returns the area,
// and a function which scales the shape by a given factor.
//
struct interface Shape {
    pub area: Int
    pub fun scale(factor: Int)
}

// Declare a structure named `Square`
//
struct Square {
    pub var length: Int

    pub synthetic area: Int {
        get {
            return self.length * self.length
        }
    }

    pub init(length: Int) {
        self.length = length
    }
}

// Implement the interface `Shape` for the structure `Square`
//
impl Shape for Square {

    pub fun scale(factor: Int) {
        self.length = self.length * factor
    }
}

// Declare a structure named `Rectangle`
//
struct Rectangle {
    pub var width: Int
    pub var height: Int

    pub synthetic area: Int {
        get {
            return self.width * self.height
        }
    }

    pub init(width: Int, height: Int) {
        self.width = width
        self.height = height
    }
}

// Implement the interface `Rectangle` for the structure `Square`
//
impl Shape for Rectangle {

    pub fun scale(factor: Int) {
        self.width = self.width * factor
        self.height = self.height * factor
    }
}

// Declare a constant that has type `Shape`, which has a value that has type `Rectangle`
//
var shape: Shape = Rectangle(width: 10, height: 20)
```

Values implementing an interface are assignable to variables that have the interface as their type.

```bamboo,file=interface-type-assignment.bpl
// Assign a value of type `Square` to the variable `shape` that has type `Shape`
//
shape = Square(length: 30)

// Invalid: cannot initialize a constant that has type `Rectangle`
// with a value that has type `Square`
//
let rectangle: Rectangle = Square(length: 10)
```

Fields declared in an interface can be accessed and functions declared in an interface can be called on values of a type that implements the interface.

```bamboo,file=interface-type-fields-and-functions.bpl
// Declare a constant which has the type `Shape`
// and is initialized with a value that has type `Rectangle`
//
let shape: Shape = Rectangle(width: 2, height: 3)

// Access the field `area` declared in the interface `Shape`
//
shape.area // is 6

// Call the function `scale` declared in the interface `Shape`
//
shape.scale(factor: 3)
```

### Interface Implementation Requirements

Interfaces can require implementing types to also implement other interfaces of the same kind.
Interface implementation requirements can be declared by following the interface name with a colon (`:`)
and one or more names of interfaces of the same kind, separated by commas.

```bamboo,file=interface-implementation-requirement.bpl
// Declare a structure interface named `Shape`
//
struct interface Shape {}

// Declare a structure interface named `Polygon`.
// Require implementing types to also implement
// the structure interface `Shape`
//
struct interface Polygon: Shape {}

// Declare a structure named `Hexagon`
//
struct Hexagon {}

// Implement the structure interface `Polygon`
// for the structure `Hexagon`
//
impl Polygon for Hexagon {}

// Implement the structure interface `Shape`
// for the structure `Hexagon`.
//
// This is required, as the interface `Polygon`
// specified this implementation requirement.
//
impl Shape for Hexagon {}
```

### Interface Nesting

Interfaces can be arbitrarily nested.
Declaring an interface inside another does not require implementing types of the outer interface to provide an implementation of the inner interfaces.

```bamboo,file=interface-nesting.bpl
// Declare a resource interface `OuterInterface`, which declares
// a nested structure interface named `InnerInterface`.
//
// Resources implementing `OuterInterface` do not need to provide
// an implementation of `InnerInterface`.
//
// Structures may just implement `InnerInterface`
//
resource interface OuterInterface {

    struct interface InnerInterface {}
}

// Declare a resource named `SomeOuter`
//
resource SomeOuter {}

// Implement the interface `OuterInterface` for the resource  `SomeOuter`.
//
// The resource is not required to implement `OuterInterface.InnerInterface`
//
impl OuterInterface for SomeOuter {}


// Declare a structure named `SomeInner`
//
struct SomeInner {}

// Implement the interface `InnerInterface` which is nested in
// interface `OuterInterface` for the structure `SomeInner`.
//
impl OuterInterface.InnerInterface for SomeInner {}
```

### Nested Type Requirements

Interfaces can require implementing types to provide concrete nested types.
For example, a resource interface may require an implementing type to provide a resource type.

```bamboo,file=interface-nested-type-requirement.bpl
// Declare a resource interface named `FungibleToken`.
//
// Require implementing types to provide a resource type named `Vault`
// which must have a field named `balance`
//
resource interface FungibleToken {

    pub resource Vault {
        pub balance: Int
    }
}

// Declare a resource named `ExampleToken`
//
resource ExampleToken {}

// Implement the resource interface `FungibleToken`
// for resource type `ExampleToken`.
//
// The nested type `Vault` must be provided
// to conform to the interface.
//
impl FungibleToken for ExampleToken {

    pub resource Vault {
        pub var balance: Int

        init(balance: Int) {
            self.balance = balance
        }
    }
}
```

### `Equatable` Interface

> 🚧 Status: The `Equatable` interface is not implemented yet.

An equatable type is a type that can be compared for equality. Types are equatable when they  implement the `Equatable` interface.

Equatable types can be compared for equality using the equals operator (`==`) or inequality using the unequals operator (`!=`).

Most of the built-in types are equatable, like booleans and integers. Arrays are equatable when their elements are equatable. Dictionaries are equatable when their values are equatable.

To make a type equatable the `Equatable` interface must be implemented, which requires the implementation of the function `equals`, which accepts another value that the given value should be compared for equality. Note that the parameter type is `Self`, i.e., the other value must have the same type as the implementing type.

```bamboo,file=equatable.bpl
struct interface Equatable {
    pub fun equals(_ other: Self): Bool
}
```

```bamboo,file=equatable-impl.bpl
// Declare a struct named `Cat`, which has one field named `id`
// that has type `Int`, i.e., the identifier of the cat.
//
struct Cat {
    pub let id: Int

    init(id: Int) {
        self.id = id
    }
}

// Implement the interface `Equatable` for the type `Cat`,
// to allow cats to be compared for equality.
//
impl Equatable for Cat {

    pub fun equals(_ other: Self): Bool {
        // Cats are equal if their identifier matches.
        //
        return other.id == self.id
    }
}

Cat(1) == Cat(2) // is false
Cat(3) == Cat(3) // is true
```


### `Hashable` Interface

> 🚧 Status: The `Hashable` interface is not implemented yet.

A hashable type is a type that can be hashed to an integer hash value, i.e., it is distilled into a value that is used as evidence of inequality. Types are hashable when they implement the `Hashable` interface.

Hashable types can be used as keys in dictionaries.

Hashable types must also be equatable, i.e., they must also implement the `Equatable` interface. This is because the hash value is only evidence for inequality: two values that have different hash values are guaranteed to be unequal. However, if the hash values of two values are the same, then the two values could still be unequal and just happen to hash to the same hash value. In that case equality still needs to be determined through an equality check. Without `Equatable`, values could be added to a dictionary, but it would not be possible to retrieve them.

Most of the built-in types are hashable, like booleans and integers. Arrays are hashable when their elements are hashable. Dictionaries are hashable when their values are equatable.

Hashing a value means passing its essential components into a hash function. Essential components are those that are used in the type's implementation of `Equatable`.

If two values are equal because their `equals` function returns true, then the implementation must return the same integer hash value for each of the two values.

The implementation must also consistently return the same integer hash value during the execution of the program when the essential components have not changed. The integer hash value must not necessarily be the same across multiple executions.

```bamboo,file=hashable.bpl
struct interface Hashable: Equatable {
    pub hashValue: Int
}
```

```bamboo,file=hashable-impl.bpl
// Declare a structure named `Point` with two fields
// named `x` and `y` that have type `Int`.
//
struct Point {

    pub(set) var x: Int
    pub(set) var y: Int

    init(x: Int, y: Int) {
        self.x = x
        self.y = y
    }
}

// Implement the interface `Equatable` for the type `Point`,
// to allow points to be compared for equality.
//
impl Equatable for Point {

    pub fun equals(_ other: Self): Bool {
        // Points are equal if their coordinates match.
        //
        // The essential components are therefore the fields
        // `x` and `y`, which must be used in the `Hashable`
        // implementation.
        //
        return other.x == self.x
            && other.y == self.y
    }
}

// Implement the interface `Equatable` for the type `Point`.
//
impl Hashable for Point {

    pub synthetic hashValue: Int {
        get {
            var hash = 7
            hash = 31 * hash + self.x
            hash = 31 * hash + self.y
            return hash
        }
    }
}
```

## Attestations

> 🚧 Status: Attestations are not implemented yet.

Attestations are values that proof ownership.
Attestations can be created for resources and reflect their current state, which is read-only.
They cannot be stored.

Attestations are useful in cases where ownership of some asset/resource should be demonstrated to potentially untrusted code.

As an analogy, a bank statement is a proof of ownership of money.
However, unlike a bank statement, an attestation is "live", i.e. it is not just a snapshot at the time it was created,
but it reflects the current state of the underlying resource.

Attestations can only be created from resources, i.e., they cannot be forged by parties who do not have ownership of the resource, and can be safely handed to untrusted parties.

Attestations of resources are created using the `@` operator.
Attestation types have the name of the resource type, prefixed with the `@` symbol.

```bamboo,file=attestations.bpl
// Declare a resource named `Token`
//
resource Token {}

// Create a new instance of the resource type `Token`.
//
let token <- create Token()

// Declare a constant named `attestation` that has the attestation type `@Token`,
// and has an attestation for the token value as its initial value
//
let attestation: @Token = @token
```

Like resources, attestations are associated with an [account](#accounts).

## Accounts

> 🚧 Status: Accounts are not implemented yet.

```bamboo
struct interface Account {
    pub init(at address: Address)
}
```

## Account Storage

Accounts have a `storage` object which contains the stored values of the account.

Only **resources** can be stored.

Stored values are keyed by a **type**, i.e., the access operator `[]` is used for both reading and writing stored values.

The stored value must be a subtype of the type it is keyed by.

```bamboo
// Declare a resource named `Counter`
//
resource Counter {
    pub var count: Int

    pub init(count: Int) {
        self.count = count
    }
}

let account: Account = // ...

// Create a new instance of the resource type `Counter` and move it
// into the storage of the account.
//
// The type `Counter` is used as the key to refer to the stored value
//
account.storage[Counter] <- create Counter(count: 0)
```

## Usage of External Types

> 🚧 Status: The usage of external types is not implemented yet.

It is possible to use external types through the `using` keyword, followed by the type name, the `from` keyword, and the address literal where the declaration is deployed.

```bamboo
// Declaration for an interface named `Counter`,
// declared and deployed externally
//
resource interface Counter {
    pub count: Int
    pub fun increment(_ count: Int)
}

// Use the type `Counter` from address
// 0x06012c8cf97BEaD5deAe237070F9587f8E7A266d.
//
using Counter from 0x06012c8cf97BEaD5deAe237070F9587f8E7A266d
```

## Transactions

Transactions are objects that are signed by one or more [accounts](#accounts) and are sent to the chain to interact with it.

Transactions have three phases: Preparation, execution, and post-conditions.

The preparer acts like the initializer in a composite data type, i.e., it initializes fields that can then be used in the execution phase.
The preparer has the permissions to read and write to storage of all signer accounts.

Transactions are declared using the `transaction` keyword.
The preparer is declared using the `prepare` keyword and the execution phase is declared using the `execute` keyword.
The `ensure` section can be used to declare post-conditions.

```bamboo,file=transaction-declaration.bpl
transaction {

    // Optional: fields, which must be initialized in `prepare`

    // The preparer needs to have as many account parameters
    // as there are signers for the transaction
    //
    prepare(signer1: Account) {
        // ...
    }

    execute {
        // ...
    }

    ensure {
        // ...
    }
}
```

### Deployment

Transactions can deploy resources and resource interfaces.

```bamboo,file=fungible-token-interface.bpl
// Declare a resource interface for a fungible token.
//
// It requires implementing types to provide a resource named `Vault`,
// which needs to implement the interfaces `Provider` and `Receiver`
//
resource interface FungibleToken {

    pub resource interface Provider {

        pub fun withdraw(amount: Int): <-Vault {
            require {
                amount > 0:
                    "withdrawal amount must be positive"
            }
            ensure {
                result.balance == amount:
                    "incorrect amount returned"
            }
        }
    }

    pub resource interface Receiver {
        pub fun deposit(vault: <-Vault)
    }

    pub resource Vault: Provider, Receiver {

        pub balance: Int {
            get {
                ensure {
                    result >= 0:
                        "Balances are always non-negative"
                }
            }
        }

        init(balance: Int) {
            ensure {
                self.balance == balance:
                    "the balance must be initialized to the initial balance"
            }
        }

        pub fun withdraw(amount: Int): <-Self {
            require {
                amount <= self.balance:
                    "insufficient funds: the amount must be smaller or equal to the balance"
            }
            ensure {
                self.balance == before(self.balance) - amount:
                    "Incorrect amount removed"
            }
        }

        pub fun deposit(vault: <-Self) {
            ensure {
                self.balance == before(self.balance) + vault.balance:
                    "the amount must be added to the balance"
            }
        }
    }
}
```

Transactions can refer to local code with the `using` keyword,
followed by the name of the type, the `from` keyword,
and the string literal for the path of the file which contains the code of the type.

<!-- TODO:
     move explanation for using statement into separate section?
     also see below for version referring to deployed code with an address
-->

The preparer can use the signing account's `deploy` function to deploy
the resource interface.

Once deployed, the resource interfaces is available in the account's `types` object.

The `publish` operator is used to make the resource interface type publicly available.

```bamboo,file=deploy-resource-interface.bpl
// Execute a transaction which deploys the code for
// the resource interface `FungibleToken`, and makes
// the deployed type publicly available
//
transaction {

    // Refer to the resource interface type `FungibleToken`
    // in the local file "FungibleToken.bpl"
    //
    using FungibleToken from "FungibleToken.bpl"

    prepare(signer: Account) {
        // Deploy the  resource interface type `FungibleToken`
        // in the signing account
        signer.deploy(FungibleToken)

        // Make the deployed type publicly available
        //
        publish signer.types[FungibleToken]
    }
}
```

Just like resource interfaces it is possible to deploy resources.

```bamboo,file=example-token.bpl
// Declare a resource named `ExampleToken` which implements
// the resource interface `FungibleToken`
//
resource ExampleToken {}

impl FungibleToken for ExampleToken {

    resource Vault {
        pub var balance: Int

        init(balance: Int) {
            self.balance = balance
        }

        pub fun withdraw(amount: Int): <-Vault {
            self.balance = self.balance - amount
            return create Vault(balance: amount)
        }

        pub fun deposit(_ token: <-Vault) {
            self.balance = self.balance + amount
            destroy token
        }
    }

    impl Receiver for Vault {}
    impl Provider for Vault {}
}
```

```bamboo,file=deploy-resource.bpl
// Execute a transaction which deploys the code for
// the resource `ExampleToken`, and makes the deployed
// type publicly available
//
transaction {

    using ExampleToken from "ExampleToken.bpl"

    prepare(signer: Account) {
        signer.deploy(ExampleToken)
        publish signer.types[ExampleToken]
    }
}
```

### Interacting with Deployed Resources

Transactions can also refer to deployed code with the `using` keyword
and the address of the account which contains the publicly available type.

<!-- TODO:
     move explanation for using statement into separate section?
     also see above for version referring to local code with a path
-->

In addition to storing resources it is also possible to store references to **stored** resources or even other references.
References can only be keyed by (and therefore accessed through) **resource interfaces**.

References are created by using the `&` operator, followed by the stored resource or reference,
the `as` operator, and the resource interface type.

```bamboo,file=setup-transaction.bpl
// Execute a transaction which creates a new example token vault
// for the signing account
//
transaction {
    // Refer to the resource type `ExampleToken` deployed
    // at example address 0x42
    //
    using ExampleToken from 0x42

    prepare(signer: Account) {
        // Create a new example token vault for the signing account.
        //
        // NOTE: the vault is not publicly accessible
        //
        signer.storage[ExampleToken.Vault] <- create ExampleToken.Vault()

        // Store two storage references in the signing account:
        // One reference to the stored vault, keyed by the resource
        // interface `Provider`, and another reference to the stored vault,
        // keyed by the resource interface `Provider`
        //
        signer.storage[ExampleToken.Provider] =
            &signer.storage[ExampleToken.Vault] as ExampleToken.Provider

        signer.storage[ExampleToken.Receiver] =
            &signer.storage[ExampleToken.Vault] as ExampleToken.Receiver

        // Publish only the receiver so it can be accessed publicly.
        //
        // NOTE: neither the vault nor the publisher are published
        //
        publish signer.storage[ExampleToken.Receiver]
    }
}
```

```bamboo,file=send-transaction.bpl
// Execute a transaction which sends five coins from one account to another.
//
// The transaction fails unless there is a `ExampleToken.Provider` available
// for the sending account and there is a public `ExampleToken.Receiver`
// available for the recipient account.
//
// Only a signature from the sender is required.
// No signature from the recipient is required, as the receiver
// is published/publicly available (if it exists for the recipient)
//
transaction {
    // Refer to the resource type `ExampleToken` deployed
    // at example address 0x42
    //
    using ExampleToken from 0x42

    let sentFunds: ExampleToken.Vault

    prepare(signer: Account) {
        // Get the stored provider for the signing account.
        //
        // As the access is performed in the preparer,
        // the unpublished reference `ExampleToken.Provider`
        // can be accessed (if it exists)
        //
        let provider <- signer.storage[ExampleToken.Provider]

        // Withdraw five coins (as a vault) from the provider
        // and move it into the field `sentFunds`
        //
        self.sentFunds <- provider.withdraw(amount: 5)
    }

    execute {
        // The recipient account
        //
        let recipient: Account = // ...

        // Get the stored receiver for the recipient account
        //
        let receiver <- recipient.storage[ExampleToken.Receiver]

        // Deposit the amount withdrawn from the signer
        // in the recipient's vault through the receiver
        //
        receiver.deposit(vault: <-self.sentFunds)
    }
}
```

## Built-in Functions

### `fatalError`

> 🚧 Status: `fatalError` is not implemented yet.

```bamboo
fun fatalError(_ message: String): Never
```

Terminates the program unconditionally and reports a message which explains why the unrecoverable error occurred.

#### Example

```bamboo
let optionalAccount: Account? = // ...
let account = optionalAccount ?? fatalError("missing account")
```

### `assert`

> 🚧 Status: `assert` is not implemented yet.

```bamboo
fun assert(_ condition: Bool, message: String)
```

Terminates the program if the given condition is false, and reports a message which explains how the condition is false. Use this function for internal sanity checks.


## Open questions

### Shared Mutable State

> ➡️ <https://github.com/dapperlabs/bamboo-node/issues/264>

Do we need a means to model shared mutable state, i.e. reference types?

### Error Handling

> ➡️ <https://github.com/dapperlabs/bamboo-node/issues/65>

How should errors be handled?
Should we make the distinction between exceptional and unexceptional errors?
Should we provide means to handle errors (exception handlers)? Should exceptions be values and typed?
Would a value-less throw-catch/panic-recover be suitable for a first version?

### On-chain Storage

> ➡️ <https://github.com/dapperlabs/bamboo-node/issues/101>

How do we store programs on-chain?

### Fixed-Point Numbers and Arithmetic

> ➡️ <https://github.com/dapperlabs/bamboo-node/issues/67>

We do not allow floating-point numbers.
Should we add fixed-point arithmetic to support fractional numbers?

### Enums with Exhaustiveness Check

> ➡️ <https://github.com/dapperlabs/bamboo-node/issues/59>

Should we allow the definition of enumerations?
Is an exhaustiveness check in switch statements useful and feasible?

### Switch-Case Statement

> ➡️ <https://github.com/dapperlabs/bamboo-node/issues/60>

Should we add a switch-case statement?
What kind of pattern matching should it support?

### Distinct/New Types

> ➡️ <https://github.com/dapperlabs/bamboo-node/issues/45>

Should we add support for distinct types, i.e., types that are derived from an existing type, but are not compatible with them?

### Set Data Structure

> ➡️ <https://github.com/dapperlabs/bamboo-node/issues/266>

Should the standard library provide a set data structure?

### Generics

> ➡️ <https://github.com/dapperlabs/bamboo-node/issues/44>

Should we add generics? In what form? Is it OK to add them in a later version?

### Calls of Pure Functions in Pre-Conditions and Post-Conditions

> ➡️ <https://github.com/dapperlabs/bamboo-node/issues/70>

It might be useful to call pure functions pre-conditions and post-conditons.
How do we ensure preconditions and postconditions are side-effect free?

### Late Initialization of Variables and Constants

> ➡️ <https://github.com/dapperlabs/bamboo-node/issues/71>

Currently we do not allow variables and constants to be initialized after they are declared. This improves readability, as the reader of the code can always be sure the initial value can be found where the variable or constant was declared, not somewhere else in the code following the declaration.

Should we allow the late initialization of variables and constants?

Are there good examples for cases where late initialization would be useful or even essential?

### Arbitrary Argument Order Based on Argument Labels

> ➡️ <https://github.com/dapperlabs/bamboo-node/issues/76>

Should arbitrary argument order be supported in function calls as long as the argument labels match?<|MERGE_RESOLUTION|>--- conflicted
+++ resolved
@@ -1431,7 +1431,6 @@
 }
 
 // `a` is 5
-<<<<<<< HEAD
 ```
 
 The `continue` statement can be used to stop the current iteration of the loop and start the next iteration.
@@ -1462,8 +1461,6 @@
 }
 
 // `x` is 5
-=======
->>>>>>> b52c8c93
 ```
 
 ### Immediate function return: return-statement
