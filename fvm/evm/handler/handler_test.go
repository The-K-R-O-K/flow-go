package handler_test

import (
	"encoding/json"
	"fmt"
	"math"
	"math/big"
	"testing"
	"time"

	"github.com/onflow/cadence"
	"github.com/onflow/cadence/runtime/common"
	gethCommon "github.com/onflow/go-ethereum/common"
	gethCore "github.com/onflow/go-ethereum/core"
	gethTypes "github.com/onflow/go-ethereum/core/types"
	gethVM "github.com/onflow/go-ethereum/core/vm"
	gethParams "github.com/onflow/go-ethereum/params"
	"github.com/onflow/go-ethereum/rlp"
	"github.com/rs/zerolog"
	"github.com/stretchr/testify/assert"
	"github.com/stretchr/testify/require"

	"github.com/onflow/flow-go/fvm/errors"
	"github.com/onflow/flow-go/fvm/evm/debug"
	"github.com/onflow/flow-go/fvm/evm/emulator"
	"github.com/onflow/flow-go/fvm/evm/handler"
	"github.com/onflow/flow-go/fvm/evm/handler/coa"
	"github.com/onflow/flow-go/fvm/evm/precompiles"
	"github.com/onflow/flow-go/fvm/evm/testutils"
	"github.com/onflow/flow-go/fvm/evm/types"
	"github.com/onflow/flow-go/fvm/systemcontracts"
	"github.com/onflow/flow-go/model/flow"
	"github.com/onflow/flow-go/module/trace"
)

var flowTokenAddress = common.MustBytesToAddress(systemcontracts.SystemContractsForChain(flow.Emulator).FlowToken.Address.Bytes())
var randomBeaconAddress = systemcontracts.SystemContractsForChain(flow.Emulator).RandomBeaconHistory.Address

func TestHandler_TransactionRunOrPanic(t *testing.T) {
	t.Parallel()

	t.Run("test RunOrPanic run (happy case)", func(t *testing.T) {
		t.Parallel()

		testutils.RunWithTestBackend(t, func(backend *testutils.TestBackend) {
			testutils.RunWithTestFlowEVMRootAddress(t, backend, func(rootAddr flow.Address) {
				testutils.RunWithEOATestAccount(t, backend, rootAddr, func(eoa *testutils.EOATestAccount) {

					bs := handler.NewBlockStore(backend, rootAddr)

					aa := handler.NewAddressAllocator()

					result := &types.Result{
						ReturnedData: testutils.RandomData(t),
						GasConsumed:  testutils.RandomGas(1000),
						Logs: []*gethTypes.Log{
							testutils.GetRandomLogFixture(t),
							testutils.GetRandomLogFixture(t),
						},
					}

					em := &testutils.TestEmulator{
						RunTransactionFunc: func(tx *gethTypes.Transaction) (*types.Result, error) {
							return result, nil
						},
					}
					handler := handler.NewContractHandler(flow.Emulator, rootAddr, flowTokenAddress, rootAddr, bs, aa, backend, em, debug.NopTracer)

					coinbase := types.NewAddress(gethCommon.Address{})

					tx := eoa.PrepareSignAndEncodeTx(
						t,
						gethCommon.Address{},
						nil,
						nil,
						100_000,
						big.NewInt(1),
					)

					// calculate tx id to match it
					var evmTx gethTypes.Transaction
					err := evmTx.UnmarshalBinary(tx)
					require.NoError(t, err)
					result.TxHash = evmTx.Hash()

					// successfully run (no-panic)
					handler.RunOrPanic(tx, coinbase)

					// check event
					events := backend.Events()
					require.Len(t, events, 1)
					txEventPayload := testutils.TxEventToPayload(t, events[0], rootAddr)

					// check logs
					encodedLogs, err := hex.DecodeString(strings.ReplaceAll(txEventPayload.Logs, "\"", ""))
					require.NoError(t, err)
<<<<<<< HEAD
=======
					cadenceEvent, ok := ev.(cadence.Event)
					require.True(t, ok)

					// TODO: add an event decoder in types.event
					cadenceLogs := cadence.SearchFieldByName(cadenceEvent, "logs")

					encodedLogs, err := types.CadenceUInt8ArrayValueToBytes(cadenceLogs)
					require.NoError(t, err)

>>>>>>> 4a047c53
					var logs []*gethTypes.Log
					err = rlp.DecodeBytes(encodedLogs, &logs)
					require.NoError(t, err)
					for i, l := range result.Logs {
						assert.Equal(t, l, logs[i])
					}

					// form block
					handler.CommitBlockProposal()

					// check block event
					events = backend.Events()
					require.Len(t, events, 2)
					blockEventPayload := testutils.BlockEventToPayload(t, events[1], rootAddr)
					// make sure block transaction list references the above transaction id
					require.Len(t, blockEventPayload.TransactionHashes, 1)
					eventTxID := blockEventPayload.TransactionHashes[0] // only one hash in block
					// make sure the transaction id included in the block transaction list is the same as tx sumbmitted
					assert.Equal(
						t,
						evmTx.Hash().String(),
						string(eventTxID),
					)
				})
			})
		})
	})

	t.Run("test RunOrPanic (unhappy non-fatal cases)", func(t *testing.T) {
		t.Parallel()

		testutils.RunWithTestBackend(t, func(backend *testutils.TestBackend) {
			testutils.RunWithTestFlowEVMRootAddress(t, backend, func(rootAddr flow.Address) {
				testutils.RunWithEOATestAccount(t, backend, rootAddr, func(eoa *testutils.EOATestAccount) {
					bs := handler.NewBlockStore(backend, rootAddr)
					aa := handler.NewAddressAllocator()
					em := &testutils.TestEmulator{
						RunTransactionFunc: func(tx *gethTypes.Transaction) (*types.Result, error) {
							return &types.Result{
								ValidationError: fmt.Errorf("some sort of validation error"),
							}, nil
						},
					}
					handler := handler.NewContractHandler(flow.Testnet, rootAddr, flowTokenAddress, rootAddr, bs, aa, backend, em, debug.NopTracer)

					coinbase := types.NewAddress(gethCommon.Address{})

					// test RLP decoding (non fatal)
					assertPanic(t, isNotFatal, func() {
						// invalid RLP encoding
						invalidTx := "badencoding"
						handler.RunOrPanic([]byte(invalidTx), coinbase)
					})

					// test gas limit (non fatal)
					assertPanic(t, isNotFatal, func() {
						gasLimit := uint64(testutils.TestComputationLimit + 1)
						tx := eoa.PrepareSignAndEncodeTx(
							t,
							gethCommon.Address{},
							nil,
							nil,
							gasLimit,
							big.NewInt(1),
						)

						handler.RunOrPanic([]byte(tx), coinbase)
					})

					// tx validation error
					assertPanic(t, isNotFatal, func() {
						// tx execution failure
						tx := eoa.PrepareSignAndEncodeTx(
							t,
							gethCommon.Address{},
							nil,
							nil,
							100_000,
							big.NewInt(1),
						)

						handler.RunOrPanic([]byte(tx), coinbase)
					})
				})
			})
		})

		t.Run("test RunOrPanic (fatal cases)", func(t *testing.T) {
			t.Parallel()

			testutils.RunWithTestBackend(t, func(backend *testutils.TestBackend) {
				testutils.RunWithTestFlowEVMRootAddress(t, backend, func(rootAddr flow.Address) {
					testutils.RunWithEOATestAccount(t, backend, rootAddr, func(eoa *testutils.EOATestAccount) {
						bs := handler.NewBlockStore(backend, rootAddr)
						aa := handler.NewAddressAllocator()
						em := &testutils.TestEmulator{
							RunTransactionFunc: func(tx *gethTypes.Transaction) (*types.Result, error) {
								return &types.Result{}, types.NewFatalError(fmt.Errorf("Fatal error"))
							},
						}
						handler := handler.NewContractHandler(flow.Testnet, rootAddr, flowTokenAddress, rootAddr, bs, aa, backend, em, debug.NopTracer)
						assertPanic(t, errors.IsFailure, func() {
							tx := eoa.PrepareSignAndEncodeTx(
								t,
								gethCommon.Address{},
								nil,
								nil,
								100_000,
								big.NewInt(1),
							)
							handler.RunOrPanic([]byte(tx), types.NewAddress(gethCommon.Address{}))
						})
					})
				})
			})
		})
	})

	t.Run("test RunOrPanic (with integrated emulator)", func(t *testing.T) {
		t.Parallel()

		testutils.RunWithTestBackend(t, func(backend *testutils.TestBackend) {
			testutils.RunWithTestFlowEVMRootAddress(t, backend, func(rootAddr flow.Address) {
				handler := SetupHandler(t, backend, rootAddr)

				eoa := testutils.GetTestEOAAccount(t, testutils.EOATestAccount1KeyHex)

				// deposit 1 Flow to the foa account
				addr := handler.DeployCOA(1)
				orgBalance := types.NewBalanceFromUFix64(types.OneFlowInUFix64)
				vault := types.NewFlowTokenVault(orgBalance)
				foa := handler.AccountByAddress(addr, true)
				foa.Deposit(vault)

				// transfer 0.1 flow to the non-foa address
				deduction := types.NewBalance(big.NewInt(1e17))
				foa.Call(eoa.Address(), nil, 400000, deduction)
				expected, err := types.SubBalance(orgBalance, deduction)
				require.NoError(t, err)
				require.Equal(t, expected, foa.Balance())

				// transfer 0.01 flow back to the foa through
				addition := types.NewBalance(big.NewInt(1e16))

				tx := eoa.PrepareSignAndEncodeTx(
					t,
					foa.Address().ToCommon(),
					nil,
					addition,
					gethParams.TxGas*10,
					big.NewInt(1e8), // high gas fee to test coinbase collection,
				)

				// setup coinbase
				foa2 := handler.DeployCOA(2)
				account2 := handler.AccountByAddress(foa2, true)
				require.Equal(t, types.NewBalanceFromUFix64(0), account2.Balance())

				// no panic means success here
				handler.RunOrPanic(tx, account2.Address())
				expected, err = types.SubBalance(orgBalance, deduction)
				require.NoError(t, err)
				expected, err = types.AddBalance(expected, addition)
				require.NoError(t, err)
				require.Equal(t, expected, foa.Balance())

				require.NotEqual(t, types.NewBalanceFromUFix64(0), account2.Balance())
			})
		})
	})
}

func TestHandler_OpsWithoutEmulator(t *testing.T) {
	t.Parallel()

	t.Run("test last executed block call", func(t *testing.T) {
		t.Parallel()

		testutils.RunWithTestBackend(t, func(backend *testutils.TestBackend) {
			testutils.RunWithTestFlowEVMRootAddress(t, backend, func(rootAddr flow.Address) {
				handler := SetupHandler(t, backend, rootAddr)

				// test call last executed block without initialization
				b := handler.LastExecutedBlock()
				require.Equal(t, types.GenesisBlock, b)

				// do some changes
				address := testutils.RandomAddress(t)
				account := handler.AccountByAddress(address, true)
				bal := types.OneFlowBalance
				account.Deposit(types.NewFlowTokenVault(bal))

				handler.CommitBlockProposal()
				// check if block height has been incremented
				b = handler.LastExecutedBlock()
				require.Equal(t, uint64(1), b.Height)
			})
		})
	})

	t.Run("test address allocation", func(t *testing.T) {
		t.Parallel()

		testutils.RunWithTestBackend(t, func(backend *testutils.TestBackend) {
			testutils.RunWithTestFlowEVMRootAddress(t, backend, func(rootAddr flow.Address) {
				h := SetupHandler(t, backend, rootAddr)

				coa := h.DeployCOA(12)
				require.NotNil(t, coa)

				expectedAddress := handler.MakeCOAAddress(12)
				require.Equal(t, expectedAddress, coa)
			})
		})
	})
}

func TestHandler_COA(t *testing.T) {
	t.Parallel()
	t.Run("test deposit/withdraw (with integrated emulator)", func(t *testing.T) {
		testutils.RunWithTestBackend(t, func(backend *testutils.TestBackend) {
			testutils.RunWithTestFlowEVMRootAddress(t, backend, func(rootAddr flow.Address) {
				handler := SetupHandler(t, backend, rootAddr)

				foa := handler.AccountByAddress(handler.DeployCOA(1), true)
				require.NotNil(t, foa)

				zeroBalance := types.NewBalance(big.NewInt(0))
				require.Equal(t, zeroBalance, foa.Balance())

				balance := types.OneFlowBalance
				vault := types.NewFlowTokenVault(balance)

				foa.Deposit(vault)
				require.Equal(t, balance, foa.Balance())

				v := foa.Withdraw(balance)
				require.Equal(t, balance, v.Balance())

				require.Equal(t, zeroBalance, foa.Balance())

				events := backend.Events()
				require.Len(t, events, 3)

				// Block level expected values
				txHashes := make([]gethCommon.Hash, 0)
				totalGasUsed := uint64(0)

				// deploy COA transaction event
				txEventPayload := testutils.TxEventToPayload(t, events[0], rootAddr)
				txContent, err := hex.DecodeString(txEventPayload.Payload)
				require.NoError(t, err)
				tx, err := types.DirectCallFromEncoded(txContent)
				require.NoError(t, err)
				txHashes = append(txHashes, tx.Hash())
				totalGasUsed += txEventPayload.GasConsumed

				// deposit transaction event
				txEventPayload = testutils.TxEventToPayload(t, events[1], rootAddr)
				txContent, err = hex.DecodeString(txEventPayload.Payload)
				require.NoError(t, err)
				tx, err = types.DirectCallFromEncoded(txContent)
				require.NoError(t, err)
				require.Equal(t, foa.Address(), tx.To)
				require.Equal(t, types.BalanceToBigInt(balance), tx.Value)
				txHashes = append(txHashes, tx.Hash())
				totalGasUsed += txEventPayload.GasConsumed

				// withdraw transaction event
				txEventPayload = testutils.TxEventToPayload(t, events[2], rootAddr)
				txContent, err = hex.DecodeString(txEventPayload.Payload)
				require.NoError(t, err)
				tx, err = types.DirectCallFromEncoded(txContent)
				require.NoError(t, err)
				require.Equal(t, foa.Address(), tx.From)
				require.Equal(t, types.BalanceToBigInt(balance), tx.Value)
				txHashes = append(txHashes, tx.Hash())
				totalGasUsed += txEventPayload.GasConsumed

				// block event
				handler.CommitBlockProposal()
				events = backend.Events()
				require.Len(t, events, 4)
				blockEventPayload := testutils.BlockEventToPayload(t, events[3], rootAddr)
				for i, txHash := range txHashes {
					require.Equal(t, txHash.Hex(), string(blockEventPayload.TransactionHashes[i]))
				}
				require.Equal(t, totalGasUsed, blockEventPayload.TotalGasUsed)

				// check gas usage
				computationUsed, err := backend.ComputationUsed()
				require.NoError(t, err)
				require.Greater(t, computationUsed, types.DefaultDirectCallBaseGasUsage*3)

				// Withdraw with invalid balance
				assertPanic(t, types.IsWithdrawBalanceRoundingError, func() {
					// deposit some money
					foa.Deposit(vault)
					// then withdraw invalid balance
					foa.Withdraw(types.NewBalance(big.NewInt(1)))
				})
			})
		})
	})

	t.Run("test coa deployment", func(t *testing.T) {
		testutils.RunWithTestBackend(t, func(backend *testutils.TestBackend) {
			testutils.RunWithTestFlowEVMRootAddress(t, backend, func(rootAddr flow.Address) {
				h := SetupHandler(t, backend, rootAddr)

				coa1 := h.DeployCOA(1)
				acc := h.AccountByAddress(coa1, true)
				require.NotEmpty(t, acc.Code())

				// make a second account with some money
				coa2 := h.DeployCOA(2)
				acc2 := h.AccountByAddress(coa2, true)
				acc2.Deposit(types.NewFlowTokenVault(types.MakeABalanceInFlow(100)))

				// transfer money to COA
				acc2.Transfer(
					coa1,
					types.MakeABalanceInFlow(1),
				)

				// make a call to the contract
				ret := acc2.Call(
					coa1,
					testutils.MakeCallData(t,
						coa.ContractABIJSON,
						"onERC721Received",
						gethCommon.Address{1},
						gethCommon.Address{1},
						big.NewInt(0),
						[]byte{'A'},
					),
					types.GasLimit(3_000_000),
					types.EmptyBalance)

				// 0x150b7a02
				expected := types.Data([]byte{
					21, 11, 122, 2, 0, 0, 0, 0,
					0, 0, 0, 0, 0, 0, 0, 0,
					0, 0, 0, 0, 0, 0, 0, 0,
					0, 0, 0, 0, 0, 0, 0, 0,
				})
				require.Equal(t, types.StatusSuccessful, ret.Status)
				require.Equal(t, expected, ret.ReturnedData)
			})
		})
	})

	t.Run("test withdraw (unhappy case)", func(t *testing.T) {
		testutils.RunWithTestBackend(t, func(backend *testutils.TestBackend) {
			testutils.RunWithTestFlowEVMRootAddress(t, backend, func(rootAddr flow.Address) {
				testutils.RunWithEOATestAccount(t, backend, rootAddr, func(eoa *testutils.EOATestAccount) {
					bs := handler.NewBlockStore(backend, rootAddr)
					aa := handler.NewAddressAllocator()

					// Withdraw calls are only possible within FOA accounts
					assertPanic(t, types.IsAUnAuthroizedMethodCallError, func() {
						em := &testutils.TestEmulator{
							NonceOfFunc: func(address types.Address) (uint64, error) {
								return 0, nil
							},
						}

						handler := handler.NewContractHandler(flow.Testnet, rootAddr, flowTokenAddress, rootAddr, bs, aa, backend, em, debug.NopTracer)

						account := handler.AccountByAddress(testutils.RandomAddress(t), false)
						account.Withdraw(types.NewBalanceFromUFix64(1))
					})

					// test insufficient total supply error
					assertPanic(t, types.IsAInsufficientTotalSupplyError, func() {
						em := &testutils.TestEmulator{
							NonceOfFunc: func(address types.Address) (uint64, error) {
								return 0, nil
							},
							DirectCallFunc: func(call *types.DirectCall) (*types.Result, error) {
								return &types.Result{}, nil
							},
						}

						handler := handler.NewContractHandler(flow.Testnet, rootAddr, flowTokenAddress, rootAddr, bs, aa, backend, em, debug.NopTracer)
						account := handler.AccountByAddress(testutils.RandomAddress(t), true)

						account.Withdraw(types.NewBalanceFromUFix64(1))
					})

					// test non fatal error of emulator
					assertPanic(t, isNotFatal, func() {
						em := &testutils.TestEmulator{
							NonceOfFunc: func(address types.Address) (uint64, error) {
								return 0, nil
							},
							DirectCallFunc: func(call *types.DirectCall) (*types.Result, error) {
								return &types.Result{}, fmt.Errorf("some sort of error")
							},
						}

						handler := handler.NewContractHandler(flow.Testnet, rootAddr, flowTokenAddress, rootAddr, bs, aa, backend, em, debug.NopTracer)
						account := handler.AccountByAddress(testutils.RandomAddress(t), true)

						account.Withdraw(types.NewBalanceFromUFix64(0))
					})

					// test fatal error of emulator
					assertPanic(t, types.IsAFatalError, func() {
						em := &testutils.TestEmulator{
							NonceOfFunc: func(address types.Address) (uint64, error) {
								return 0, nil
							},
							DirectCallFunc: func(call *types.DirectCall) (*types.Result, error) {
								return &types.Result{}, types.NewFatalError(fmt.Errorf("some sort of fatal error"))
							},
						}

						handler := handler.NewContractHandler(flow.Testnet, rootAddr, flowTokenAddress, rootAddr, bs, aa, backend, em, debug.NopTracer)
						account := handler.AccountByAddress(testutils.RandomAddress(t), true)

						account.Withdraw(types.NewBalanceFromUFix64(0))
					})
				})
			})
		})
	})

	t.Run("test deposit (unhappy case)", func(t *testing.T) {
		t.Parallel()

		testutils.RunWithTestBackend(t, func(backend *testutils.TestBackend) {
			testutils.RunWithTestFlowEVMRootAddress(t, backend, func(rootAddr flow.Address) {
				testutils.RunWithEOATestAccount(t, backend, rootAddr, func(eoa *testutils.EOATestAccount) {
					bs := handler.NewBlockStore(backend, rootAddr)
					aa := handler.NewAddressAllocator()

					// test non fatal error of emulator
					assertPanic(t, isNotFatal, func() {
						em := &testutils.TestEmulator{
							NonceOfFunc: func(address types.Address) (uint64, error) {
								return 0, nil
							},
							DirectCallFunc: func(call *types.DirectCall) (*types.Result, error) {
								return &types.Result{}, fmt.Errorf("some sort of error")
							},
						}

						handler := handler.NewContractHandler(flow.Testnet, rootAddr, flowTokenAddress, rootAddr, bs, aa, backend, em, debug.NopTracer)
						account := handler.AccountByAddress(testutils.RandomAddress(t), true)

						account.Deposit(types.NewFlowTokenVault(types.NewBalanceFromUFix64(1)))
					})

					// test fatal error of emulator
					assertPanic(t, types.IsAFatalError, func() {
						em := &testutils.TestEmulator{
							NonceOfFunc: func(address types.Address) (uint64, error) {
								return 0, nil
							},
							DirectCallFunc: func(call *types.DirectCall) (*types.Result, error) {
								return &types.Result{}, types.NewFatalError(fmt.Errorf("some sort of fatal error"))
							},
						}

						handler := handler.NewContractHandler(flow.Testnet, rootAddr, flowTokenAddress, rootAddr, bs, aa, backend, em, debug.NopTracer)
						account := handler.AccountByAddress(testutils.RandomAddress(t), true)

						account.Deposit(types.NewFlowTokenVault(types.NewBalanceFromUFix64(1)))
					})
				})
			})
		})
	})

	t.Run("test deploy/call (with integrated emulator)", func(t *testing.T) {
		t.Parallel()

		// TODO update this test with events, gas metering, etc
		testutils.RunWithTestBackend(t, func(backend *testutils.TestBackend) {
			testutils.RunWithTestFlowEVMRootAddress(t, backend, func(rootAddr flow.Address) {
				handler := SetupHandler(t, backend, rootAddr)

				foa := handler.AccountByAddress(handler.DeployCOA(1), true)
				require.NotNil(t, foa)

				// deposit 10000 flow
				bal := types.MakeABalanceInFlow(10000)
				vault := types.NewFlowTokenVault(bal)
				foa.Deposit(vault)
				require.Equal(t, bal, foa.Balance())

				testContract := testutils.GetStorageTestContract(t)
				result := foa.Deploy(testContract.ByteCode, math.MaxUint64, types.NewBalanceFromUFix64(0))
				require.NotNil(t, result.DeployedContractAddress)
				addr := *result.DeployedContractAddress
				// skip first few bytes as they are deploy codes
				assert.Equal(t, testContract.ByteCode[17:], []byte(result.ReturnedData))
				require.NotNil(t, addr)

				num := big.NewInt(22)
				_ = foa.Call(
					addr,
					testContract.MakeCallData(t, "store", num),
					math.MaxUint64,
					types.NewBalanceFromUFix64(0))

				res := foa.Call(
					addr,
					testContract.MakeCallData(t, "retrieve"),
					math.MaxUint64,
					types.NewBalanceFromUFix64(0))

				require.Equal(t, num, res.ReturnedData.AsBigInt())
			})
		})
	})

	t.Run("test call to cadence arch", func(t *testing.T) {
		t.Parallel()

		testutils.RunWithTestBackend(t, func(backend *testutils.TestBackend) {
			blockHeight := uint64(123)
			backend.GetCurrentBlockHeightFunc = func() (uint64, error) {
				return blockHeight, nil
			}
			testutils.RunWithTestFlowEVMRootAddress(t, backend, func(rootAddr flow.Address) {
				h := SetupHandler(t, backend, rootAddr)

				foa := h.AccountByAddress(h.DeployCOA(1), true)
				require.NotNil(t, foa)

				vault := types.NewFlowTokenVault(types.MakeABalanceInFlow(10000))
				foa.Deposit(vault)

				arch := handler.MakePrecompileAddress(1)

				ret := foa.Call(arch, precompiles.FlowBlockHeightFuncSig[:], math.MaxUint64, types.NewBalanceFromUFix64(0))
				require.Equal(t, big.NewInt(int64(blockHeight)), new(big.Int).SetBytes(ret.ReturnedData))

				events := backend.Events()
				require.Len(t, events, 3)
				// last transaction executed event
				event := events[2]
				txEventPayload := testutils.TxEventToPayload(t, event, rootAddr)
				values := txEventPayload.PrecompiledCalls.Values
				aggregated := make([]byte, len(values))
				for i, v := range values {
					aggregated[i] = uint8(v.(cadence.UInt8))
				}
				apc, err := types.AggregatedPrecompileCallsFromEncoded(aggregated)
				require.NoError(t, err)

				require.False(t, apc.IsEmpty())
				pc := apc[0]
				require.Equal(t, arch, pc.Address)
				require.Len(t, pc.RequiredGasCalls, 1)
				require.Equal(t,
					pc.RequiredGasCalls[0],
					types.RequiredGasCall{
						Input:  precompiles.FlowBlockHeightFuncSig[:],
						Output: precompiles.FlowBlockHeightFixedGas,
					},
				)
				require.Len(t, pc.RunCalls, 1)
				require.Equal(t,
					pc.RunCalls[0],
					types.RunCall{
						Input:    precompiles.FlowBlockHeightFuncSig[:],
						Output:   ret.ReturnedData,
						ErrorMsg: "",
					},
				)
			})
		})
	})

	t.Run("test block.random call (with integrated emulator)", func(t *testing.T) {
		t.Parallel()

		testutils.RunWithTestBackend(t, func(backend *testutils.TestBackend) {
			random := testutils.RandomCommonHash(t)
			backend.ReadRandomFunc = func(buffer []byte) error {
				copy(buffer, random.Bytes())
				return nil
			}
			testutils.RunWithTestFlowEVMRootAddress(t, backend, func(rootAddr flow.Address) {
				handler := SetupHandler(t, backend, rootAddr)

				foa := handler.AccountByAddress(handler.DeployCOA(1), true)
				require.NotNil(t, foa)

				vault := types.NewFlowTokenVault(types.MakeABalanceInFlow(100))
				foa.Deposit(vault)

				testContract := testutils.GetStorageTestContract(t)
				result := foa.Deploy(testContract.ByteCode, math.MaxUint64, types.EmptyBalance)
				require.NotNil(t, result.DeployedContractAddress)
				addr := *result.DeployedContractAddress
				require.Equal(t, types.StatusSuccessful, result.Status)
				require.Equal(t, types.ErrCodeNoError, result.ErrorCode)

				ret := foa.Call(
					addr,
					testContract.MakeCallData(t, "random"),
					math.MaxUint64,
					types.EmptyBalance)

				require.Equal(t, random.Bytes(), []byte(ret.ReturnedData))
			})
		})
	})

	// TODO add test with test emulator for unhappy cases (emulator)
}

func TestHandler_TransactionRun(t *testing.T) {
	t.Parallel()

	t.Run("test - transaction run (success)", func(t *testing.T) {
		t.Parallel()

		testutils.RunWithTestBackend(t, func(backend *testutils.TestBackend) {
			testutils.RunWithTestFlowEVMRootAddress(t, backend, func(rootAddr flow.Address) {
				testutils.RunWithEOATestAccount(t, backend, rootAddr, func(eoa *testutils.EOATestAccount) {

					bs := handler.NewBlockStore(backend, rootAddr)
					aa := handler.NewAddressAllocator()

					result := &types.Result{
						ReturnedData: testutils.RandomData(t),
						GasConsumed:  testutils.RandomGas(1000),
						Logs: []*gethTypes.Log{
							testutils.GetRandomLogFixture(t),
							testutils.GetRandomLogFixture(t),
						},
					}

					em := &testutils.TestEmulator{
						RunTransactionFunc: func(tx *gethTypes.Transaction) (*types.Result, error) {
							return result, nil
						},
					}
					handler := handler.NewContractHandler(flow.Testnet, rootAddr, flowTokenAddress, rootAddr, bs, aa, backend, em, debug.NopTracer)
					tx := eoa.PrepareSignAndEncodeTx(
						t,
						gethCommon.Address{},
						nil,
						nil,
						100_000,
						big.NewInt(1),
					)

					rs := handler.Run(tx, types.NewAddress(gethCommon.Address{}))
					require.Equal(t, types.StatusSuccessful, rs.Status)
					require.Equal(t, result.GasConsumed, rs.GasConsumed)
					require.Equal(t, types.ErrCodeNoError, rs.ErrorCode)

				})
			})
		})
	})

	t.Run("test - transaction run (failed)", func(t *testing.T) {
		t.Parallel()

		testutils.RunWithTestBackend(t, func(backend *testutils.TestBackend) {
			testutils.RunWithTestFlowEVMRootAddress(t, backend, func(rootAddr flow.Address) {
				testutils.RunWithEOATestAccount(t, backend, rootAddr, func(eoa *testutils.EOATestAccount) {

					bs := handler.NewBlockStore(backend, rootAddr)
					aa := handler.NewAddressAllocator()

					result := &types.Result{
						VMError:      gethVM.ErrOutOfGas,
						ReturnedData: testutils.RandomData(t),
						GasConsumed:  testutils.RandomGas(1000),
						Logs: []*gethTypes.Log{
							testutils.GetRandomLogFixture(t),
							testutils.GetRandomLogFixture(t),
						},
					}

					em := &testutils.TestEmulator{
						RunTransactionFunc: func(tx *gethTypes.Transaction) (*types.Result, error) {
							return result, nil
						},
					}
					handler := handler.NewContractHandler(flow.Testnet, rootAddr, flowTokenAddress, rootAddr, bs, aa, backend, em, debug.NopTracer)

					tx := eoa.PrepareSignAndEncodeTx(
						t,
						gethCommon.Address{},
						nil,
						nil,
						100_000,
						big.NewInt(1),
					)

					rs := handler.Run(tx, types.NewAddress(gethCommon.Address{}))
					require.Equal(t, types.StatusFailed, rs.Status)
					require.Equal(t, result.GasConsumed, rs.GasConsumed)
					require.Equal(t, types.ExecutionErrCodeOutOfGas, rs.ErrorCode)

				})
			})
		})
	})

	t.Run("test - transaction run (unhappy cases)", func(t *testing.T) {
		t.Parallel()

		testutils.RunWithTestBackend(t, func(backend *testutils.TestBackend) {
			testutils.RunWithTestFlowEVMRootAddress(t, backend, func(rootAddr flow.Address) {
				testutils.RunWithEOATestAccount(t, backend, rootAddr, func(eoa *testutils.EOATestAccount) {
					bs := handler.NewBlockStore(backend, rootAddr)
					aa := handler.NewAddressAllocator()
					evmErr := fmt.Errorf("%w: next nonce %v, tx nonce %v", gethCore.ErrNonceTooLow, 1, 0)
					em := &testutils.TestEmulator{
						RunTransactionFunc: func(tx *gethTypes.Transaction) (*types.Result, error) {
							return &types.Result{ValidationError: evmErr}, nil
						},
					}
					handler := handler.NewContractHandler(flow.Testnet, rootAddr, flowTokenAddress, rootAddr, bs, aa, backend, em, debug.NopTracer)

					coinbase := types.NewAddress(gethCommon.Address{})

					gasLimit := uint64(testutils.TestComputationLimit + 1)
					tx := eoa.PrepareSignAndEncodeTx(
						t,
						gethCommon.Address{},
						nil,
						nil,
						gasLimit,
						big.NewInt(1),
					)

					assertPanic(t, isNotFatal, func() {
						rs := handler.Run([]byte(tx), coinbase)
						require.Equal(t, types.StatusInvalid, rs.Status)
					})

					tx = eoa.PrepareSignAndEncodeTx(
						t,
						gethCommon.Address{},
						nil,
						nil,
						100,
						big.NewInt(1),
					)

					rs := handler.Run([]byte(tx), coinbase)
					require.Equal(t, types.StatusInvalid, rs.Status)
					require.Equal(t, types.ValidationErrCodeNonceTooLow, rs.ErrorCode)
				})
			})
		})
	})

	t.Run("test - transaction batch run (success)", func(t *testing.T) {
		t.Parallel()

		testutils.RunWithTestBackend(t, func(backend *testutils.TestBackend) {
			testutils.RunWithTestFlowEVMRootAddress(t, backend, func(rootAddr flow.Address) {
				testutils.RunWithEOATestAccount(t, backend, rootAddr, func(eoa *testutils.EOATestAccount) {
					bs := handler.NewBlockStore(backend, rootAddr)
					aa := handler.NewAddressAllocator()

					gasConsumed := testutils.RandomGas(1000)
					addr := testutils.RandomAddress(t)
					result := func(tx *gethTypes.Transaction) *types.Result {
						return &types.Result{
							DeployedContractAddress: &addr,
							ReturnedData:            testutils.RandomData(t),
							GasConsumed:             gasConsumed,
							TxHash:                  tx.Hash(),
							Logs: []*gethTypes.Log{
								testutils.GetRandomLogFixture(t),
								testutils.GetRandomLogFixture(t),
							},
						}
					}

					var runResults []*types.Result
					em := &testutils.TestEmulator{
						BatchRunTransactionFunc: func(txs []*gethTypes.Transaction) ([]*types.Result, error) {
							runResults = make([]*types.Result, len(txs))
							for i, tx := range txs {
								runResults[i] = result(tx)
							}
							return runResults, nil
						},
					}
					handler := handler.NewContractHandler(flow.Testnet, rootAddr, flowTokenAddress, randomBeaconAddress, bs, aa, backend, em, debug.NopTracer)

					coinbase := types.NewAddress(gethCommon.Address{})
					gasLimit := uint64(100_000)

					// run multiple successful transactions
					const batchSize = 3
					txs := make([][]byte, batchSize)
					for i := range txs {
						txs[i] = eoa.PrepareSignAndEncodeTx(
							t,
							gethCommon.Address{},
							nil,
							nil,
							gasLimit,
							big.NewInt(1),
						)
					}

					results := handler.BatchRun(txs, coinbase)
					for _, rs := range results {
						require.Equal(t, types.StatusSuccessful, rs.Status)
						require.Equal(t, gasConsumed, rs.GasConsumed)
						require.Equal(t, types.ErrCodeNoError, rs.ErrorCode)
					}

					handler.CommitBlockProposal()
					events := backend.Events()
					require.Len(t, events, batchSize+1) // +1 block event

					for i, event := range events {
						if i == batchSize {
							continue // don't check last block event
						}
<<<<<<< HEAD
						txEventPayload := testutils.TxEventToPayload(t, event, rootAddr)
						encodedLogs, err := hex.DecodeString(strings.ReplaceAll(txEventPayload.Logs, "\"", ""))
=======
						assert.Equal(t, event.Type, types.EventTypeTransactionExecuted)
						ev, err := jsoncdc.Decode(nil, event.Payload)
						require.NoError(t, err)
						cadenceEvent, ok := ev.(cadence.Event)
						require.True(t, ok)

						// TODO: add an event decoder in types.event
						cadenceLogs := cadence.SearchFieldByName(cadenceEvent, "logs")
						encodedLogs, err := types.CadenceUInt8ArrayValueToBytes(cadenceLogs.(cadence.Array))
>>>>>>> 4a047c53
						require.NoError(t, err)

						var logs []*gethTypes.Log
						err = rlp.DecodeBytes(encodedLogs, &logs)
						require.NoError(t, err)

						for k, l := range runResults[i].Logs {
							assert.Equal(t, l, logs[k])
						}
					}

					// run single transaction passed in as batch
					txs = make([][]byte, 1)
					for i := range txs {
						txs[i] = eoa.PrepareSignAndEncodeTx(
							t,
							gethCommon.Address{},
							nil,
							nil,
							gasLimit,
							big.NewInt(1),
						)
					}

					results = handler.BatchRun(txs, coinbase)
					for _, rs := range results {
						require.Equal(t, types.StatusSuccessful, rs.Status)
					}
				})
			})
		})
	})

	t.Run("test - transaction batch run (unhappy case)", func(t *testing.T) {
		t.Parallel()

		testutils.RunWithTestBackend(t, func(backend *testutils.TestBackend) {
			testutils.RunWithTestFlowEVMRootAddress(t, backend, func(rootAddr flow.Address) {
				testutils.RunWithEOATestAccount(t, backend, rootAddr, func(eoa *testutils.EOATestAccount) {
					bs := handler.NewBlockStore(backend, rootAddr)
					aa := handler.NewAddressAllocator()

					gasConsumed := testutils.RandomGas(1000)
					addr := testutils.RandomAddress(t)
					result := func() *types.Result {
						return &types.Result{
							DeployedContractAddress: &addr,
							ReturnedData:            testutils.RandomData(t),
							GasConsumed:             gasConsumed,
							Logs: []*gethTypes.Log{
								testutils.GetRandomLogFixture(t),
								testutils.GetRandomLogFixture(t),
							},
						}
					}

					em := &testutils.TestEmulator{
						BatchRunTransactionFunc: func(txs []*gethTypes.Transaction) ([]*types.Result, error) {
							res := make([]*types.Result, len(txs))
							for i := range res {
								res[i] = result()
							}
							return res, nil
						},
					}
					handler := handler.NewContractHandler(flow.Testnet, rootAddr, flowTokenAddress, randomBeaconAddress, bs, aa, backend, em, debug.NopTracer)
					coinbase := types.NewAddress(gethCommon.Address{})

					// batch run empty transactions
					txs := make([][]byte, 1)
					assertPanic(t, isNotFatal, func() {
						handler.BatchRun(txs, coinbase)
					})

				})
			})
		})
	})

	t.Run("test dry run successful", func(t *testing.T) {
		t.Parallel()

		testutils.RunWithTestBackend(t, func(backend *testutils.TestBackend) {
			testutils.RunWithTestFlowEVMRootAddress(t, backend, func(rootAddr flow.Address) {
				testutils.RunWithEOATestAccount(t, backend, rootAddr, func(eoa *testutils.EOATestAccount) {

					bs := handler.NewBlockStore(backend, rootAddr)
					aa := handler.NewAddressAllocator()

					nonce := uint64(1)
					to := gethCommon.Address{1, 2}
					amount := big.NewInt(13)
					gasLimit := uint64(1337)
					gasPrice := big.NewInt(2000)
					data := []byte{1, 5}
					from := types.Address{3, 4}

					tx := gethTypes.NewTransaction(
						nonce,
						to,
						amount,
						gasLimit,
						gasPrice,
						data,
					)
					rlpTx, err := tx.MarshalBinary()
					require.NoError(t, err)

					addr := testutils.RandomAddress(t)
					result := &types.Result{
						DeployedContractAddress: &addr,
						ReturnedData:            testutils.RandomData(t),
						GasConsumed:             testutils.RandomGas(1000),
						Logs: []*gethTypes.Log{
							testutils.GetRandomLogFixture(t),
							testutils.GetRandomLogFixture(t),
						},
					}

					called := false
					em := &testutils.TestEmulator{
						DryRunTransactionFunc: func(tx *gethTypes.Transaction, address gethCommon.Address) (*types.Result, error) {
							assert.Equal(t, nonce, tx.Nonce())
							assert.Equal(t, &to, tx.To())
							assert.Equal(t, gasLimit, tx.Gas())
							assert.Equal(t, gasPrice, tx.GasPrice())
							assert.Equal(t, data, tx.Data())
							assert.Equal(t, from.ToCommon(), address)
							called = true
							return result, nil
						},
					}

					handler := handler.NewContractHandler(flow.Testnet, rootAddr, flowTokenAddress, randomBeaconAddress, bs, aa, backend, em, debug.NopTracer)

					rs := handler.DryRun(rlpTx, from)
					require.Equal(t, types.StatusSuccessful, rs.Status)
					require.Equal(t, result.GasConsumed, rs.GasConsumed)
					require.Equal(t, types.ErrCodeNoError, rs.ErrorCode)
					require.True(t, called)
				})
			})
		})
	})

	t.Run("transaction run with tracing", func(t *testing.T) {
		t.Parallel()

		testutils.RunWithTestBackend(t, func(backend *testutils.TestBackend) {
			testutils.RunWithTestFlowEVMRootAddress(t, backend, func(rootAddr flow.Address) {
				testutils.RunWithEOATestAccount(t, backend, rootAddr, func(eoa *testutils.EOATestAccount) {

					var traceResult json.RawMessage
					txID := gethCommon.HexToHash("0x1")
					blockID := flow.Identifier{0x02}
					uploaded := make(chan struct{})

					result := &types.Result{
						TxHash:       txID,
						ReturnedData: testutils.RandomData(t),
						Logs: []*gethTypes.Log{
							testutils.GetRandomLogFixture(t),
						},
					}

					uploader := &testutils.MockUploader{
						UploadFunc: func(id string, message json.RawMessage) error {
							assert.Equal(t, traceResult, message)
							assert.Equal(t, debug.TraceID(txID, blockID), id)
							close(uploaded)
							return nil
						},
					}

					tracer, err := debug.NewEVMCallTracer(uploader, zerolog.Nop())
					require.NoError(t, err)
					tracer.WithBlockID(blockID)

					bs := handler.NewBlockStore(backend, rootAddr)
					aa := handler.NewAddressAllocator()

					em := &testutils.TestEmulator{
						RunTransactionFunc: func(tx *gethTypes.Transaction) (*types.Result, error) {
							tr := tracer.TxTracer()
							// mock some calls
							tr.CaptureTxStart(100)
							tr.CaptureTxEnd(60)
							traceResult, err = tr.GetResult()
							require.NoError(t, err)
							return result, nil
						},
					}

					handler := handler.NewContractHandler(flow.Testnet, rootAddr, flowTokenAddress, rootAddr, bs, aa, backend, em, tracer)

					tx := eoa.PrepareSignAndEncodeTx(
						t,
						gethCommon.Address{},
						nil,
						nil,
						100_000,
						big.NewInt(1),
					)

					_ = handler.Run(tx, types.NewAddress(gethCommon.Address{}))

					assert.Eventuallyf(t, func() bool {
						<-uploaded
						return true
					}, time.Second, time.Millisecond*100, "upload not executed")
				})
			})
		})
	})

	// this test makes sure that even if tracing process fails it doesn't affect the execution flow
	// it also makes sure the upload is retried and then we panic
	t.Run("test - transaction run with tracing failure", func(t *testing.T) {
		t.Parallel()

		testutils.RunWithTestBackend(t, func(backend *testutils.TestBackend) {
			testutils.RunWithTestFlowEVMRootAddress(t, backend, func(rootAddr flow.Address) {
				testutils.RunWithEOATestAccount(t, backend, rootAddr, func(eoa *testutils.EOATestAccount) {

					uploaded := make(chan struct{})
					result := &types.Result{
						TxHash:       gethCommon.HexToHash("0x1"),
						ReturnedData: testutils.RandomData(t),
						Logs: []*gethTypes.Log{
							testutils.GetRandomLogFixture(t),
						},
					}

					uploader := &testutils.MockUploader{
						UploadFunc: func(id string, message json.RawMessage) error {
							close(uploaded)
							panic("total failure")
						},
					}

					tracer, err := debug.NewEVMCallTracer(uploader, zerolog.Nop())
					require.NoError(t, err)
					tracer.WithBlockID(flow.Identifier{0x1})

					bs := handler.NewBlockStore(backend, rootAddr)
					aa := handler.NewAddressAllocator()

					em := &testutils.TestEmulator{
						RunTransactionFunc: func(tx *gethTypes.Transaction) (*types.Result, error) {
							return result, nil
						},
					}

					handler := handler.NewContractHandler(flow.Testnet, rootAddr, flowTokenAddress, rootAddr, bs, aa, backend, em, tracer)

					tx := eoa.PrepareSignAndEncodeTx(
						t,
						gethCommon.Address{},
						nil,
						nil,
						100_000,
						big.NewInt(1),
					)

					res := handler.Run(tx, types.NewAddress(gethCommon.Address{}))

					assert.Eventuallyf(t, func() bool {
						<-uploaded
						return true
					}, time.Second*5, time.Millisecond*100, "upload not executed")

					require.Equal(t, types.StatusSuccessful, res.Status)
				})
			})
		})
	})

	t.Run("test - transaction batch run with tracing", func(t *testing.T) {
		t.Parallel()

		testutils.RunWithTestBackend(t, func(backend *testutils.TestBackend) {
			testutils.RunWithTestFlowEVMRootAddress(t, backend, func(rootAddr flow.Address) {
				testutils.RunWithEOATestAccount(t, backend, rootAddr, func(eoa *testutils.EOATestAccount) {
					bs := handler.NewBlockStore(backend, rootAddr)
					aa := handler.NewAddressAllocator()

					const batchSize = 3
					runResults := make([]*types.Result, batchSize)
					traceResults := make([]json.RawMessage, batchSize)
					uploaded := make(chan struct{}, batchSize)
					uploadedVals := make(map[string]json.RawMessage)
					blockID := flow.Identifier{0x02}

					uploader := &testutils.MockUploader{
						UploadFunc: func(id string, message json.RawMessage) error {
							uploadedVals[id] = message
							uploaded <- struct{}{}
							return nil
						},
					}

					tracer, err := debug.NewEVMCallTracer(uploader, zerolog.Nop())
					require.NoError(t, err)
					tracer.WithBlockID(blockID)

					em := &testutils.TestEmulator{
						BatchRunTransactionFunc: func(txs []*gethTypes.Transaction) ([]*types.Result, error) {
							runResults = make([]*types.Result, len(txs))
							for i, tx := range txs {
								tr := tracer.TxTracer()
								tr.CaptureTxStart(200)
								tr.CaptureTxEnd(150)

								traceResults[i], _ = tr.GetResult()
								runResults[i] = &types.Result{
									TxHash: tx.Hash(),
									Logs: []*gethTypes.Log{
										testutils.GetRandomLogFixture(t),
									},
								}
							}
							return runResults, nil
						},
					}

					handler := handler.NewContractHandler(flow.Testnet, rootAddr, flowTokenAddress, randomBeaconAddress, bs, aa, backend, em, tracer)

					coinbase := types.NewAddress(gethCommon.Address{})

					txs := make([][]byte, batchSize)
					for i := range txs {
						txs[i] = eoa.PrepareSignAndEncodeTx(
							t,
							gethCommon.Address{},
							nil,
							nil,
							100_000,
							big.NewInt(1),
						)
					}

					_ = handler.BatchRun(txs, coinbase)

					for i := 0; i < batchSize; i++ {
						assert.Eventuallyf(t, func() bool {
							<-uploaded
							return true
						}, time.Second, time.Millisecond*100, "upload not executed")
					}

					for i, r := range runResults {
						id := debug.TraceID(r.TxHash, blockID)
						val, ok := uploadedVals[id]
						require.True(t, ok)
						require.Equal(t, traceResults[i], val)
					}
				})
			})
		})
	})

	t.Run("test - open tracing", func(t *testing.T) {
		t.Parallel()

		testutils.RunWithTestBackend(t, func(backend *testutils.TestBackend) {
			testutils.RunWithTestFlowEVMRootAddress(t, backend, func(rootAddr flow.Address) {
				testutils.RunWithEOATestAccount(t, backend, rootAddr, func(eoa *testutils.EOATestAccount) {

					tx := gethTypes.NewTransaction(
						uint64(1),
						gethCommon.Address{1, 2},
						big.NewInt(13),
						uint64(0),
						big.NewInt(1000),
						[]byte{},
					)

					rlpTx, err := tx.MarshalBinary()
					require.NoError(t, err)

					handler := SetupHandler(t, backend, rootAddr)

					backend.ExpectedSpan(t, trace.FVMEVMDryRun)
					handler.DryRun(rlpTx, types.EmptyAddress)

					backend.ExpectedSpan(t, trace.FVMEVMRun)
					handler.Run(rlpTx, types.EmptyAddress)

					backend.ExpectedSpan(t, trace.FVMEVMBatchRun)
					handler.BatchRun([][]byte{rlpTx}, types.EmptyAddress)

					backend.ExpectedSpan(t, trace.FVMEVMDeployCOA)
					coa := handler.DeployCOA(1)

					acc := handler.AccountByAddress(coa, true)

					backend.ExpectedSpan(t, trace.FVMEVMCall)
					acc.Call(types.EmptyAddress, nil, 1000, types.EmptyBalance)

					backend.ExpectedSpan(t, trace.FVMEVMDeposit)
					acc.Deposit(types.NewFlowTokenVault(types.EmptyBalance))

					backend.ExpectedSpan(t, trace.FVMEVMWithdraw)
					acc.Withdraw(types.EmptyBalance)

					backend.ExpectedSpan(t, trace.FVMEVMDeploy)
					acc.Deploy(nil, 1, types.EmptyBalance)
				})
			})
		})
	})
}

// returns true if error passes the checks
type checkError func(error) bool

var isNotFatal = func(err error) bool {
	return !errors.IsFailure(err)
}

func assertPanic(t *testing.T, check checkError, f func()) {
	defer func() {
		r := recover()
		if r == nil {
			t.Fatal("The code did not panic")
		}
		err, ok := r.(error)
		if !ok {
			t.Fatal("panic is not with an error type")
		}
		require.True(t, check(err))
	}()
	f()
}

func SetupHandler(t testing.TB, backend types.Backend, rootAddr flow.Address) *handler.ContractHandler {
	bs := handler.NewBlockStore(backend, rootAddr)
	aa := handler.NewAddressAllocator()
	emulator := emulator.NewEmulator(backend, rootAddr)

	handler := handler.NewContractHandler(flow.Emulator, rootAddr, flowTokenAddress, rootAddr, bs, aa, backend, emulator, debug.NopTracer)
	return handler
}<|MERGE_RESOLUTION|>--- conflicted
+++ resolved
@@ -92,20 +92,9 @@
 					txEventPayload := testutils.TxEventToPayload(t, events[0], rootAddr)
 
 					// check logs
-					encodedLogs, err := hex.DecodeString(strings.ReplaceAll(txEventPayload.Logs, "\"", ""))
+					encodedLogs, err := types.CadenceUInt8ArrayValueToBytes(txEventPayload.Logs)
 					require.NoError(t, err)
-<<<<<<< HEAD
-=======
-					cadenceEvent, ok := ev.(cadence.Event)
-					require.True(t, ok)
-
-					// TODO: add an event decoder in types.event
-					cadenceLogs := cadence.SearchFieldByName(cadenceEvent, "logs")
-
-					encodedLogs, err := types.CadenceUInt8ArrayValueToBytes(cadenceLogs)
-					require.NoError(t, err)
-
->>>>>>> 4a047c53
+
 					var logs []*gethTypes.Log
 					err = rlp.DecodeBytes(encodedLogs, &logs)
 					require.NoError(t, err)
@@ -356,7 +345,7 @@
 
 				// deploy COA transaction event
 				txEventPayload := testutils.TxEventToPayload(t, events[0], rootAddr)
-				txContent, err := hex.DecodeString(txEventPayload.Payload)
+				txContent, err := types.CadenceUInt8ArrayValueToBytes(txEventPayload.Payload)
 				require.NoError(t, err)
 				tx, err := types.DirectCallFromEncoded(txContent)
 				require.NoError(t, err)
@@ -365,7 +354,7 @@
 
 				// deposit transaction event
 				txEventPayload = testutils.TxEventToPayload(t, events[1], rootAddr)
-				txContent, err = hex.DecodeString(txEventPayload.Payload)
+				txContent, err = types.CadenceUInt8ArrayValueToBytes(txEventPayload.Payload)
 				require.NoError(t, err)
 				tx, err = types.DirectCallFromEncoded(txContent)
 				require.NoError(t, err)
@@ -376,7 +365,7 @@
 
 				// withdraw transaction event
 				txEventPayload = testutils.TxEventToPayload(t, events[2], rootAddr)
-				txContent, err = hex.DecodeString(txEventPayload.Payload)
+				txContent, err = types.CadenceUInt8ArrayValueToBytes(txEventPayload.Payload)
 				require.NoError(t, err)
 				tx, err = types.DirectCallFromEncoded(txContent)
 				require.NoError(t, err)
@@ -933,20 +922,8 @@
 						if i == batchSize {
 							continue // don't check last block event
 						}
-<<<<<<< HEAD
 						txEventPayload := testutils.TxEventToPayload(t, event, rootAddr)
-						encodedLogs, err := hex.DecodeString(strings.ReplaceAll(txEventPayload.Logs, "\"", ""))
-=======
-						assert.Equal(t, event.Type, types.EventTypeTransactionExecuted)
-						ev, err := jsoncdc.Decode(nil, event.Payload)
-						require.NoError(t, err)
-						cadenceEvent, ok := ev.(cadence.Event)
-						require.True(t, ok)
-
-						// TODO: add an event decoder in types.event
-						cadenceLogs := cadence.SearchFieldByName(cadenceEvent, "logs")
-						encodedLogs, err := types.CadenceUInt8ArrayValueToBytes(cadenceLogs.(cadence.Array))
->>>>>>> 4a047c53
+						encodedLogs, err := types.CadenceUInt8ArrayValueToBytes(txEventPayload.Logs)
 						require.NoError(t, err)
 
 						var logs []*gethTypes.Log
