package handler_test

import (
	"testing"

	gethCommon "github.com/ethereum/go-ethereum/common"
	"github.com/stretchr/testify/require"

	"github.com/onflow/flow-go/fvm/evm/handler"
	"github.com/onflow/flow-go/fvm/evm/testutils"
	"github.com/onflow/flow-go/fvm/evm/types"
	"github.com/onflow/flow-go/model/flow"
)

func TestAddressAllocator(t *testing.T) {
	testutils.RunWithTestBackend(t, func(backend *testutils.TestBackend) {
		testutils.RunWithTestFlowEVMRootAddress(t, backend, func(root flow.Address) {
			aa, err := handler.NewAddressAllocator(backend, root)
			require.NoError(t, err)

			adr := aa.AllocatePrecompileAddress(3)
			expectedAddress := types.NewAddress(gethCommon.HexToAddress("0x0000000000000000000000010000000000000003"))
			require.Equal(t, expectedAddress, adr)
			// check conforming to types
			require.False(t, types.IsACOAAddress(adr))

			// test default value fall back
			adr, err = aa.AllocateCOAAddress()
			require.NoError(t, err)
			expectedAddress = types.NewAddress(gethCommon.HexToAddress("0x000000000000000000000002ffeeddccbbaa9987"))
			require.Equal(t, expectedAddress, adr)
			// check conforming to types
			require.True(t, types.IsACOAAddress(adr))

			// continous allocation logic
			adr, err = aa.AllocateCOAAddress()
			require.NoError(t, err)
			expectedAddress = types.NewAddress(gethCommon.HexToAddress("0x000000000000000000000002ffddbb997755330e"))
			require.Equal(t, expectedAddress, adr)
<<<<<<< HEAD
			// check conforming to types
			require.True(t, types.IsACOAAddress(adr))
=======

			// factory
			factory := aa.COAFactoryAddress()
			expectedAddress = types.NewAddress(gethCommon.HexToAddress("0x0000000000000000000000020000000000000000"))
			require.Equal(t, expectedAddress, factory)
>>>>>>> 3a71c54e
		})
	})
}<|MERGE_RESOLUTION|>--- conflicted
+++ resolved
@@ -37,16 +37,13 @@
 			require.NoError(t, err)
 			expectedAddress = types.NewAddress(gethCommon.HexToAddress("0x000000000000000000000002ffddbb997755330e"))
 			require.Equal(t, expectedAddress, adr)
-<<<<<<< HEAD
 			// check conforming to types
 			require.True(t, types.IsACOAAddress(adr))
-=======
 
 			// factory
 			factory := aa.COAFactoryAddress()
 			expectedAddress = types.NewAddress(gethCommon.HexToAddress("0x0000000000000000000000020000000000000000"))
 			require.Equal(t, expectedAddress, factory)
->>>>>>> 3a71c54e
 		})
 	})
 }