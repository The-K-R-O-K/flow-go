package state

import (
	"fmt"
	"math/big"

	gethCommon "github.com/ethereum/go-ethereum/common"
	gethTypes "github.com/ethereum/go-ethereum/core/types"
	gethCrypto "github.com/ethereum/go-ethereum/crypto"

	"github.com/onflow/flow-go/fvm/evm/types"
)

// DeltaView captures the changes to the state during the execution
//
// for most of the read calls it checks its change logs and if no record is
// found it would redirect the call to the parent view.
type DeltaView struct {
	parent types.ReadOnlyView

	// account changes
	dirtyAddresses map[gethCommon.Address]interface{}
	created        map[gethCommon.Address]interface{}
	suicided       map[gethCommon.Address]interface{}
	deleted        map[gethCommon.Address]interface{}
	balances       map[gethCommon.Address]*big.Int
	nonces         map[gethCommon.Address]uint64
	codes          map[gethCommon.Address][]byte
	codeHashes     map[gethCommon.Address]gethCommon.Hash

	// states changes
	dirtySlots map[types.SlotAddress]interface{}
	states     map[types.SlotAddress]gethCommon.Hash

	// transient storage
	transient map[types.SlotAddress]gethCommon.Hash

	// access lists
	accessListAddresses map[gethCommon.Address]interface{}
	accessListSlots     map[types.SlotAddress]interface{}

	// logs
	logs []*gethTypes.Log

	// preimages
	preimages map[gethCommon.Hash][]byte

	// refund
	refund uint64
}

var _ types.HotView = &DeltaView{}

// NewDeltaView constructs a new delta view
func NewDeltaView(parent types.ReadOnlyView) *DeltaView {
	return &DeltaView{
		parent: parent,

		dirtyAddresses:      make(map[gethCommon.Address]interface{}),
		created:             make(map[gethCommon.Address]interface{}),
		suicided:            make(map[gethCommon.Address]interface{}),
		deleted:             make(map[gethCommon.Address]interface{}),
		balances:            make(map[gethCommon.Address]*big.Int),
		nonces:              make(map[gethCommon.Address]uint64),
		codes:               make(map[gethCommon.Address][]byte),
		codeHashes:          make(map[gethCommon.Address]gethCommon.Hash),
		dirtySlots:          make(map[types.SlotAddress]interface{}),
		states:              make(map[types.SlotAddress]gethCommon.Hash),
		transient:           make(map[types.SlotAddress]gethCommon.Hash),
		accessListAddresses: make(map[gethCommon.Address]interface{}),
		accessListSlots:     make(map[types.SlotAddress]interface{}),
		logs:                make([]*gethTypes.Log, 0),
		preimages:           make(map[gethCommon.Hash][]byte),

		// for refund we just copy the data
		refund: parent.GetRefund(),
	}
}

// NewChildView constructs a new delta view having the current view as parent
func (d *DeltaView) NewChildView() *DeltaView {
	return NewDeltaView(d)
}

// Exist returns true if address exists
//
// it also returns true for both newly created accounts or accounts that has been flagged for deletion
func (d *DeltaView) Exist(addr gethCommon.Address) (bool, error) {
	_, found := d.created[addr]
	if found {
		return true, nil
	}
	_, found = d.suicided[addr]
	if found {
		return true, nil
	}
	return d.parent.Exist(addr)
}

// CreateAccount creates a new account for the given address
func (d *DeltaView) CreateAccount(addr gethCommon.Address) error {
	// If a address already exists the balance is carried over to the new account.
	// Carrying over the balance ensures that Ether doesn't disappear. (legacy behaviour of the Geth stateDB)
	exist, err := d.Exist(addr)
	if err != nil {
		return err
	}
	var bal *big.Int
	if exist {
		bal, err = d.GetBalance(addr)
		if err != nil {
			return err
		}
	}

	d.created[addr] = struct{}{}
	// flag the address as dirty
	d.dirtyAddresses[addr] = struct{}{}
<<<<<<< HEAD
	if exist {
		d.AddBalance(addr, bal)
	}

=======

	// if has already suicided
	if d.HasSuicided(addr) {
		// balance has already been set to zero
		d.nonces[addr] = 0
		d.codes[addr] = nil
		d.codeHashes[addr] = gethTypes.EmptyCodeHash

		// flag addr as deleted, this flag helps with postponing deletion of slabs
		// otherwise we have to iterate over all slabs of this account and set the to nil
		d.deleted[addr] = struct{}{}

		// remove slabs from cache related to this account
		for k := range d.states {
			if k.Address == addr {
				delete(d.states, k)
			}
		}
	}
>>>>>>> 7a570cb6
	return nil
}

// IsCreated returns true if address has been created in this tx
func (d *DeltaView) IsCreated(addr gethCommon.Address) bool {
	_, found := d.created[addr]
	if found {
		return true
	}
	return d.parent.IsCreated(addr)
}

// HasSuicided returns true if address has been flagged for deletion
func (d *DeltaView) HasSuicided(addr gethCommon.Address) bool {
	_, found := d.suicided[addr]
	if found {
		return true
	}
	return d.parent.HasSuicided(addr)
}

// Suicide sets a flag to delete the account at the end of transaction
func (d *DeltaView) Suicide(addr gethCommon.Address) (bool, error) {
	// if it doesn't exist, return false
	exists, err := d.Exist(addr)
	if err != nil {
		return false, err
	}
	if !exists {
		return false, nil
	}
	// flag the account for deletion
	d.suicided[addr] = struct{}{}

	// set balance to zero
	d.balances[addr] = new(big.Int)

	// flag the address as dirty
	d.dirtyAddresses[addr] = struct{}{}
	return true, nil
}

// GetBalance returns the balance of the given address
func (d *DeltaView) GetBalance(addr gethCommon.Address) (*big.Int, error) {
	val, found := d.balances[addr]
	if found {
		return val, nil
	}
	// if newly created and no balance is set yet
	_, newlyCreated := d.created[addr]
	if newlyCreated {
		return big.NewInt(0), nil
	}
	return d.parent.GetBalance(addr)
}

// AddBalance adds the amount to the current balance of the given address
func (d *DeltaView) AddBalance(addr gethCommon.Address, amount *big.Int) error {
	// if amount is 0 skip
	if amount.Sign() == 0 {
		return nil
	}
	// get the latest balance
	orgBalance, err := d.GetBalance(addr)
	if err != nil {
		return err
	}
	// update the balance
	newBalance := new(big.Int).Add(orgBalance, amount)
	d.balances[addr] = newBalance

	// flag the address as dirty
	d.dirtyAddresses[addr] = struct{}{}
	return nil
}

// SubBalance subtracts the amount from the current balance of the given address
func (d *DeltaView) SubBalance(addr gethCommon.Address, amount *big.Int) error {
	// if amount is 0 skip
	if amount.Sign() == 0 {
		return nil
	}

	// get the latest balance
	orgBalance, err := d.GetBalance(addr)
	if err != nil {
		return err
	}

	// update the new balance
	newBalance := new(big.Int).Sub(orgBalance, amount)

	// if new balance is negative error
	if newBalance.Sign() < 0 {
		return fmt.Errorf("account balance is negative %d", newBalance)
	}

	// update the balance
	d.balances[addr] = newBalance

	// flag the address as dirty
	d.dirtyAddresses[addr] = struct{}{}
	return nil
}

// GetNonce returns the nonce of the given address
func (d *DeltaView) GetNonce(addr gethCommon.Address) (uint64, error) {
	val, found := d.nonces[addr]
	if found {
		return val, nil
	}
	// if newly created
	_, newlyCreated := d.created[addr]
	if newlyCreated {
		return 0, nil
	}
	return d.parent.GetNonce(addr)
}

// SetNonce sets the nonce for the given address
func (d *DeltaView) SetNonce(addr gethCommon.Address, nonce uint64) error {
	// update the nonce
	d.nonces[addr] = nonce

	// flag the address as dirty
	d.dirtyAddresses[addr] = struct{}{}
	return nil
}

// GetCode returns the code of the given address
func (d *DeltaView) GetCode(addr gethCommon.Address) ([]byte, error) {
	code, found := d.codes[addr]
	if found {
		return code, nil
	}
	// if newly created
	_, newlyCreated := d.created[addr]
	if newlyCreated {
		return nil, nil
	}
	return d.parent.GetCode(addr)
}

// GetCodeSize returns the code size of the given address
func (d *DeltaView) GetCodeSize(addr gethCommon.Address) (int, error) {
	code, err := d.GetCode(addr)
	return len(code), err
}

// GetCodeHash returns the code hash of the given address
func (d *DeltaView) GetCodeHash(addr gethCommon.Address) (gethCommon.Hash, error) {
	codeHash, found := d.codeHashes[addr]
	if found {
		return codeHash, nil
	}
	// if newly created
	_, newlyCreated := d.created[addr]
	if newlyCreated {
		return gethTypes.EmptyCodeHash, nil
	}
	return d.parent.GetCodeHash(addr)
}

// SetCode sets the code for the given address
func (d *DeltaView) SetCode(addr gethCommon.Address, code []byte) error {
	// update code
	d.codes[addr] = code

	// update code hash
	codeHash := gethTypes.EmptyCodeHash
	if len(code) > 0 {
		codeHash = gethCrypto.Keccak256Hash(code)
	}
	d.codeHashes[addr] = codeHash

	// flag the address as dirty
	d.dirtyAddresses[addr] = struct{}{}
	return nil
}

// GetState returns the value of the slot of the main state
func (d *DeltaView) GetState(sk types.SlotAddress) (gethCommon.Hash, error) {
	val, found := d.states[sk]
	if found {
		return val, nil
	}
	// if address is deleted in the scope of this delta view,
	// don't go backward. this has been done to skip the step to iterate
	// over all the state slabs and delete them.
	_, deleted := d.deleted[sk.Address]
	if deleted {
		return gethCommon.Hash{}, nil
	}
	return d.parent.GetState(sk)
}

// SetState adds sets a value for the given slot of the main storage
func (d *DeltaView) SetState(sk types.SlotAddress, value gethCommon.Hash) error {
	lastValue, err := d.GetState(sk)
	if err != nil {
		return err
	}
	// we skip the value is the same
	// this step might look not helping with performance but we kept it to
	// act similar to the Geth StateDB behaviour
	if value == lastValue {
		return nil
	}
	d.states[sk] = value
	d.dirtySlots[sk] = struct{}{}
	return nil
}

// GetTransientState returns the value of the slot of the transient state
func (d *DeltaView) GetTransientState(sk types.SlotAddress) gethCommon.Hash {
	val, found := d.transient[sk]
	if found {
		return val
	}
	return d.parent.GetTransientState(sk)
}

// SetTransientState adds sets a value for the given slot of the transient storage
func (d *DeltaView) SetTransientState(sk types.SlotAddress, value gethCommon.Hash) {
	d.transient[sk] = value
}

// GetRefund returns the total (gas) refund
func (d *DeltaView) GetRefund() uint64 {
	return d.refund
}

// AddRefund adds the amount to the total (gas) refund
func (d *DeltaView) AddRefund(amount uint64) error {
	d.refund += amount
	return nil
}

// SubRefund subtracts the amount from the total (gas) refund
func (d *DeltaView) SubRefund(amount uint64) error {
	if amount > d.refund {
		return fmt.Errorf("refund counter below zero (gas: %d > refund: %d)", amount, d.refund)
	}
	d.refund -= amount
	return nil
}

// AddressInAccessList checks if the address is in the access list
func (d *DeltaView) AddressInAccessList(addr gethCommon.Address) bool {
	_, addressFound := d.accessListAddresses[addr]
	if !addressFound {
		addressFound = d.parent.AddressInAccessList(addr)
	}
	return addressFound
}

// AddAddressToAccessList adds an address to the access list
func (d *DeltaView) AddAddressToAccessList(addr gethCommon.Address) bool {
	addrPresent := d.AddressInAccessList(addr)
	d.accessListAddresses[addr] = struct{}{}
	return !addrPresent
}

// SlotInAccessList checks if the slot is in the access list
func (d *DeltaView) SlotInAccessList(sk types.SlotAddress) (addressOk bool, slotOk bool) {
	addressFound := d.AddressInAccessList(sk.Address)
	_, slotFound := d.accessListSlots[sk]
	if !slotFound {
		_, slotFound = d.parent.SlotInAccessList(sk)
	}
	return addressFound, slotFound
}

// AddSlotToAccessList adds a slot to the access list
// it also adds the address to the address list
func (d *DeltaView) AddSlotToAccessList(sk types.SlotAddress) (addrAdded bool, slotAdded bool) {
	addrPresent, slotPresent := d.SlotInAccessList(sk)
	d.accessListAddresses[sk.Address] = struct{}{}
	d.accessListSlots[sk] = struct{}{}
	return !addrPresent, !slotPresent
}

// AddLog appends a log to the log collection
func (d *DeltaView) AddLog(log *gethTypes.Log) {
	d.logs = append(d.logs, log)
}

// Logs returns the logs that has been captured in this view
func (d *DeltaView) Logs() []*gethTypes.Log {
	return d.logs
}

// AddPreimage adds a preimage
func (d *DeltaView) AddPreimage(hash gethCommon.Hash, preimage []byte) {
	// make a copy (legacy behaviour)
	pi := make([]byte, len(preimage))
	copy(pi, preimage)
	d.preimages[hash] = pi
}

// Preimages returns a map of preimages
func (d *DeltaView) Preimages() map[gethCommon.Hash][]byte {
	return d.preimages
}

// DirtyAddresses returns a set of addresses that has been updated in this view
func (d *DeltaView) DirtyAddresses() map[gethCommon.Address]interface{} {
	return d.dirtyAddresses
}

// DirtySlots returns a set of slots that has been updated in this view
func (d *DeltaView) DirtySlots() map[types.SlotAddress]interface{} {
	return d.dirtySlots
}<|MERGE_RESOLUTION|>--- conflicted
+++ resolved
@@ -116,12 +116,10 @@
 	d.created[addr] = struct{}{}
 	// flag the address as dirty
 	d.dirtyAddresses[addr] = struct{}{}
-<<<<<<< HEAD
+
 	if exist {
 		d.AddBalance(addr, bal)
 	}
-
-=======
 
 	// if has already suicided
 	if d.HasSuicided(addr) {
@@ -141,7 +139,6 @@
 			}
 		}
 	}
->>>>>>> 7a570cb6
 	return nil
 }
 
