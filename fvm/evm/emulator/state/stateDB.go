--- conflicted
+++ resolved
@@ -94,7 +94,6 @@
 	db.handleError(err)
 }
 
-<<<<<<< HEAD
 // Selfdestruct6780 would only follow the self destruct steps if account is created
 func (db *StateDB) Selfdestruct6780(addr gethCommon.Address) {
 	if db.IsCreated(addr) {
@@ -104,13 +103,8 @@
 
 // HasSelfDestructed returns true if address is flaged with self destruct.
 func (db *StateDB) HasSelfDestructed(addr gethCommon.Address) bool {
-	return db.lastestView().HasSelfDestructed(addr)
-=======
-// HasSuicided returns true if address is flaged with suicide.
-func (db *StateDB) HasSuicided(addr gethCommon.Address) bool {
-	suicided, _ := db.lastestView().HasSuicided(addr)
-	return suicided
->>>>>>> f3bb713d
+	destructed, _ := db.lastestView().HasSelfDestructed(addr)
+	return destructed
 }
 
 // SubBalance substitutes the amount from the balance of the given address
