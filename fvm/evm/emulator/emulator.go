--- conflicted
+++ resolved
@@ -1,6 +1,7 @@
 package emulator
 
 import (
+	"errors"
 	"math/big"
 
 	"github.com/onflow/atree"
@@ -133,20 +134,11 @@
 func (bl *BlockView) RunTransaction(
 	tx *gethTypes.Transaction,
 ) (*types.Result, error) {
-<<<<<<< HEAD
-	var res *types.Result
-	var err error
-=======
->>>>>>> 84a39b0c
 	proc, err := bl.newProcedure()
 	if err != nil {
 		return nil, err
 	}
-<<<<<<< HEAD
-	txHash := tx.Hash()
-=======
-
->>>>>>> 84a39b0c
+
 	msg, err := gethCore.TransactionToMessage(
 		tx,
 		GetSigner(bl.config),
@@ -154,32 +146,16 @@
 	if err != nil {
 		// this is not a fatal error (e.g. due to bad signature)
 		// not a valid transaction
-<<<<<<< HEAD
-		res = &types.Result{
-			TxType: tx.Type(),
-			TxHash: txHash,
-		}
-		res.SetValidationError(err)
-		return res, nil
-=======
 		return types.NewInvalidResult(tx, err), nil
->>>>>>> 84a39b0c
 	}
 
 	// update tx context origin
 	proc.evm.TxContext.Origin = msg.From
-<<<<<<< HEAD
-	res, err = proc.run(msg, txHash, 0, tx.Type())
-=======
 	res, err := proc.run(msg, tx.Hash(), 0, tx.Type())
->>>>>>> 84a39b0c
 	if err != nil {
 		return nil, err
 	}
 	// all commmit errors (StateDB errors) has to be returned
-<<<<<<< HEAD
-	return res, proc.commitAndFinalize()
-=======
 	if err := proc.commit(true); err != nil {
 		return nil, err
 	}
@@ -258,7 +234,6 @@
 
 	// return without commiting the state
 	return proc.run(msg, tx.Hash(), 0, tx.Type())
->>>>>>> 84a39b0c
 }
 
 func (bl *BlockView) newProcedure() (*procedure, error) {
@@ -286,15 +261,9 @@
 	state  types.StateDB
 }
 
-<<<<<<< HEAD
-// commit commits the changes to the state (with finalization)
-func (proc *procedure) commitAndFinalize() error {
-	err := proc.state.Commit(true)
-=======
 // commit commits the changes to the state (with optional finalization)
 func (proc *procedure) commit(finalize bool) error {
 	err := proc.state.Commit(finalize)
->>>>>>> 84a39b0c
 	if err != nil {
 		// if known types (state errors) don't do anything and return
 		if types.IsAFatalError(err) || types.IsAStateError(err) {
@@ -338,11 +307,7 @@
 	}
 
 	// all commmit errors (StateDB errors) has to be returned
-<<<<<<< HEAD
-	return res, proc.commitAndFinalize()
-=======
 	return res, proc.commit(true)
->>>>>>> 84a39b0c
 }
 
 func (proc *procedure) withdrawFrom(
@@ -373,11 +338,7 @@
 	// now deduct the balance from the bridge
 	proc.state.SubBalance(bridge, call.Value)
 	// all commmit errors (StateDB errors) has to be returned
-<<<<<<< HEAD
-	return res, proc.commitAndFinalize()
-=======
 	return res, proc.commit(true)
->>>>>>> 84a39b0c
 }
 
 // deployAt deploys a contract at the given target address
@@ -496,12 +457,7 @@
 	res.DeployedContractAddress = &to
 
 	proc.state.SetCode(addr, ret)
-<<<<<<< HEAD
-	res.DeployedContractAddress = to
-	return res, proc.commitAndFinalize()
-=======
 	return res, proc.commit(true)
->>>>>>> 84a39b0c
 }
 
 func (proc *procedure) runDirect(
@@ -517,11 +473,7 @@
 		return nil, err
 	}
 	// all commmit errors (StateDB errors) has to be returned
-<<<<<<< HEAD
-	return res, proc.commitAndFinalize()
-=======
 	return res, proc.commit(true)
->>>>>>> 84a39b0c
 }
 
 // run runs a geth core.message and returns the
