package types

// Account is an EVM account, currently
// three types of accounts are supported on Flow EVM,
// externally owned accounts (EOAs), smart contract accounts and cadence owned accounts
// Cadence-owned-account (COA) is a new type of account in the environment,
// that instead of being managed by public key,
// it is managed by a resource owned by a Flow account.
//
// In other words, the FVM account who owns the FOA resource
// can bridge native tokens to and from the account associated with the COA,
// deploy contracts to the environment,
// or call methods on contracts without the need to sign a transaction.
type Account interface {
	// Address returns the address of this account
	Address() Address

	// Balance returns the balance of this account
	Balance() Balance

	// Code returns the code of this account
	Code() Code

	// CodeHash returns the code hash of this account
	CodeHash() []byte

<<<<<<< HEAD
	// Returns the nonce of this account
=======
	// Nonce returns the nonce of this account
>>>>>>> 84a39b0c
	Nonce() uint64

	// Deposit deposits the token from the given vault into this account
	Deposit(*FLOWTokenVault)

	// Withdraw withdraws the balance from account and
	// return it as a FlowTokenVault
	// works only for COAs
	Withdraw(Balance) *FLOWTokenVault

	// Transfer is a utility method on top of call for transfering tokens to another account
	Transfer(to Address, balance Balance)

	// Deploy deploys a contract to the environment
	// the new deployed contract would be at the returned
	// result address and the contract data is not controlled by the COA
	// works only for COAs
	Deploy(Code, GasLimit, Balance) *ResultSummary

	// Call calls a smart contract function with the given data.
	// The gas usage is limited by the given gas limit,
	// and the Flow transaction's computation limit.
	// The fees are deducted from the COA
	// and are transferred to the target address.
	// if no data is provided it would behave as transfering tokens to the
	// target address
	// works only for COAs
	Call(Address, Data, GasLimit, Balance) *ResultSummary
}<|MERGE_RESOLUTION|>--- conflicted
+++ resolved
@@ -24,11 +24,7 @@
 	// CodeHash returns the code hash of this account
 	CodeHash() []byte
 
-<<<<<<< HEAD
-	// Returns the nonce of this account
-=======
 	// Nonce returns the nonce of this account
->>>>>>> 84a39b0c
 	Nonce() uint64
 
 	// Deposit deposits the token from the given vault into this account
