--- conflicted
+++ resolved
@@ -104,24 +104,6 @@
 	TxHash      gethCommon.Hash
 	Result      *Result
 }
-
-var transactionExecutedEventCadenceType = &cadence.EventType{
-	Location:            stdlib.FlowLocation{},
-	QualifiedIdentifier: string(EventTypeTransactionExecuted),
-	Fields: []cadence.Field{
-		cadence.NewField("blockHeight", cadence.UInt64Type{}),
-		cadence.NewField("transactionHash", cadence.StringType{}),
-		cadence.NewField("transaction", cadence.StringType{}),
-		cadence.NewField("failed", cadence.BoolType{}),
-		cadence.NewField("transactionType", cadence.UInt8Type{}),
-		cadence.NewField("gasConsumed", cadence.UInt64Type{}),
-		cadence.NewField("deployedContractAddress", cadence.StringType{}),
-		cadence.NewField("returnedValue", cadence.StringType{}),
-		cadence.NewField("logs", cadence.StringType{}),
-	},
-}
-
-// todo add decoder for events from cadence to evm payload
 
 func (p *TransactionExecutedPayload) CadenceEvent() (cadence.Event, error) {
 	var encodedLogs []byte
@@ -133,10 +115,9 @@
 		}
 	}
 
-<<<<<<< HEAD
 	return cadence.Event{
 		EventType: cadence.NewEventType(
-			EVMLocation{},
+			stdlib.FlowLocation{},
 			string(EventTypeTransactionExecuted),
 			[]cadence.Field{
 				cadence.NewField("blockHeight", cadence.UInt64Type{}),
@@ -165,23 +146,6 @@
 			cadence.String(hex.EncodeToString(encodedLogs)),
 		},
 	}, nil
-=======
-	fields := []cadence.Value{
-		cadence.NewUInt64(p.BlockHeight),
-		cadence.String(p.TxHash.String()),
-		cadence.String(hex.EncodeToString(p.TxEncoded)),
-		cadence.NewBool(p.Result.Failed),
-		cadence.NewUInt8(p.Result.TxType),
-		cadence.NewUInt64(p.Result.GasConsumed),
-		cadence.String(hex.EncodeToString(p.Result.DeployedContractAddress.Bytes())),
-		cadence.String(hex.EncodeToString(p.Result.ReturnedValue)),
-		cadence.String(hex.EncodeToString(encodedLogs)),
-	}
-
-	return cadence.
-		NewEvent(fields).
-		WithType(transactionExecutedEventCadenceType), nil
->>>>>>> c5cf7169
 }
 
 func NewTransactionExecutedEvent(
@@ -231,32 +195,12 @@
 		cadence.NewUInt64(p.Block.TotalSupply),
 		cadence.String(p.Block.ReceiptRoot.String()),
 		cadence.String(p.Block.ParentBlockHash.String()),
-<<<<<<< HEAD
-		cadence.String(p.Block.StateRoot.String()),
-		cadence.NewArray(hashes).WithType(hashesType),
-	}).WithType(&cadence.EventType{
-		Location:            EVMLocation{},
-		QualifiedIdentifier: string(EventTypeBlockExecuted),
-		Fields: []cadence.Field{
-			cadence.NewField("height", cadence.UInt64Type{}),
-			cadence.NewField("totalSupply", cadence.UInt64Type{}),
-			cadence.NewField("parentHash", cadence.StringType{}),
-			cadence.NewField("stateRoot", cadence.StringType{}),
-			cadence.NewField("receiptRoot", cadence.StringType{}),
-			cadence.NewField(
-				"transactionHashes",
-				hashesType,
-			),
-		},
-	}), nil
-=======
 		cadence.NewArray(hashes).WithType(cadence.NewVariableSizedArrayType(cadence.StringType{})),
 	}
 
 	return cadence.
 		NewEvent(fields).
 		WithType(blockExecutedEventCadenceType), nil
->>>>>>> c5cf7169
 }
 
 func NewBlockExecutedEvent(block *Block) *Event {
