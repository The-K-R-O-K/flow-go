package types

import (
	"encoding/hex"

	"github.com/onflow/cadence"
	gethCommon "github.com/onflow/go-ethereum/common"
	"github.com/onflow/go-ethereum/rlp"

	flowSdk "github.com/onflow/flow-go-sdk"
	"github.com/onflow/flow-go/model/flow"
)

const (
	EventTypeBlockExecuted       flow.EventType = "BlockExecuted"
	EventTypeTransactionExecuted flow.EventType = "TransactionExecuted"
)

type EventPayload interface {
	// CadenceEvent creates a Cadence event type
	CadenceEvent() (cadence.Event, error)
}

type Event struct {
	Etype   flow.EventType
	Payload EventPayload
}

<<<<<<< HEAD
// we might break this event into two (tx included /tx executed) if size becomes an issue
=======
var _ common.Location = EVMLocation{}

type EVMLocation struct{}

func (l EVMLocation) TypeID(memoryGauge common.MemoryGauge, qualifiedIdentifier string) common.TypeID {
	id := fmt.Sprintf("%s%s%s", flow.EVMLocationPrefix, locationDivider, qualifiedIdentifier)
	common.UseMemory(memoryGauge, common.NewRawStringMemoryUsage(len(id)))

	return common.TypeID(id)
}

func (l EVMLocation) QualifiedIdentifier(typeID common.TypeID) string {
	pieces := strings.SplitN(string(typeID), locationDivider, 2)

	if len(pieces) < 2 {
		return ""
	}

	return pieces[1]
}

func (l EVMLocation) String() string {
	return flow.EVMLocationPrefix
}

func (l EVMLocation) Description() string {
	return flow.EVMLocationPrefix
}

func (l EVMLocation) ID() string {
	return flow.EVMLocationPrefix
}

func (l EVMLocation) MarshalJSON() ([]byte, error) {
	return json.Marshal(&struct {
		Type string
	}{
		Type: "EVMLocation",
	})
}

func init() {
	common.RegisterTypeIDDecoder(
		flow.EVMLocationPrefix,
		func(_ common.MemoryGauge, typeID string) (common.Location, string, error) {
			if typeID == "" {
				return nil, "", fmt.Errorf("invalid EVM type location ID: missing type prefix")
			}

			parts := strings.SplitN(typeID, ".", 2)
			prefix := parts[0]
			if prefix != flow.EVMLocationPrefix {
				return EVMLocation{}, "", fmt.Errorf("invalid EVM type location ID: invalid prefix")
			}

			var qualifiedIdentifier string
			pieceCount := len(parts)
			if pieceCount > 1 {
				qualifiedIdentifier = parts[1]
			}

			return EVMLocation{}, qualifiedIdentifier, nil
		},
	)
}

// todo we might have to break this event into two (tx included /tx executed) if size becomes an issue

>>>>>>> eff9395a
type TransactionExecutedPayload struct {
	BlockHeight uint64
	TxEncoded   []byte
	BlockHash   gethCommon.Hash
	TxHash      gethCommon.Hash
	Result      *Result
}

func (p *TransactionExecutedPayload) CadenceEvent() (cadence.Event, error) {
	var encodedLogs []byte
	var err error
	if len(p.Result.Logs) > 0 {
		encodedLogs, err = rlp.EncodeToBytes(p.Result.Logs)
		if err != nil {
			return cadence.Event{}, err
		}
	}

	return cadence.Event{
		EventType: cadence.NewEventType(
			flowSdk.EVMLocation{},
			string(EventTypeTransactionExecuted),
			[]cadence.Field{
				cadence.NewField("blockHeight", cadence.UInt64Type),
				cadence.NewField("blockHash", cadence.StringType),
				cadence.NewField("transactionHash", cadence.StringType),
				cadence.NewField("transaction", cadence.StringType),
				cadence.NewField("failed", cadence.BoolType),
				cadence.NewField("vmError", cadence.StringType),
				cadence.NewField("transactionType", cadence.UInt8Type),
				cadence.NewField("gasConsumed", cadence.UInt64Type),
				cadence.NewField("deployedContractAddress", cadence.StringType),
				cadence.NewField("returnedValue", cadence.StringType),
				cadence.NewField("logs", cadence.StringType),
			},
			nil,
		),
		Fields: []cadence.Value{
			cadence.NewUInt64(p.BlockHeight),
			cadence.String(p.BlockHash.String()),
			cadence.String(p.TxHash.String()),
			cadence.String(hex.EncodeToString(p.TxEncoded)),
			cadence.Bool(p.Result.Failed()),
			cadence.String(p.Result.VMErrorString()),
			cadence.NewUInt8(p.Result.TxType),
			cadence.NewUInt64(p.Result.GasConsumed),
			cadence.String(p.Result.DeployedContractAddress.String()),
			cadence.String(hex.EncodeToString(p.Result.ReturnedValue)),
			cadence.String(hex.EncodeToString(encodedLogs)),
		},
	}, nil
}

func NewTransactionExecutedEvent(
	height uint64,
	txEncoded []byte,
	blockHash gethCommon.Hash,
	txHash gethCommon.Hash,
	result *Result,
) *Event {
	return &Event{
		Etype: EventTypeTransactionExecuted,
		Payload: &TransactionExecutedPayload{
			BlockHeight: height,
			BlockHash:   blockHash,
			TxEncoded:   txEncoded,
			TxHash:      txHash,
			Result:      result,
		},
	}
}

var blockExecutedEventCadenceType = &cadence.EventType{
	Location:            flowSdk.EVMLocation{},
	QualifiedIdentifier: string(EventTypeBlockExecuted),
	Fields: []cadence.Field{
<<<<<<< HEAD
		cadence.NewField("height", cadence.UInt64Type),
		cadence.NewField("hash", cadence.StringType),
		cadence.NewField("totalSupply", cadence.IntType),
		cadence.NewField("parentHash", cadence.StringType),
		cadence.NewField("receiptRoot", cadence.StringType),
=======
		cadence.NewField("height", cadence.UInt64Type{}),
		cadence.NewField("hash", cadence.StringType{}),
		cadence.NewField("timestamp", cadence.UInt64Type{}),
		cadence.NewField("totalSupply", cadence.IntType{}),
		cadence.NewField("parentHash", cadence.StringType{}),
		cadence.NewField("receiptRoot", cadence.StringType{}),
>>>>>>> eff9395a
		cadence.NewField(
			"transactionHashes",
			cadence.NewVariableSizedArrayType(cadence.StringType),
		),
	},
}

type BlockExecutedEventPayload struct {
	Block *Block
}

func (p *BlockExecutedEventPayload) CadenceEvent() (cadence.Event, error) {
	hashes := make([]cadence.Value, len(p.Block.TransactionHashes))
	for i, hash := range p.Block.TransactionHashes {
		hashes[i] = cadence.String(hash.String())
	}

	blockHash, err := p.Block.Hash()
	if err != nil {
		return cadence.Event{}, err
	}

	fields := []cadence.Value{
		cadence.NewUInt64(p.Block.Height),
		cadence.String(blockHash.String()),
		cadence.NewUInt64(p.Block.Timestamp),
		cadence.NewIntFromBig(p.Block.TotalSupply),
		cadence.String(p.Block.ParentBlockHash.String()),
		cadence.String(p.Block.ReceiptRoot.String()),
		cadence.NewArray(hashes).WithType(cadence.NewVariableSizedArrayType(cadence.StringType)),
	}

	return cadence.
		NewEvent(fields).
		WithType(blockExecutedEventCadenceType), nil
}

func NewBlockExecutedEvent(block *Block) *Event {
	return &Event{
		Etype: EventTypeBlockExecuted,
		Payload: &BlockExecutedEventPayload{
			Block: block,
		},
	}
}<|MERGE_RESOLUTION|>--- conflicted
+++ resolved
@@ -8,6 +8,7 @@
 	"github.com/onflow/go-ethereum/rlp"
 
 	flowSdk "github.com/onflow/flow-go-sdk"
+
 	"github.com/onflow/flow-go/model/flow"
 )
 
@@ -26,78 +27,8 @@
 	Payload EventPayload
 }
 
-<<<<<<< HEAD
 // we might break this event into two (tx included /tx executed) if size becomes an issue
-=======
-var _ common.Location = EVMLocation{}
 
-type EVMLocation struct{}
-
-func (l EVMLocation) TypeID(memoryGauge common.MemoryGauge, qualifiedIdentifier string) common.TypeID {
-	id := fmt.Sprintf("%s%s%s", flow.EVMLocationPrefix, locationDivider, qualifiedIdentifier)
-	common.UseMemory(memoryGauge, common.NewRawStringMemoryUsage(len(id)))
-
-	return common.TypeID(id)
-}
-
-func (l EVMLocation) QualifiedIdentifier(typeID common.TypeID) string {
-	pieces := strings.SplitN(string(typeID), locationDivider, 2)
-
-	if len(pieces) < 2 {
-		return ""
-	}
-
-	return pieces[1]
-}
-
-func (l EVMLocation) String() string {
-	return flow.EVMLocationPrefix
-}
-
-func (l EVMLocation) Description() string {
-	return flow.EVMLocationPrefix
-}
-
-func (l EVMLocation) ID() string {
-	return flow.EVMLocationPrefix
-}
-
-func (l EVMLocation) MarshalJSON() ([]byte, error) {
-	return json.Marshal(&struct {
-		Type string
-	}{
-		Type: "EVMLocation",
-	})
-}
-
-func init() {
-	common.RegisterTypeIDDecoder(
-		flow.EVMLocationPrefix,
-		func(_ common.MemoryGauge, typeID string) (common.Location, string, error) {
-			if typeID == "" {
-				return nil, "", fmt.Errorf("invalid EVM type location ID: missing type prefix")
-			}
-
-			parts := strings.SplitN(typeID, ".", 2)
-			prefix := parts[0]
-			if prefix != flow.EVMLocationPrefix {
-				return EVMLocation{}, "", fmt.Errorf("invalid EVM type location ID: invalid prefix")
-			}
-
-			var qualifiedIdentifier string
-			pieceCount := len(parts)
-			if pieceCount > 1 {
-				qualifiedIdentifier = parts[1]
-			}
-
-			return EVMLocation{}, qualifiedIdentifier, nil
-		},
-	)
-}
-
-// todo we might have to break this event into two (tx included /tx executed) if size becomes an issue
-
->>>>>>> eff9395a
 type TransactionExecutedPayload struct {
 	BlockHeight uint64
 	TxEncoded   []byte
@@ -174,20 +105,12 @@
 	Location:            flowSdk.EVMLocation{},
 	QualifiedIdentifier: string(EventTypeBlockExecuted),
 	Fields: []cadence.Field{
-<<<<<<< HEAD
 		cadence.NewField("height", cadence.UInt64Type),
 		cadence.NewField("hash", cadence.StringType),
+		cadence.NewField("timestamp", cadence.UInt64Type),
 		cadence.NewField("totalSupply", cadence.IntType),
 		cadence.NewField("parentHash", cadence.StringType),
 		cadence.NewField("receiptRoot", cadence.StringType),
-=======
-		cadence.NewField("height", cadence.UInt64Type{}),
-		cadence.NewField("hash", cadence.StringType{}),
-		cadence.NewField("timestamp", cadence.UInt64Type{}),
-		cadence.NewField("totalSupply", cadence.IntType{}),
-		cadence.NewField("parentHash", cadence.StringType{}),
-		cadence.NewField("receiptRoot", cadence.StringType{}),
->>>>>>> eff9395a
 		cadence.NewField(
 			"transactionHashes",
 			cadence.NewVariableSizedArrayType(cadence.StringType),
