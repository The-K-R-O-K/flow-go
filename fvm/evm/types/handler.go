--- conflicted
+++ resolved
@@ -37,17 +37,15 @@
 	// collects the gas fees, and transfers the gas fees to the given coinbase account.
 	Run(tx []byte, coinbase Address) *ResultSummary
 
-<<<<<<< HEAD
 	// DryRun simulates execution of the provided RLP-encoded and unsigned transaction.
 	// Because the transaction is unsigned the from address is required, since
 	// from address is normally derived from the transaction signature.
 	// The function should not have any persisted changes made to the state.
 	DryRun(tx []byte, from Address) *ResultSummary
-=======
+
 	// BatchRun runs transaction batch in the evm environment,
 	// collect all the gas fees and transfers the gas fees to the given coinbase account.
 	BatchRun(txs [][]byte, coinbase Address) []*ResultSummary
->>>>>>> 55bb6fe3
 
 	// FlowTokenAddress returns the address where FLOW token is deployed
 	FlowTokenAddress() common.Address
