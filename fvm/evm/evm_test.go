package evm_test

import (
	"fmt"
	"math/big"
	"testing"

	"github.com/onflow/cadence"
	"github.com/onflow/cadence/encoding/json"
	"github.com/stretchr/testify/require"

	"github.com/onflow/flow-go/engine/execution/testutil"
	"github.com/onflow/flow-go/fvm"
	"github.com/onflow/flow-go/fvm/crypto"
	envMock "github.com/onflow/flow-go/fvm/environment/mock"
	"github.com/onflow/flow-go/fvm/evm"
	"github.com/onflow/flow-go/fvm/evm/stdlib"
	. "github.com/onflow/flow-go/fvm/evm/testutils"
	"github.com/onflow/flow-go/fvm/evm/types"
	"github.com/onflow/flow-go/fvm/storage/snapshot"
	"github.com/onflow/flow-go/fvm/systemcontracts"
	"github.com/onflow/flow-go/model/flow"
	"github.com/onflow/flow-go/utils/unittest"
)

func TestEVMRun(t *testing.T) {
	t.Parallel()

	t.Run("testing EVM.run (happy case)", func(t *testing.T) {
		t.Parallel()
		chain := flow.Emulator.Chain()
		RunWithNewEnvironment(t,
			chain, func(
				ctx fvm.Context,
				vm fvm.VM,
				snapshot snapshot.SnapshotTree,
				testContract *TestContract,
				testAccount *EOATestAccount,
			) {
				sc := systemcontracts.SystemContractsForChain(chain.ChainID())
				code := []byte(fmt.Sprintf(
					`
					import EVM from %s

					access(all)
					fun main(tx: [UInt8], coinbaseBytes: [UInt8; 20]) {
						let coinbase = EVM.EVMAddress(bytes: coinbaseBytes)
						EVM.run(tx: tx, coinbase: coinbase)
					}
					`,
					sc.EVMContract.Address.HexWithPrefix(),
				))

				num := int64(12)
				txBytes := testAccount.PrepareSignAndEncodeTx(t,
					testContract.DeployedAt.ToCommon(),
					testContract.MakeCallData(t, "store", big.NewInt(num)),
					big.NewInt(0),
					uint64(100_000),
					big.NewInt(0),
				)

				tx := cadence.NewArray(
					ConvertToCadence(txBytes),
				).WithType(stdlib.EVMTransactionBytesCadenceType)

				coinbase := cadence.NewArray(
					ConvertToCadence(testAccount.Address().Bytes()),
				).WithType(stdlib.EVMAddressBytesCadenceType)

				script := fvm.Script(code).WithArguments(
					json.MustEncode(tx),
					json.MustEncode(coinbase),
				)

				_, output, err := vm.Run(
					ctx,
					script,
					snapshot)
				require.NoError(t, err)
				require.NoError(t, output.Err)
			})
	})
}

func TestEVMAddressDeposit(t *testing.T) {
	t.Parallel()
	chain := flow.Emulator.Chain()
	sc := systemcontracts.SystemContractsForChain(chain.ChainID())
	RunWithNewEnvironment(t,
		chain, func(
			ctx fvm.Context,
			vm fvm.VM,
			snapshot snapshot.SnapshotTree,
			testContract *TestContract,
			testAccount *EOATestAccount,
		) {
			code := []byte(fmt.Sprintf(
				`
				import EVM from %s
				import FlowToken from %s

				access(all)
				fun main() {
					let admin = getAuthAccount(%s)
						.borrow<&FlowToken.Administrator>(from: /storage/flowTokenAdmin)!
					let minter <- admin.createNewMinter(allowedAmount: 1.23)
					let vault <- minter.mintTokens(amount: 1.23)
					destroy minter

					let bridgedAccount <- EVM.createBridgedAccount()
					bridgedAccount.deposit(from: <-vault)
					destroy bridgedAccount
				}
                `,
				sc.EVMContract.Address.HexWithPrefix(),
				sc.FlowToken.Address.HexWithPrefix(),
				sc.FlowServiceAccount.Address.HexWithPrefix(),
			))

			script := fvm.Script(code)

			executionSnapshot, output, err := vm.Run(
				ctx,
				script,
				snapshot)
			require.NoError(t, err)
			require.NoError(t, output.Err)

			// TODO:
			_ = executionSnapshot
		})
}

func TestCOAWithdraw(t *testing.T) {

	t.Parallel()
<<<<<<< HEAD

	RunWithTestBackend(t, func(backend *TestBackend) {
		RunWithTestFlowEVMRootAddress(t, backend, func(rootAddr flow.Address) {
			tc := GetStorageTestContract(t)
			RunWithDeployedContract(t, tc, backend, rootAddr, func(testContract *TestContract) {
				RunWithEOATestAccount(t, backend, rootAddr, func(testAccount *EOATestAccount) {
					chain := flow.Emulator.Chain()
					sc := systemcontracts.SystemContractsForChain(chain.ChainID())

					RunWithNewTestVM(t, chain, func(ctx fvm.Context, vm fvm.VM, snapshot snapshot.SnapshotTree) {

						code := []byte(fmt.Sprintf(
							`
                               import EVM from %s
                               import FlowToken from %s

                               access(all)
                               fun main() {
                                   let admin = getAuthAccount<auth(BorrowValue) &Account>(%s)
                                       .storage.borrow<&FlowToken.Administrator>(from: /storage/flowTokenAdmin)!
                                   let minter <- admin.createNewMinter(allowedAmount: 1.23)
                                   let vault <- minter.mintTokens(amount: 1.23)
                                   destroy minter

								   let bridgedAccount <- EVM.createBridgedAccount()
								   bridgedAccount.deposit(from: <-vault)
								   destroy bridgedAccount
                               }
                            `,
							sc.EVMContract.Address.HexWithPrefix(),
							sc.FlowToken.Address.HexWithPrefix(),
							sc.FlowServiceAccount.Address.HexWithPrefix(),
						))

						script := fvm.Script(code)

						executionSnapshot, output, err := vm.Run(
							ctx,
							script,
							snapshot)
						require.NoError(t, err)
						require.NoError(t, output.Err)

						// TODO:
						_ = executionSnapshot
					})
				})
			})
=======
	chain := flow.Emulator.Chain()
	sc := systemcontracts.SystemContractsForChain(chain.ChainID())
	RunWithNewEnvironment(t,
		chain, func(
			ctx fvm.Context,
			vm fvm.VM,
			snapshot snapshot.SnapshotTree,
			testContract *TestContract,
			testAccount *EOATestAccount,
		) {
			code := []byte(fmt.Sprintf(
				`
				import EVM from %s
				import FlowToken from %s

				access(all)
				fun main(): UFix64 {
					let admin = getAuthAccount(%s)
						.borrow<&FlowToken.Administrator>(from: /storage/flowTokenAdmin)!
					let minter <- admin.createNewMinter(allowedAmount: 2.34)
					let vault <- minter.mintTokens(amount: 2.34)
					destroy minter

					let bridgedAccount <- EVM.createBridgedAccount()
					bridgedAccount.deposit(from: <-vault)

					let bal = EVM.Balance(0)
					bal.setFLOW(flow: 1.23)
					let vault2 <- bridgedAccount.withdraw(balance: bal)
					let balance = vault2.balance
					destroy bridgedAccount
					destroy vault2

					return balance
				}
				`,
				sc.EVMContract.Address.HexWithPrefix(),
				sc.FlowToken.Address.HexWithPrefix(),
				sc.FlowServiceAccount.Address.HexWithPrefix(),
			))

			script := fvm.Script(code)

			executionSnapshot, output, err := vm.Run(
				ctx,
				script,
				snapshot)
			require.NoError(t, err)
			require.NoError(t, output.Err)

			// TODO:
			_ = executionSnapshot
>>>>>>> ae8ab050
		})
}

func TestBridgedAccountDeploy(t *testing.T) {
	t.Parallel()
	chain := flow.Emulator.Chain()
	sc := systemcontracts.SystemContractsForChain(chain.ChainID())
	RunWithNewEnvironment(t,
		chain, func(
			ctx fvm.Context,
			vm fvm.VM,
			snapshot snapshot.SnapshotTree,
			testContract *TestContract,
			testAccount *EOATestAccount,
		) {
			code := []byte(fmt.Sprintf(
				`
				import EVM from %s
				import FlowToken from %s

				access(all)
				fun main(): [UInt8; 20] {
					let admin = getAuthAccount(%s)
						.borrow<&FlowToken.Administrator>(from: /storage/flowTokenAdmin)!
					let minter <- admin.createNewMinter(allowedAmount: 2.34)
					let vault <- minter.mintTokens(amount: 2.34)
					destroy minter

					let bridgedAccount <- EVM.createBridgedAccount()
					bridgedAccount.deposit(from: <-vault)

					let address = bridgedAccount.deploy(
						code: [],
						gasLimit: 53000,
						value: EVM.Balance(attoflow: 1230000000000000000)
					)
					destroy bridgedAccount
					return address.bytes
				}
                `,
				sc.EVMContract.Address.HexWithPrefix(),
				sc.FlowToken.Address.HexWithPrefix(),
				sc.FlowServiceAccount.Address.HexWithPrefix(),
			))

			script := fvm.Script(code)

			executionSnapshot, output, err := vm.Run(
				ctx,
				script,
				snapshot)
			require.NoError(t, err)
			require.NoError(t, output.Err)

			// TODO:
			_ = executionSnapshot
		})
}

func TestCadenceArch(t *testing.T) {
	t.Parallel()

<<<<<<< HEAD
	RunWithTestBackend(t, func(backend *TestBackend) {
		RunWithTestFlowEVMRootAddress(t, backend, func(rootAddr flow.Address) {
			tc := GetStorageTestContract(t)
			RunWithDeployedContract(t, tc, backend, rootAddr, func(testContract *TestContract) {
				RunWithEOATestAccount(t, backend, rootAddr, func(testAccount *EOATestAccount) {
					chain := flow.Emulator.Chain()
					sc := systemcontracts.SystemContractsForChain(chain.ChainID())

					RunWithNewTestVM(t, chain, func(ctx fvm.Context, vm fvm.VM, snapshot snapshot.SnapshotTree) {

						code := []byte(fmt.Sprintf(
							`
                               import EVM from %s
                               import FlowToken from %s

                               access(all)
                               fun main(): UFix64 {
                                   let admin = getAuthAccount<auth(BorrowValue) &Account>(%s)
                                       .storage.borrow<&FlowToken.Administrator>(from: /storage/flowTokenAdmin)!
                                   let minter <- admin.createNewMinter(allowedAmount: 2.34)
                                   let vault <- minter.mintTokens(amount: 2.34)
                                   destroy minter

                                   let bridgedAccount <- EVM.createBridgedAccount()
                                   bridgedAccount.deposit(from: <-vault)

                                   let bal = EVM.Balance(attoflow: 0)
                                   bal.setFLOW(flow: 1.23)
                                   let vault2 <- bridgedAccount.withdraw(balance: bal)
                                   let balance = vault2.balance
                                   destroy bridgedAccount
                                   destroy vault2

                                   return balance
                               }
                            `,
							sc.EVMContract.Address.HexWithPrefix(),
							sc.FlowToken.Address.HexWithPrefix(),
							sc.FlowServiceAccount.Address.HexWithPrefix(),
						))

						script := fvm.Script(code)

						executionSnapshot, output, err := vm.Run(
							ctx,
							script,
							snapshot)
						require.NoError(t, err)
						require.NoError(t, output.Err)

						// TODO:
						_ = executionSnapshot
					})
				})
=======
	t.Run("testing calling Cadence arch - flow block height (happy case)", func(t *testing.T) {
		chain := flow.Emulator.Chain()
		sc := systemcontracts.SystemContractsForChain(chain.ChainID())
		RunWithNewEnvironment(t,
			chain, func(
				ctx fvm.Context,
				vm fvm.VM,
				snapshot snapshot.SnapshotTree,
				testContract *TestContract,
				testAccount *EOATestAccount,
			) {
				code := []byte(fmt.Sprintf(
					`
					import EVM from %s

					access(all)
					fun main(tx: [UInt8], coinbaseBytes: [UInt8; 20]) {
						let coinbase = EVM.EVMAddress(bytes: coinbaseBytes)
						EVM.run(tx: tx, coinbase: coinbase)
					}
                    `,
					sc.EVMContract.Address.HexWithPrefix(),
				))
				innerTxBytes := testAccount.PrepareSignAndEncodeTx(t,
					testContract.DeployedAt.ToCommon(),
					testContract.MakeCallData(t, "verifyArchCallToFlowBlockHeight", uint64(ctx.BlockHeader.Height)),
					big.NewInt(0),
					uint64(10_000_000),
					big.NewInt(0),
				)
				script := fvm.Script(code).WithArguments(
					json.MustEncode(
						cadence.NewArray(
							ConvertToCadence(innerTxBytes),
						).WithType(stdlib.EVMTransactionBytesCadenceType),
					),
					json.MustEncode(
						cadence.NewArray(
							ConvertToCadence(testAccount.Address().Bytes()),
						).WithType(stdlib.EVMAddressBytesCadenceType),
					),
				)
				_, output, err := vm.Run(
					ctx,
					script,
					snapshot)
				require.NoError(t, err)
				require.NoError(t, output.Err)
			})
	})

	t.Run("testing calling Cadence arch - COA ownership proof (happy case)", func(t *testing.T) {
		chain := flow.Emulator.Chain()
		sc := systemcontracts.SystemContractsForChain(chain.ChainID())
		RunWithNewEnvironment(t,
			chain, func(
				ctx fvm.Context,
				vm fvm.VM,
				snapshot snapshot.SnapshotTree,
				testContract *TestContract,
				testAccount *EOATestAccount,
			) {
				// create a flow account
				privateKey, err := testutil.GenerateAccountPrivateKey()
				require.NoError(t, err)

				snapshot, accounts, err := testutil.CreateAccounts(
					vm,
					snapshot,
					[]flow.AccountPrivateKey{privateKey},
					chain)
				require.NoError(t, err)
				account := accounts[0]

				// create a COA and store it under flow account
				script := []byte(fmt.Sprintf(
					`
					import EVM from %s

					transaction {
						prepare(account: AuthAccount) {
							let bridgedAccount1 <- EVM.createBridgedAccount()
							account.save<@EVM.BridgedAccount>(<-bridgedAccount1,
																to: /storage/bridgedAccount)
							account.link<&EVM.BridgedAccount{EVM.Addressable}>(/public/bridgedAccount,
																				target: /storage/bridgedAccount)
						}
					}
                `,
					sc.EVMContract.Address.HexWithPrefix(),
				))

				tx := fvm.Transaction(
					flow.NewTransactionBody().
						SetScript(script).
						AddAuthorizer(account),
					0)
				es, output, err := vm.Run(ctx, tx, snapshot)
				require.NoError(t, err)
				require.NoError(t, output.Err)
				snapshot = snapshot.Append(es)

				// 3rd event is the bridged account created event
				coaAddress, err := types.COAAddressFromFlowEvent(sc.EVMContract.Address, output.Events[2])
				require.NoError(t, err)

				data := RandomCommonHash(t)

				hasher, err := crypto.NewPrefixedHashing(privateKey.HashAlgo, "FLOW-V0.0-user")
				require.NoError(t, err)

				sig, err := privateKey.PrivateKey.Sign(data.Bytes(), hasher)
				require.NoError(t, err)

				proof := types.COAOwnershipProof{
					KeyIndices:     []uint64{0},
					Address:        types.FlowAddress(account),
					CapabilityPath: "bridgedAccount",
					Signatures:     []types.Signature{types.Signature(sig)},
				}

				encodedProof, err := proof.Encode()
				require.NoError(t, err)

				// create transaction for proof verification
				code := []byte(fmt.Sprintf(
					`
					import EVM from %s

					access(all)
					fun main(tx: [UInt8], coinbaseBytes: [UInt8; 20]) {
						let coinbase = EVM.EVMAddress(bytes: coinbaseBytes)
						EVM.run(tx: tx, coinbase: coinbase)
					}
                	`,
					sc.EVMContract.Address.HexWithPrefix(),
				))
				innerTxBytes := testAccount.PrepareSignAndEncodeTx(t,
					testContract.DeployedAt.ToCommon(),
					testContract.MakeCallData(t, "verifyArchCallToVerifyCOAOwnershipProof",
						true,
						coaAddress.ToCommon(),
						data,
						encodedProof),
					big.NewInt(0),
					uint64(10_000_000),
					big.NewInt(0),
				)
				verifyScript := fvm.Script(code).WithArguments(
					json.MustEncode(
						cadence.NewArray(
							ConvertToCadence(innerTxBytes),
						).WithType(
							stdlib.EVMTransactionBytesCadenceType,
						)),
					json.MustEncode(
						cadence.NewArray(
							ConvertToCadence(
								testAccount.Address().Bytes(),
							),
						).WithType(
							stdlib.EVMAddressBytesCadenceType,
						),
					),
				)
				// run proof transaction
				_, output, err = vm.Run(
					ctx,
					verifyScript,
					snapshot)
				require.NoError(t, err)
				require.NoError(t, output.Err)
>>>>>>> ae8ab050
			})
	})
}

func RunWithNewEnvironment(
	t *testing.T,
	chain flow.Chain,
	f func(
		fvm.Context,
		fvm.VM,
		snapshot.SnapshotTree,
		*TestContract,
		*EOATestAccount,
	),
) {
	rootAddr, err := evm.StorageAccountAddress(chain.ChainID())
	require.NoError(t, err)

	RunWithTestBackend(t, func(backend *TestBackend) {
<<<<<<< HEAD
		RunWithTestFlowEVMRootAddress(t, backend, func(rootAddr flow.Address) {
			tc := GetStorageTestContract(t)
			RunWithDeployedContract(t, tc, backend, rootAddr, func(testContract *TestContract) {
				RunWithEOATestAccount(t, backend, rootAddr, func(testAccount *EOATestAccount) {
					chain := flow.Emulator.Chain()
					sc := systemcontracts.SystemContractsForChain(chain.ChainID())

					RunWithNewTestVM(t, chain, func(ctx fvm.Context, vm fvm.VM, snapshot snapshot.SnapshotTree) {

						code := []byte(fmt.Sprintf(
							`
                               import EVM from %s
                               import FlowToken from %s

                               access(all)
                               fun main(): [UInt8; 20] {
                                   let admin = getAuthAccount<auth(BorrowValue) &Account>(%s)
                                       .storage.borrow<&FlowToken.Administrator>(from: /storage/flowTokenAdmin)!
                                   let minter <- admin.createNewMinter(allowedAmount: 2.34)
                                   let vault <- minter.mintTokens(amount: 2.34)
                                   destroy minter

                                   let bridgedAccount <- EVM.createBridgedAccount()
                                   bridgedAccount.deposit(from: <-vault)

                                   let address = bridgedAccount.deploy(
                                       code: [],
                                       gasLimit: 53000,
                                       value: EVM.Balance(attoflow: 1230000000000000000)
                                   )
                                   destroy bridgedAccount
                                   return address.bytes
                                }
                            `,
							sc.EVMContract.Address.HexWithPrefix(),
							sc.FlowToken.Address.HexWithPrefix(),
							sc.FlowServiceAccount.Address.HexWithPrefix(),
						))

						script := fvm.Script(code)

						executionSnapshot, output, err := vm.Run(
							ctx,
							script,
							snapshot)
						require.NoError(t, err)
						require.NoError(t, output.Err)

						// TODO:
						_ = executionSnapshot
					})
				})
=======
		RunWithDeployedContract(t, GetStorageTestContract(t), backend, rootAddr, func(testContract *TestContract) {
			RunWithEOATestAccount(t, backend, rootAddr, func(testAccount *EOATestAccount) {

				blocks := new(envMock.Blocks)
				block1 := unittest.BlockFixture()
				blocks.On("ByHeightFrom",
					block1.Header.Height,
					block1.Header,
				).Return(block1.Header, nil)

				opts := []fvm.Option{
					fvm.WithChain(chain),
					fvm.WithBlockHeader(block1.Header),
					fvm.WithAuthorizationChecksEnabled(false),
					fvm.WithSequenceNumberCheckAndIncrementEnabled(false),
					fvm.WithEntropyProvider(testutil.EntropyProviderFixture(nil)),
				}
				ctx := fvm.NewContext(opts...)

				vm := fvm.NewVirtualMachine()
				snapshotTree := snapshot.NewSnapshotTree(backend)

				baseBootstrapOpts := []fvm.BootstrapProcedureOption{
					fvm.WithInitialTokenSupply(unittest.GenesisTokenSupply),
					fvm.WithSetupEVMEnabled(true),
				}

				executionSnapshot, _, err := vm.Run(
					ctx,
					fvm.Bootstrap(unittest.ServiceAccountPublicKey, baseBootstrapOpts...),
					snapshotTree)
				require.NoError(t, err)

				snapshotTree = snapshotTree.Append(executionSnapshot)

				f(fvm.NewContextFromParent(ctx, fvm.WithEVMEnabled(true)), vm, snapshotTree, testContract, testAccount)
>>>>>>> ae8ab050
			})
		})
	})
}<|MERGE_RESOLUTION|>--- conflicted
+++ resolved
@@ -102,8 +102,8 @@
 
 				access(all)
 				fun main() {
-					let admin = getAuthAccount(%s)
-						.borrow<&FlowToken.Administrator>(from: /storage/flowTokenAdmin)!
+					let admin = getAuthAccount<auth(BorrowValue) &Account>(%s)
+						.storage.borrow<&FlowToken.Administrator>(from: /storage/flowTokenAdmin)!
 					let minter <- admin.createNewMinter(allowedAmount: 1.23)
 					let vault <- minter.mintTokens(amount: 1.23)
 					destroy minter
@@ -135,56 +135,6 @@
 func TestCOAWithdraw(t *testing.T) {
 
 	t.Parallel()
-<<<<<<< HEAD
-
-	RunWithTestBackend(t, func(backend *TestBackend) {
-		RunWithTestFlowEVMRootAddress(t, backend, func(rootAddr flow.Address) {
-			tc := GetStorageTestContract(t)
-			RunWithDeployedContract(t, tc, backend, rootAddr, func(testContract *TestContract) {
-				RunWithEOATestAccount(t, backend, rootAddr, func(testAccount *EOATestAccount) {
-					chain := flow.Emulator.Chain()
-					sc := systemcontracts.SystemContractsForChain(chain.ChainID())
-
-					RunWithNewTestVM(t, chain, func(ctx fvm.Context, vm fvm.VM, snapshot snapshot.SnapshotTree) {
-
-						code := []byte(fmt.Sprintf(
-							`
-                               import EVM from %s
-                               import FlowToken from %s
-
-                               access(all)
-                               fun main() {
-                                   let admin = getAuthAccount<auth(BorrowValue) &Account>(%s)
-                                       .storage.borrow<&FlowToken.Administrator>(from: /storage/flowTokenAdmin)!
-                                   let minter <- admin.createNewMinter(allowedAmount: 1.23)
-                                   let vault <- minter.mintTokens(amount: 1.23)
-                                   destroy minter
-
-								   let bridgedAccount <- EVM.createBridgedAccount()
-								   bridgedAccount.deposit(from: <-vault)
-								   destroy bridgedAccount
-                               }
-                            `,
-							sc.EVMContract.Address.HexWithPrefix(),
-							sc.FlowToken.Address.HexWithPrefix(),
-							sc.FlowServiceAccount.Address.HexWithPrefix(),
-						))
-
-						script := fvm.Script(code)
-
-						executionSnapshot, output, err := vm.Run(
-							ctx,
-							script,
-							snapshot)
-						require.NoError(t, err)
-						require.NoError(t, output.Err)
-
-						// TODO:
-						_ = executionSnapshot
-					})
-				})
-			})
-=======
 	chain := flow.Emulator.Chain()
 	sc := systemcontracts.SystemContractsForChain(chain.ChainID())
 	RunWithNewEnvironment(t,
@@ -202,8 +152,8 @@
 
 				access(all)
 				fun main(): UFix64 {
-					let admin = getAuthAccount(%s)
-						.borrow<&FlowToken.Administrator>(from: /storage/flowTokenAdmin)!
+					let admin = getAuthAccount<auth(BorrowValue) &Account>(%s)
+						.storage.borrow<&FlowToken.Administrator>(from: /storage/flowTokenAdmin)!
 					let minter <- admin.createNewMinter(allowedAmount: 2.34)
 					let vault <- minter.mintTokens(amount: 2.34)
 					destroy minter
@@ -211,7 +161,7 @@
 					let bridgedAccount <- EVM.createBridgedAccount()
 					bridgedAccount.deposit(from: <-vault)
 
-					let bal = EVM.Balance(0)
+					let bal = EVM.Balance(attoflow: 0)
 					bal.setFLOW(flow: 1.23)
 					let vault2 <- bridgedAccount.withdraw(balance: bal)
 					let balance = vault2.balance
@@ -237,7 +187,6 @@
 
 			// TODO:
 			_ = executionSnapshot
->>>>>>> ae8ab050
 		})
 }
 
@@ -260,8 +209,8 @@
 
 				access(all)
 				fun main(): [UInt8; 20] {
-					let admin = getAuthAccount(%s)
-						.borrow<&FlowToken.Administrator>(from: /storage/flowTokenAdmin)!
+					let admin = getAuthAccount<auth(BorrowValue) &Account>(%s)
+						.storage.borrow<&FlowToken.Administrator>(from: /storage/flowTokenAdmin)!
 					let minter <- admin.createNewMinter(allowedAmount: 2.34)
 					let vault <- minter.mintTokens(amount: 2.34)
 					destroy minter
@@ -300,62 +249,6 @@
 func TestCadenceArch(t *testing.T) {
 	t.Parallel()
 
-<<<<<<< HEAD
-	RunWithTestBackend(t, func(backend *TestBackend) {
-		RunWithTestFlowEVMRootAddress(t, backend, func(rootAddr flow.Address) {
-			tc := GetStorageTestContract(t)
-			RunWithDeployedContract(t, tc, backend, rootAddr, func(testContract *TestContract) {
-				RunWithEOATestAccount(t, backend, rootAddr, func(testAccount *EOATestAccount) {
-					chain := flow.Emulator.Chain()
-					sc := systemcontracts.SystemContractsForChain(chain.ChainID())
-
-					RunWithNewTestVM(t, chain, func(ctx fvm.Context, vm fvm.VM, snapshot snapshot.SnapshotTree) {
-
-						code := []byte(fmt.Sprintf(
-							`
-                               import EVM from %s
-                               import FlowToken from %s
-
-                               access(all)
-                               fun main(): UFix64 {
-                                   let admin = getAuthAccount<auth(BorrowValue) &Account>(%s)
-                                       .storage.borrow<&FlowToken.Administrator>(from: /storage/flowTokenAdmin)!
-                                   let minter <- admin.createNewMinter(allowedAmount: 2.34)
-                                   let vault <- minter.mintTokens(amount: 2.34)
-                                   destroy minter
-
-                                   let bridgedAccount <- EVM.createBridgedAccount()
-                                   bridgedAccount.deposit(from: <-vault)
-
-                                   let bal = EVM.Balance(attoflow: 0)
-                                   bal.setFLOW(flow: 1.23)
-                                   let vault2 <- bridgedAccount.withdraw(balance: bal)
-                                   let balance = vault2.balance
-                                   destroy bridgedAccount
-                                   destroy vault2
-
-                                   return balance
-                               }
-                            `,
-							sc.EVMContract.Address.HexWithPrefix(),
-							sc.FlowToken.Address.HexWithPrefix(),
-							sc.FlowServiceAccount.Address.HexWithPrefix(),
-						))
-
-						script := fvm.Script(code)
-
-						executionSnapshot, output, err := vm.Run(
-							ctx,
-							script,
-							snapshot)
-						require.NoError(t, err)
-						require.NoError(t, output.Err)
-
-						// TODO:
-						_ = executionSnapshot
-					})
-				})
-=======
 	t.Run("testing calling Cadence arch - flow block height (happy case)", func(t *testing.T) {
 		chain := flow.Emulator.Chain()
 		sc := systemcontracts.SystemContractsForChain(chain.ChainID())
@@ -528,7 +421,6 @@
 					snapshot)
 				require.NoError(t, err)
 				require.NoError(t, output.Err)
->>>>>>> ae8ab050
 			})
 	})
 }
@@ -548,60 +440,6 @@
 	require.NoError(t, err)
 
 	RunWithTestBackend(t, func(backend *TestBackend) {
-<<<<<<< HEAD
-		RunWithTestFlowEVMRootAddress(t, backend, func(rootAddr flow.Address) {
-			tc := GetStorageTestContract(t)
-			RunWithDeployedContract(t, tc, backend, rootAddr, func(testContract *TestContract) {
-				RunWithEOATestAccount(t, backend, rootAddr, func(testAccount *EOATestAccount) {
-					chain := flow.Emulator.Chain()
-					sc := systemcontracts.SystemContractsForChain(chain.ChainID())
-
-					RunWithNewTestVM(t, chain, func(ctx fvm.Context, vm fvm.VM, snapshot snapshot.SnapshotTree) {
-
-						code := []byte(fmt.Sprintf(
-							`
-                               import EVM from %s
-                               import FlowToken from %s
-
-                               access(all)
-                               fun main(): [UInt8; 20] {
-                                   let admin = getAuthAccount<auth(BorrowValue) &Account>(%s)
-                                       .storage.borrow<&FlowToken.Administrator>(from: /storage/flowTokenAdmin)!
-                                   let minter <- admin.createNewMinter(allowedAmount: 2.34)
-                                   let vault <- minter.mintTokens(amount: 2.34)
-                                   destroy minter
-
-                                   let bridgedAccount <- EVM.createBridgedAccount()
-                                   bridgedAccount.deposit(from: <-vault)
-
-                                   let address = bridgedAccount.deploy(
-                                       code: [],
-                                       gasLimit: 53000,
-                                       value: EVM.Balance(attoflow: 1230000000000000000)
-                                   )
-                                   destroy bridgedAccount
-                                   return address.bytes
-                                }
-                            `,
-							sc.EVMContract.Address.HexWithPrefix(),
-							sc.FlowToken.Address.HexWithPrefix(),
-							sc.FlowServiceAccount.Address.HexWithPrefix(),
-						))
-
-						script := fvm.Script(code)
-
-						executionSnapshot, output, err := vm.Run(
-							ctx,
-							script,
-							snapshot)
-						require.NoError(t, err)
-						require.NoError(t, output.Err)
-
-						// TODO:
-						_ = executionSnapshot
-					})
-				})
-=======
 		RunWithDeployedContract(t, GetStorageTestContract(t), backend, rootAddr, func(testContract *TestContract) {
 			RunWithEOATestAccount(t, backend, rootAddr, func(testAccount *EOATestAccount) {
 
@@ -638,7 +476,6 @@
 				snapshotTree = snapshotTree.Append(executionSnapshot)
 
 				f(fvm.NewContextFromParent(ctx, fvm.WithEVMEnabled(true)), vm, snapshotTree, testContract, testAccount)
->>>>>>> ae8ab050
 			})
 		})
 	})
