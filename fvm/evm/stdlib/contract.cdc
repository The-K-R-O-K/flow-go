import Crypto
import "FlowToken"

access(all)
contract EVM {

<<<<<<< HEAD
    access(all)
    event BridgedAccountCreated(addressBytes: [UInt8; 20])
=======
    pub event CadenceOwnedAccountCreated(addressBytes: [UInt8; 20])
>>>>>>> 6976a4d5

    /// EVMAddress is an EVM-compatible address
    access(all)
    struct EVMAddress {

        /// Bytes of the address
        access(all)
        let bytes: [UInt8; 20]

        /// Constructs a new EVM address from the given byte representation
        init(bytes: [UInt8; 20]) {
            self.bytes = bytes
        }

        /// Balance of the address
        access(all)
        fun balance(): Balance {
            let balance = InternalEVM.balance(
                address: self.bytes
            )
            return Balance(attoflow: balance)
        }
    }

    access(all)
    struct Balance {

        /// The balance in atto-FLOW
        /// Atto-FLOW is the smallest denomination of FLOW (1e18 FLOW)
        /// that is used to store account balances inside EVM 
        /// similar to the way WEI is used to store ETH divisible to 18 decimal places.
        access(all)
        var attoflow: UInt

        /// Constructs a new balance
        access(all)
        init(attoflow: UInt) {
            self.attoflow = attoflow
        }

        /// Sets the balance by a UFix64 (8 decimal points), the format 
        /// that is used in Cadence to store FLOW tokens.  
        access(all)
        fun setFLOW(flow: UFix64){
            self.attoflow = InternalEVM.castToAttoFLOW(balance: flow)
        }

        /// Casts the balance to a UFix64 (rounding down)
        /// Warning! casting a balance to a UFix64 which supports a lower level of precision 
        /// (8 decimal points in compare to 18) might result in rounding down error.
        /// Use the toAttoFlow function if you care need more accuracy. 
        access(all)
        fun inFLOW(): UFix64 {
            return InternalEVM.castToFLOW(balance: self.attoflow)
        }

        /// Returns the balance in Atto-FLOW
        access(all)
        fun inAttoFLOW(): UInt {
            return self.attoflow
        }
    }

    access(all)
    resource interface Addressable {
        /// The EVM address
        access(all)
        fun address(): EVMAddress
    }

    access(all)
    resource CadenceOwnedAccount: Addressable  {

        access(self)
        var addressBytes: [UInt8; 20]

        init() {
            // address is initially set to zero
            // but updated through initAddress later
            // we have to do this since we need resource id (uuid)
            // to calculate the EVM address for this cadence owned account
            self.addressBytes = [0, 0, 0, 0, 0, 0, 0, 0, 0, 0, 0, 0, 0, 0, 0, 0, 0, 0, 0, 0] 
        }

        access(contract)
        fun initAddress(addressBytes: [UInt8; 20]) {
           // only allow set address for the first time
           // check address is empty
            for item in self.addressBytes {
                assert(item == 0, message: "address byte is not empty")
            }
           self.addressBytes = addressBytes
        }

        /// The EVM address of the cadence owned account
        access(all)
        fun address(): EVMAddress {
            // Always create a new EVMAddress instance
            return EVMAddress(bytes: self.addressBytes)
        }

        /// Get balance of the cadence owned account
        access(all)
        fun balance(): Balance {
            return self.address().balance()
        }

        /// Deposits the given vault into the cadence owned account's balance
        access(all)
        fun deposit(from: @FlowToken.Vault) {
            InternalEVM.deposit(
                from: <-from,
                to: self.addressBytes
            )
        }

        /// Withdraws the balance from the cadence owned account's balance
        /// Note that amounts smaller than 10nF (10e-8) can't be withdrawn 
        /// given that Flow Token Vaults use UFix64s to store balances.
        /// If the given balance conversion to UFix64 results in 
        /// rounding error, this function would fail. 
        access(all)
        fun withdraw(balance: Balance): @FlowToken.Vault {
            let vault <- InternalEVM.withdraw(
                from: self.addressBytes,
                amount: balance.attoflow
            ) as! @FlowToken.Vault
            return <-vault
        }

        /// Deploys a contract to the EVM environment.
        /// Returns the address of the newly deployed contract
        access(all)
        fun deploy(
            code: [UInt8],
            gasLimit: UInt64,
            value: Balance
        ): EVMAddress {
            let addressBytes = InternalEVM.deploy(
                from: self.addressBytes,
                code: code,
                gasLimit: gasLimit,
                value: value.attoflow
            )
            return EVMAddress(bytes: addressBytes)
        }

        /// Calls a function with the given data.
        /// The execution is limited by the given amount of gas
        access(all)
        fun call(
            to: EVMAddress,
            data: [UInt8],
            gasLimit: UInt64,
            value: Balance
        ): [UInt8] {
             return InternalEVM.call(
                 from: self.addressBytes,
                 to: to.bytes,
                 data: data,
                 gasLimit: gasLimit,
                 value: value.attoflow
            )
        }
    }

    /// Creates a new cadence owned account
    access(all)
    fun createCadenceOwnedAccount(): @CadenceOwnedAccount {
        let acc <-create CadenceOwnedAccount()
        let addr = InternalEVM.createCadenceOwnedAccount(uuid: acc.uuid)
        acc.initAddress(addressBytes: addr)
        emit CadenceOwnedAccountCreated(addressBytes: addr)
        return <-acc
    }

    /// Runs an a RLP-encoded EVM transaction, deducts the gas fees,
    /// and deposits the gas fees into the provided coinbase address.
    ///
    /// Returns true if the transaction was successful,
    /// and returns false otherwise
    access(all)
    fun run(tx: [UInt8], coinbase: EVMAddress) {
        InternalEVM.run(tx: tx, coinbase: coinbase.bytes)
    }

    access(all)
    fun encodeABI(_ values: [AnyStruct]): [UInt8] {
        return InternalEVM.encodeABI(values)
    }

    access(all)
    fun decodeABI(types: [Type], data: [UInt8]): [AnyStruct] {
        return InternalEVM.decodeABI(types: types, data: data)
    }

    access(all)
    fun encodeABIWithSignature(
        _ signature: String,
        _ values: [AnyStruct]
    ): [UInt8] {
        let methodID = HashAlgorithm.KECCAK_256.hash(
            signature.utf8
        ).slice(from: 0, upTo: 4)
        let arguments = InternalEVM.encodeABI(values)

        return methodID.concat(arguments)
    }

    access(all)
    fun decodeABIWithSignature(
        _ signature: String,
        types: [Type],
        data: [UInt8]
    ): [AnyStruct] {
        let methodID = HashAlgorithm.KECCAK_256.hash(
            signature.utf8
        ).slice(from: 0, upTo: 4)

        for byte in methodID {
            if byte != data.removeFirst() {
                panic("signature mismatch")
            }
        }

        return InternalEVM.decodeABI(types: types, data: data)
    }

    /// validateCOAOwnershipProof validates a COA ownership proof
    access(all)
    fun validateCOAOwnershipProof(
        address: Address,
        path: PublicPath,
        signedData: [UInt8],
        keyIndices: [UInt64],
        signatures: [[UInt8]],
        evmAddress: [UInt8; 20]
    ) {

        // make signature set first 
        // check number of signatures matches number of key indices
        assert(keyIndices.length == signatures.length,
               message: "key indices size doesn't match the signatures")

        var signatureSet: [Crypto.KeyListSignature] = []
        var idx = 0 
        for sig in signatures{
            signatureSet.append(Crypto.KeyListSignature(
                keyIndex: Int(keyIndices[Int(idx)]),
                signature: sig
            ))
            idx = idx + 1
        }

        // fetch account
        let acc = getAccount(address)

        // constructing key list
        let keyList = Crypto.KeyList()
        for sig in signatureSet {
            let key = acc.keys.get(keyIndex: sig.keyIndex)!
            assert(!key.isRevoked, message: "revoked key is used")
            keyList.add(
              key.publicKey,
              hashAlgorithm: key.hashAlgorithm,
              weight: key.weight,
           )
        }

        let isValid = keyList.verify(
            signatureSet: signatureSet,
            signedData: signedData,
            domainSeparationTag: "FLOW-V0.0-user"
        )
        assert(isValid, message: "signatures not valid")

<<<<<<< HEAD
        let coaRef = acc.capabilities.borrow<&EVM.BridgedAccount>(path)
            ?? panic("could not borrow bridge account's address")
=======
        let coaRef = acc.getCapability(path)
            .borrow<&EVM.CadenceOwnedAccount{EVM.Addressable}>()
            ?? panic("could not borrow coa resource addressable capability")
>>>>>>> 6976a4d5

        // verify evm address matching
        var i = 0
        for item in coaRef.address().bytes {
            assert(item == evmAddress[i], message: "evm address mismatch")
            i = i +1
        }

    }
}<|MERGE_RESOLUTION|>--- conflicted
+++ resolved
@@ -4,12 +4,8 @@
 access(all)
 contract EVM {
 
-<<<<<<< HEAD
-    access(all)
-    event BridgedAccountCreated(addressBytes: [UInt8; 20])
-=======
-    pub event CadenceOwnedAccountCreated(addressBytes: [UInt8; 20])
->>>>>>> 6976a4d5
+     access(all)
+     event CadenceOwnedAccountCreated(addressBytes: [UInt8; 20])
 
     /// EVMAddress is an EVM-compatible address
     access(all)
@@ -39,7 +35,7 @@
 
         /// The balance in atto-FLOW
         /// Atto-FLOW is the smallest denomination of FLOW (1e18 FLOW)
-        /// that is used to store account balances inside EVM 
+        /// that is used to store account balances inside EVM
         /// similar to the way WEI is used to store ETH divisible to 18 decimal places.
         access(all)
         var attoflow: UInt
@@ -50,17 +46,17 @@
             self.attoflow = attoflow
         }
 
-        /// Sets the balance by a UFix64 (8 decimal points), the format 
-        /// that is used in Cadence to store FLOW tokens.  
+        /// Sets the balance by a UFix64 (8 decimal points), the format
+        /// that is used in Cadence to store FLOW tokens.
         access(all)
         fun setFLOW(flow: UFix64){
             self.attoflow = InternalEVM.castToAttoFLOW(balance: flow)
         }
 
         /// Casts the balance to a UFix64 (rounding down)
-        /// Warning! casting a balance to a UFix64 which supports a lower level of precision 
+        /// Warning! casting a balance to a UFix64 which supports a lower level of precision
         /// (8 decimal points in compare to 18) might result in rounding down error.
-        /// Use the toAttoFlow function if you care need more accuracy. 
+        /// Use the toAttoFlow function if you care need more accuracy.
         access(all)
         fun inFLOW(): UFix64 {
             return InternalEVM.castToFLOW(balance: self.attoflow)
@@ -91,7 +87,7 @@
             // but updated through initAddress later
             // we have to do this since we need resource id (uuid)
             // to calculate the EVM address for this cadence owned account
-            self.addressBytes = [0, 0, 0, 0, 0, 0, 0, 0, 0, 0, 0, 0, 0, 0, 0, 0, 0, 0, 0, 0] 
+            self.addressBytes = [0, 0, 0, 0, 0, 0, 0, 0, 0, 0, 0, 0, 0, 0, 0, 0, 0, 0, 0, 0]
         }
 
         access(contract)
@@ -127,10 +123,10 @@
         }
 
         /// Withdraws the balance from the cadence owned account's balance
-        /// Note that amounts smaller than 10nF (10e-8) can't be withdrawn 
+        /// Note that amounts smaller than 10nF (10e-8) can't be withdrawn
         /// given that Flow Token Vaults use UFix64s to store balances.
-        /// If the given balance conversion to UFix64 results in 
-        /// rounding error, this function would fail. 
+        /// If the given balance conversion to UFix64 results in
+        /// rounding error, this function would fail.
         access(all)
         fun withdraw(balance: Balance): @FlowToken.Vault {
             let vault <- InternalEVM.withdraw(
@@ -249,13 +245,13 @@
         evmAddress: [UInt8; 20]
     ) {
 
-        // make signature set first 
+        // make signature set first
         // check number of signatures matches number of key indices
         assert(keyIndices.length == signatures.length,
                message: "key indices size doesn't match the signatures")
 
         var signatureSet: [Crypto.KeyListSignature] = []
-        var idx = 0 
+        var idx = 0
         for sig in signatures{
             signatureSet.append(Crypto.KeyListSignature(
                 keyIndex: Int(keyIndices[Int(idx)]),
@@ -286,14 +282,8 @@
         )
         assert(isValid, message: "signatures not valid")
 
-<<<<<<< HEAD
-        let coaRef = acc.capabilities.borrow<&EVM.BridgedAccount>(path)
-            ?? panic("could not borrow bridge account's address")
-=======
-        let coaRef = acc.getCapability(path)
-            .borrow<&EVM.CadenceOwnedAccount{EVM.Addressable}>()
-            ?? panic("could not borrow coa resource addressable capability")
->>>>>>> 6976a4d5
+        let coaRef = acc.capabilities.borrow<&EVM.CadenceOwnedAccount>(path)
+            ?? panic("could not borrow Cadence-owned account's address")
 
         // verify evm address matching
         var i = 0
