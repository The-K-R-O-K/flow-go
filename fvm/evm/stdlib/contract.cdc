import Crypto
import "FlowToken"

access(all)
contract EVM {

<<<<<<< HEAD
     access(all)
     event CadenceOwnedAccountCreated(addressBytes: [UInt8; 20])
=======
    access(all)
    event CadenceOwnedAccountCreated(addressBytes: [UInt8; 20])
>>>>>>> 27793f49

    /// EVMAddress is an EVM-compatible address
    access(all)
    struct EVMAddress {

        /// Bytes of the address
        access(all)
        let bytes: [UInt8; 20]

        /// Constructs a new EVM address from the given byte representation
        init(bytes: [UInt8; 20]) {
            self.bytes = bytes
        }

        /// Balance of the address
        access(all)
        fun balance(): Balance {
            let balance = InternalEVM.balance(
                address: self.bytes
            )
            return Balance(attoflow: balance)
        }
    }

    access(all)
    struct Balance {

        /// The balance in atto-FLOW
        /// Atto-FLOW is the smallest denomination of FLOW (1e18 FLOW)
        /// that is used to store account balances inside EVM
        /// similar to the way WEI is used to store ETH divisible to 18 decimal places.
        access(all)
        var attoflow: UInt

        /// Constructs a new balance
        access(all)
        init(attoflow: UInt) {
            self.attoflow = attoflow
        }

        /// Sets the balance by a UFix64 (8 decimal points), the format
        /// that is used in Cadence to store FLOW tokens.
        access(all)
        fun setFLOW(flow: UFix64){
            self.attoflow = InternalEVM.castToAttoFLOW(balance: flow)
        }

        /// Casts the balance to a UFix64 (rounding down)
        /// Warning! casting a balance to a UFix64 which supports a lower level of precision
        /// (8 decimal points in compare to 18) might result in rounding down error.
        /// Use the toAttoFlow function if you care need more accuracy.
        access(all)
        fun inFLOW(): UFix64 {
            return InternalEVM.castToFLOW(balance: self.attoflow)
        }

        /// Returns the balance in Atto-FLOW
        access(all)
        fun inAttoFLOW(): UInt {
            return self.attoflow
        }
    }

    /// reports the status of evm execution.
    access(all) enum Status: UInt8 {
        /// is (rarely) returned when status is unknown
        /// and something has gone very wrong.
        access(all) case unknown

        /// is returned when execution of an evm transaction/call
        /// has failed at the validation step (e.g. nonce mismatch).
        /// An invalid transaction/call is rejected to be executed
        /// or be included in a block.
        access(all) case invalid

        /// is returned when execution of an evm transaction/call
        /// has been successful but the vm has reported an error as
        /// the outcome of execution (e.g. running out of gas).
        /// A failed tx/call is included in a block.
        /// Note that resubmission of a failed transaction would
        /// result in invalid status in the second attempt, given
        /// the nonce would be come invalid.
        access(all) case failed

        /// is returned when execution of an evm transaction/call
        /// has been successful and no error is reported by the vm.
        access(all) case successful
    }

    /// reports the outcome of evm transaction/call execution attempt
    access(all) struct Result {
        /// status of the execution
        access(all)
        let status: Status

        /// error code (error code zero means no error)
        access(all)
        let errorCode: UInt64

        /// returns the amount of gas metered during
        /// evm execution
        access(all)
        let gasUsed: UInt64

        /// returns the data that is returned from
        /// the evm for the call. For coa.deploy
        /// calls it returns the address bytes of the
        /// newly deployed contract.
        access(all)
        let data: [UInt8]

        init(
            status: Status,
            errorCode: UInt64,
            gasUsed: UInt64,
            data: [UInt8]
        ) {
            self.status = status
            self.errorCode = errorCode
            self.gasUsed = gasUsed
            self.data = data
        }
    }

    access(all)
    resource interface Addressable {
        /// The EVM address
        access(all)
        fun address(): EVMAddress
    }

    access(all)
    resource CadenceOwnedAccount: Addressable  {

        access(self)
        var addressBytes: [UInt8; 20]

        init() {
            // address is initially set to zero
            // but updated through initAddress later
            // we have to do this since we need resource id (uuid)
            // to calculate the EVM address for this cadence owned account
            self.addressBytes = [0, 0, 0, 0, 0, 0, 0, 0, 0, 0, 0, 0, 0, 0, 0, 0, 0, 0, 0, 0]
        }

        access(contract)
        fun initAddress(addressBytes: [UInt8; 20]) {
           // only allow set address for the first time
           // check address is empty
            for item in self.addressBytes {
                assert(item == 0, message: "address byte is not empty")
            }
           self.addressBytes = addressBytes
        }

        /// The EVM address of the cadence owned account
        access(all)
        fun address(): EVMAddress {
            // Always create a new EVMAddress instance
            return EVMAddress(bytes: self.addressBytes)
        }

        /// Get balance of the cadence owned account
        access(all)
        fun balance(): Balance {
            return self.address().balance()
        }

        /// Deposits the given vault into the cadence owned account's balance
        access(all)
        fun deposit(from: @FlowToken.Vault) {
            InternalEVM.deposit(
                from: <-from,
                to: self.addressBytes
            )
        }

        /// Withdraws the balance from the cadence owned account's balance
        /// Note that amounts smaller than 10nF (10e-8) can't be withdrawn
        /// given that Flow Token Vaults use UFix64s to store balances.
        /// If the given balance conversion to UFix64 results in
        /// rounding error, this function would fail.
        access(all)
        fun withdraw(balance: Balance): @FlowToken.Vault {
            let vault <- InternalEVM.withdraw(
                from: self.addressBytes,
                amount: balance.attoflow
            ) as! @FlowToken.Vault
            return <-vault
        }

        /// Deploys a contract to the EVM environment.
        /// Returns the address of the newly deployed contract
        access(all)
        fun deploy(
            code: [UInt8],
            gasLimit: UInt64,
            value: Balance
        ): EVMAddress {
            let addressBytes = InternalEVM.deploy(
                from: self.addressBytes,
                code: code,
                gasLimit: gasLimit,
                value: value.attoflow
            )
            return EVMAddress(bytes: addressBytes)
        }

        /// Calls a function with the given data.
        /// The execution is limited by the given amount of gas
        access(all)
        fun call(
            to: EVMAddress,
            data: [UInt8],
            gasLimit: UInt64,
            value: Balance
        ): Result {
            return InternalEVM.call(
                from: self.addressBytes,
                to: to.bytes,
                data: data,
                gasLimit: gasLimit,
                value: value.attoflow
            ) as! Result
        }
    }

    /// Creates a new cadence owned account
    access(all)
    fun createCadenceOwnedAccount(): @CadenceOwnedAccount {
        let acc <-create CadenceOwnedAccount()
        let addr = InternalEVM.createCadenceOwnedAccount(uuid: acc.uuid)
        acc.initAddress(addressBytes: addr)
        emit CadenceOwnedAccountCreated(addressBytes: addr)
        return <-acc
    }

    /// Runs an a RLP-encoded EVM transaction, deducts the gas fees,
    /// and deposits the gas fees into the provided coinbase address.
    access(all)
    fun run(tx: [UInt8], coinbase: EVMAddress): Result {
        return InternalEVM.run(
                tx: tx,
                coinbase: coinbase.bytes
        ) as! Result
    }

    /// mustRun runs the transaction using EVM.run yet it
    /// rollback if the tx execution status is unknown or invalid.
    /// Note that this method does not rollback if transaction
    /// is executed but an vm error is reported as the outcome
    /// of the execution (status: failed).
    access(all)
    fun mustRun(tx: [UInt8], coinbase: EVMAddress): Result {
        let runResult = self.run(tx: tx, coinbase: coinbase)
        assert(
            runResult.status == Status.failed || runResult.status == Status.successful,
            message: "tx is not valid for execution"
        )
        return runResult
    }

    access(all)
    fun encodeABI(_ values: [AnyStruct]): [UInt8] {
        return InternalEVM.encodeABI(values)
    }

    access(all)
    fun decodeABI(types: [Type], data: [UInt8]): [AnyStruct] {
        return InternalEVM.decodeABI(types: types, data: data)
    }

    access(all)
    fun encodeABIWithSignature(
        _ signature: String,
        _ values: [AnyStruct]
    ): [UInt8] {
        let methodID = HashAlgorithm.KECCAK_256.hash(
            signature.utf8
        ).slice(from: 0, upTo: 4)
        let arguments = InternalEVM.encodeABI(values)

        return methodID.concat(arguments)
    }

    access(all)
    fun decodeABIWithSignature(
        _ signature: String,
        types: [Type],
        data: [UInt8]
    ): [AnyStruct] {
        let methodID = HashAlgorithm.KECCAK_256.hash(
            signature.utf8
        ).slice(from: 0, upTo: 4)

        for byte in methodID {
            if byte != data.removeFirst() {
                panic("signature mismatch")
            }
        }

        return InternalEVM.decodeABI(types: types, data: data)
    }

    /// ValidationResult returns the result of COA ownership proof validation
    access(all)
    struct ValidationResult {
        access(all)
        let isValid: Bool
        
        access(all)
        let problem: String?

        init(isValid: Bool, problem: String?) {
            self.isValid = isValid
            self.problem = problem
        }
    }

    /// validateCOAOwnershipProof validates a COA ownership proof
    access(all)
    fun validateCOAOwnershipProof(
        address: Address,
        path: PublicPath,
        signedData: [UInt8],
        keyIndices: [UInt64],
        signatures: [[UInt8]],
        evmAddress: [UInt8; 20]
    ): ValidationResult {

        // make signature set first
        // check number of signatures matches number of key indices
        if keyIndices.length != signatures.length {
            return ValidationResult(
                isValid: false,
                problem: "key indices size doesn't match the signatures"
            )
        }

        var signatureSet: [Crypto.KeyListSignature] = []
<<<<<<< HEAD
        var idx = 0
        for sig in signatures{
=======
        for signatureIndex, signature in signatures{
>>>>>>> 27793f49
            signatureSet.append(Crypto.KeyListSignature(
                keyIndex: Int(keyIndices[signatureIndex]),
                signature: signature
            ))
        }

        // fetch account
        let acc = getAccount(address)

        // constructing key list
        let keyList = Crypto.KeyList()
        for signature in signatureSet {
            let key = acc.keys.get(keyIndex: signature.keyIndex)!
            assert(!key.isRevoked, message: "revoked key is used")
            keyList.add(
              key.publicKey,
              hashAlgorithm: key.hashAlgorithm,
              weight: key.weight,
           )
        }

        let isValid = keyList.verify(
            signatureSet: signatureSet,
            signedData: signedData,
            domainSeparationTag: "FLOW-V0.0-user"
        )

        if !isValid{
            return ValidationResult(
                isValid: false,
                problem: "the given signatures are not valid or provide enough weight" 
            )
        }

<<<<<<< HEAD
        let coaRef = acc.capabilities.borrow<&EVM.CadenceOwnedAccount>(path)
            ?? panic("could not borrow Cadence-owned account's address")
=======
        let coaRef = acc.getCapability(path)
            .borrow<&EVM.CadenceOwnedAccount{EVM.Addressable}>()
        
        if coaRef == nil {
             return ValidationResult(
                 isValid: false,
                 problem: "could not borrow bridge account's resource"
             )
        }
>>>>>>> 27793f49

        // verify evm address matching
        var addr = coaRef!.address()
        for index, item in coaRef!.address().bytes {
            if item != evmAddress[index] {
                return ValidationResult(
                    isValid: false,
                    problem: "evm address mismatch"
                )
            }
        }
        
        return ValidationResult(
        	isValid: true,
        	problem: nil
        )
    }
}<|MERGE_RESOLUTION|>--- conflicted
+++ resolved
@@ -4,13 +4,8 @@
 access(all)
 contract EVM {
 
-<<<<<<< HEAD
-     access(all)
-     event CadenceOwnedAccountCreated(addressBytes: [UInt8; 20])
-=======
     access(all)
     event CadenceOwnedAccountCreated(addressBytes: [UInt8; 20])
->>>>>>> 27793f49
 
     /// EVMAddress is an EVM-compatible address
     access(all)
@@ -351,12 +346,7 @@
         }
 
         var signatureSet: [Crypto.KeyListSignature] = []
-<<<<<<< HEAD
-        var idx = 0
-        for sig in signatures{
-=======
         for signatureIndex, signature in signatures{
->>>>>>> 27793f49
             signatureSet.append(Crypto.KeyListSignature(
                 keyIndex: Int(keyIndices[signatureIndex]),
                 signature: signature
@@ -391,12 +381,7 @@
             )
         }
 
-<<<<<<< HEAD
         let coaRef = acc.capabilities.borrow<&EVM.CadenceOwnedAccount>(path)
-            ?? panic("could not borrow Cadence-owned account's address")
-=======
-        let coaRef = acc.getCapability(path)
-            .borrow<&EVM.CadenceOwnedAccount{EVM.Addressable}>()
         
         if coaRef == nil {
              return ValidationResult(
@@ -404,7 +389,6 @@
                  problem: "could not borrow bridge account's resource"
              )
         }
->>>>>>> 27793f49
 
         // verify evm address matching
         var addr = coaRef!.address()
