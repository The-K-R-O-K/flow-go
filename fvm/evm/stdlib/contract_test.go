package stdlib_test

import (
	"encoding/binary"
	"math/big"
	"testing"

	"github.com/onflow/cadence"
	"github.com/onflow/cadence/encoding/json"
	"github.com/onflow/cadence/runtime"
	"github.com/onflow/cadence/runtime/common"
	"github.com/onflow/cadence/runtime/sema"
	cadenceStdlib "github.com/onflow/cadence/runtime/stdlib"
	"github.com/onflow/cadence/runtime/tests/utils"
	coreContracts "github.com/onflow/flow-core-contracts/lib/go/contracts"
	coreContractstemplates "github.com/onflow/flow-core-contracts/lib/go/templates"
	"github.com/onflow/go-ethereum/crypto"
	"github.com/stretchr/testify/assert"
	"github.com/stretchr/testify/require"

	"github.com/onflow/flow-go/fvm/blueprints"
	"github.com/onflow/flow-go/fvm/environment"
	"github.com/onflow/flow-go/fvm/evm/stdlib"
	. "github.com/onflow/flow-go/fvm/evm/testutils"
	"github.com/onflow/flow-go/fvm/evm/types"
	"github.com/onflow/flow-go/model/flow"
)

type testContractHandler struct {
	flowTokenAddress     common.Address
	evmContractAddress   common.Address
	deployCOA            func(uint64) types.Address
	accountByAddress     func(types.Address, bool) types.Account
	lastExecutedBlock    func() *types.Block
	run                  func(tx []byte, coinbase types.Address) *types.ResultSummary
	batchRun             func(txs [][]byte, coinbase types.Address) []*types.ResultSummary
	generateResourceUUID func() uint64
}

var _ types.ContractHandler = &testContractHandler{}

func (t *testContractHandler) FlowTokenAddress() common.Address {
	return t.flowTokenAddress
}

func (t *testContractHandler) EVMContractAddress() common.Address {
	return t.evmContractAddress
}

func (t *testContractHandler) DeployCOA(uuid uint64) types.Address {
	if t.deployCOA == nil {
		var address types.Address
		binary.LittleEndian.PutUint64(address[:], uuid)
		return address
	}
	return t.deployCOA(uuid)
}

func (t *testContractHandler) AccountByAddress(addr types.Address, isAuthorized bool) types.Account {
	if t.accountByAddress == nil {
		panic("unexpected AccountByAddress")
	}
	return t.accountByAddress(addr, isAuthorized)
}

func (t *testContractHandler) LastExecutedBlock() *types.Block {
	if t.lastExecutedBlock == nil {
		panic("unexpected LastExecutedBlock")
	}
	return t.lastExecutedBlock()
}

func (t *testContractHandler) Run(tx []byte, coinbase types.Address) *types.ResultSummary {
	if t.run == nil {
		panic("unexpected Run")
	}
	return t.run(tx, coinbase)
}

func (t *testContractHandler) BatchRun(txs [][]byte, coinbase types.Address) []*types.ResultSummary {
	if t.batchRun == nil {
		panic("unexpected BatchRun")
	}
	return t.batchRun(txs, coinbase)
}

func (t *testContractHandler) GenerateResourceUUID() uint64 {
	if t.generateResourceUUID == nil {
		panic("unexpected GenerateResourceUUID")
	}
	return t.generateResourceUUID()
}

type testFlowAccount struct {
	address  types.Address
	balance  func() types.Balance
	code     func() types.Code
	codeHash func() []byte
	nonce    func() uint64
	transfer func(address types.Address, balance types.Balance)
	deposit  func(vault *types.FLOWTokenVault)
	withdraw func(balance types.Balance) *types.FLOWTokenVault
	deploy   func(code types.Code, limit types.GasLimit, balance types.Balance) *types.ResultSummary
	call     func(address types.Address, data types.Data, limit types.GasLimit, balance types.Balance) *types.ResultSummary
}

var _ types.Account = &testFlowAccount{}

func (t *testFlowAccount) Address() types.Address {
	return t.address
}

func (t *testFlowAccount) Balance() types.Balance {
	if t.balance == nil {
		return types.NewBalanceFromUFix64(0)
	}
	return t.balance()
}

func (t *testFlowAccount) Code() types.Code {
	if t.code == nil {
		return types.Code{}
	}
	return t.code()
}

func (t *testFlowAccount) CodeHash() []byte {
	if t.codeHash == nil {
		return nil
	}
	return t.codeHash()
}

func (t *testFlowAccount) Nonce() uint64 {
	if t.nonce == nil {
		return 0
	}
	return t.nonce()
}

func (t *testFlowAccount) Transfer(address types.Address, balance types.Balance) {
	if t.transfer == nil {
		panic("unexpected Transfer")
	}
	t.transfer(address, balance)
}

func (t *testFlowAccount) Deposit(vault *types.FLOWTokenVault) {
	if t.deposit == nil {
		panic("unexpected Deposit")
	}
	t.deposit(vault)
}

func (t *testFlowAccount) Withdraw(balance types.Balance) *types.FLOWTokenVault {
	if t.withdraw == nil {
		panic("unexpected Withdraw")
	}
	return t.withdraw(balance)
}

func (t *testFlowAccount) Deploy(code types.Code, limit types.GasLimit, balance types.Balance) *types.ResultSummary {
	if t.deploy == nil {
		panic("unexpected Deploy")
	}
	return t.deploy(code, limit, balance)
}

func (t *testFlowAccount) Call(address types.Address, data types.Data, limit types.GasLimit, balance types.Balance) *types.ResultSummary {
	if t.call == nil {
		panic("unexpected Call")
	}
	return t.call(address, data, limit, balance)
}

func deployContracts(
	t *testing.T,
	rt runtime.Runtime,
	contractsAddress flow.Address,
	runtimeInterface *TestRuntimeInterface,
	transactionEnvironment runtime.Environment,
	nextTransactionLocation func() common.TransactionLocation,
) {

	contractsAddressHex := contractsAddress.Hex()

	env := coreContractstemplates.Environment{
		ServiceAccountAddress:             contractsAddressHex,
		ViewResolverAddress:               contractsAddressHex,
		BurnerAddress:                     contractsAddressHex,
		FungibleTokenAddress:              contractsAddressHex,
		NonFungibleTokenAddress:           contractsAddressHex,
		MetadataViewsAddress:              contractsAddressHex,
		FungibleTokenMetadataViewsAddress: contractsAddressHex,
	}

	contracts := []struct {
		name     string
		code     []byte
		deployTx []byte
	}{
		{
			name: "ViewResolver",
			code: coreContracts.ViewResolver(),
		},
		{
			name: "Burner",
			code: coreContracts.Burner(),
		},
		{
			name: "FungibleToken",
			code: coreContracts.FungibleToken(
				env,
			),
		},
		{
			name: "NonFungibleToken",
			code: coreContracts.NonFungibleToken(
				env,
			),
		},
		{
			name: "MetadataViews",
			code: coreContracts.MetadataViews(
				env,
			),
		},
		{
			name: "FungibleTokenMetadataViews",
			code: coreContracts.FungibleTokenMetadataViews(
				env,
			),
		},
		{
			name: "FlowToken",
			code: coreContracts.FlowToken(
				env,
			),
			deployTx: []byte(`
              transaction(name: String, code: String) {
                prepare(signer: auth(AddContract, Storage, Capabilities) &Account) {
                  signer.contracts.add(name: name, code: code.utf8, signer)
                }
              }
            `),
		},
		{
			name: stdlib.ContractName,
			code: stdlib.ContractCode(contractsAddress, contractsAddress, contractsAddress),
		},
	}

	for _, contract := range contracts {

		deployTx := contract.deployTx
		if len(deployTx) == 0 {
			deployTx = blueprints.DeployContractTransactionTemplate
		}

		err := rt.ExecuteTransaction(
			runtime.Script{
				Source: deployTx,
				Arguments: EncodeArgs([]cadence.Value{
					cadence.String(contract.name),
					cadence.String(contract.code),
				}),
			},
			runtime.Context{
				Interface:   runtimeInterface,
				Environment: transactionEnvironment,
				Location:    nextTransactionLocation(),
			},
		)
		require.NoError(t, err)
	}

}

func newEVMTransactionEnvironment(handler types.ContractHandler, contractAddress flow.Address) runtime.Environment {
	transactionEnvironment := runtime.NewBaseInterpreterEnvironment(runtime.Config{})

	stdlib.SetupEnvironment(
		transactionEnvironment,
		handler,
		contractAddress,
	)

	return transactionEnvironment
}

func newEVMScriptEnvironment(handler types.ContractHandler, contractAddress flow.Address) runtime.Environment {
	scriptEnvironment := runtime.NewScriptInterpreterEnvironment(runtime.Config{})

	stdlib.SetupEnvironment(
		scriptEnvironment,
		handler,
		contractAddress,
	)

	return scriptEnvironment
}

func TestEVMEncodeABI(t *testing.T) {

	t.Parallel()

	handler := &testContractHandler{}

	contractsAddress := flow.BytesToAddress([]byte{0x1})

	transactionEnvironment := newEVMTransactionEnvironment(handler, contractsAddress)
	scriptEnvironment := newEVMScriptEnvironment(handler, contractsAddress)

	rt := runtime.NewInterpreterRuntime(runtime.Config{})

	script := []byte(`
      import EVM from 0x1

      access(all)
      fun main(): [UInt8] {
        return EVM.encodeABI(["John Doe", UInt64(33), false])
      }
	`)

	accountCodes := map[common.Location][]byte{}
	var events []cadence.Event

	computation := uint(0)
	runtimeInterface := &TestRuntimeInterface{
		Storage: NewTestLedger(nil, nil),
		OnGetSigningAccounts: func() ([]runtime.Address, error) {
			return []runtime.Address{runtime.Address(contractsAddress)}, nil
		},
		OnResolveLocation: LocationResolver,
		OnUpdateAccountContractCode: func(location common.AddressLocation, code []byte) error {
			accountCodes[location] = code
			return nil
		},
		OnGetAccountContractCode: func(location common.AddressLocation) (code []byte, err error) {
			code = accountCodes[location]
			return code, nil
		},
		OnEmitEvent: func(event cadence.Event) error {
			events = append(events, event)
			return nil
		},
		OnDecodeArgument: func(b []byte, t cadence.Type) (cadence.Value, error) {
			return json.Decode(nil, b)
		},
		OnMeterComputation: func(compKind common.ComputationKind, intensity uint) error {
			if compKind == environment.ComputationKindEVMEncodeABI {
				computation += intensity
			}
			return nil
		},
	}

	nextTransactionLocation := NewTransactionLocationGenerator()
	nextScriptLocation := NewScriptLocationGenerator()

	// Deploy contracts

	deployContracts(
		t,
		rt,
		contractsAddress,
		runtimeInterface,
		transactionEnvironment,
		nextTransactionLocation,
	)

	// Run script

	result, err := rt.ExecuteScript(
		runtime.Script{
			Source:    script,
			Arguments: [][]byte{},
		},
		runtime.Context{
			Interface:   runtimeInterface,
			Environment: scriptEnvironment,
			Location:    nextScriptLocation(),
		},
	)
	require.NoError(t, err)

	abiBytes := []byte{
		0x0, 0x0, 0x0, 0x0, 0x0, 0x0, 0x0, 0x0, 0x0, 0x0, 0x0, 0x0, 0x0, 0x0,
		0x0, 0x0, 0x0, 0x0, 0x0, 0x0, 0x0, 0x0, 0x0, 0x0, 0x0, 0x0, 0x0, 0x0,
		0x0, 0x0, 0x0, 0x60, 0x0, 0x0, 0x0, 0x0, 0x0, 0x0, 0x0, 0x0, 0x0, 0x0,
		0x0, 0x0, 0x0, 0x0, 0x0, 0x0, 0x0, 0x0, 0x0, 0x0, 0x0, 0x0, 0x0, 0x0,
		0x0, 0x0, 0x0, 0x0, 0x0, 0x0, 0x0, 0x21, 0x0, 0x0, 0x0, 0x0, 0x0, 0x0,
		0x0, 0x0, 0x0, 0x0, 0x0, 0x0, 0x0, 0x0, 0x0, 0x0, 0x0, 0x0, 0x0, 0x0,
		0x0, 0x0, 0x0, 0x0, 0x0, 0x0, 0x0, 0x0, 0x0, 0x0, 0x0, 0x0, 0x0, 0x0,
		0x0, 0x0, 0x0, 0x0, 0x0, 0x0, 0x0, 0x0, 0x0, 0x0, 0x0, 0x0, 0x0, 0x0,
		0x0, 0x0, 0x0, 0x0, 0x0, 0x0, 0x0, 0x0, 0x0, 0x0, 0x0, 0x0, 0x0, 0x0,
		0x0, 0x8, 0x4a, 0x6f, 0x68, 0x6e, 0x20, 0x44, 0x6f, 0x65, 0x0, 0x0,
		0x0, 0x0, 0x0, 0x0, 0x0, 0x0, 0x0, 0x0, 0x0, 0x0, 0x0, 0x0, 0x0, 0x0,
		0x0, 0x0, 0x0, 0x0, 0x0, 0x0, 0x0, 0x0,
	}
	cdcBytes := make([]cadence.Value, 0)
	for _, bt := range abiBytes {
		cdcBytes = append(cdcBytes, cadence.UInt8(bt))
	}
	encodedABI := cadence.NewArray(
		cdcBytes,
	).WithType(cadence.NewVariableSizedArrayType(cadence.UInt8Type))

	assert.Equal(t,
		encodedABI,
		result,
	)
	assert.Equal(t, computation, uint(len(cdcBytes)))
}

func TestEVMEncodeABIComputation(t *testing.T) {

	t.Parallel()

	handler := &testContractHandler{}

	contractsAddress := flow.BytesToAddress([]byte{0x1})

	transactionEnvironment := newEVMTransactionEnvironment(handler, contractsAddress)
	scriptEnvironment := newEVMScriptEnvironment(handler, contractsAddress)

	rt := runtime.NewInterpreterRuntime(runtime.Config{})

	script := []byte(`
      import EVM from 0x1

      access(all)
      fun main(): [UInt8] {
        let address = EVM.EVMAddress(
          bytes: [
            122, 88, 192, 190, 114, 190, 33, 139, 65, 198,
            8, 183, 254, 124, 91, 182, 48, 115, 108, 113
          ]
        )
        let arr: [UInt8] = [1, 2, 3, 4, 5]

        return EVM.encodeABI([
          "John Doe",
          UInt64(33),
          false,
          address,
          [arr],
          ["one", "two", "three"]
        ])
      }
	`)

	accountCodes := map[common.Location][]byte{}
	var events []cadence.Event

	computation := uint(0)
	runtimeInterface := &TestRuntimeInterface{
		Storage: NewTestLedger(nil, nil),
		OnGetSigningAccounts: func() ([]runtime.Address, error) {
			return []runtime.Address{runtime.Address(contractsAddress)}, nil
		},
		OnResolveLocation: LocationResolver,
		OnUpdateAccountContractCode: func(location common.AddressLocation, code []byte) error {
			accountCodes[location] = code
			return nil
		},
		OnGetAccountContractCode: func(location common.AddressLocation) (code []byte, err error) {
			code = accountCodes[location]
			return code, nil
		},
		OnEmitEvent: func(event cadence.Event) error {
			events = append(events, event)
			return nil
		},
		OnDecodeArgument: func(b []byte, t cadence.Type) (cadence.Value, error) {
			return json.Decode(nil, b)
		},
		OnMeterComputation: func(compKind common.ComputationKind, intensity uint) error {
			if compKind == environment.ComputationKindEVMEncodeABI {
				computation += intensity
			}
			return nil
		},
	}

	nextTransactionLocation := NewTransactionLocationGenerator()
	nextScriptLocation := NewScriptLocationGenerator()

	// Deploy contracts

	deployContracts(
		t,
		rt,
		contractsAddress,
		runtimeInterface,
		transactionEnvironment,
		nextTransactionLocation,
	)

	// Run script

	result, err := rt.ExecuteScript(
		runtime.Script{
			Source:    script,
			Arguments: [][]byte{},
		},
		runtime.Context{
			Interface:   runtimeInterface,
			Environment: scriptEnvironment,
			Location:    nextScriptLocation(),
		},
	)
	require.NoError(t, err)

	cdcBytes, ok := result.(cadence.Array)
	require.True(t, ok)
	// computation & len(cdcBytes.Values) is equal to 832
	assert.Equal(t, computation, uint(len(cdcBytes.Values)))
}

func TestEVMEncodeABIComputationEmptyDynamicVariables(t *testing.T) {

	t.Parallel()

	handler := &testContractHandler{}

	contractsAddress := flow.BytesToAddress([]byte{0x1})

	transactionEnvironment := newEVMTransactionEnvironment(handler, contractsAddress)
	scriptEnvironment := newEVMScriptEnvironment(handler, contractsAddress)

	rt := runtime.NewInterpreterRuntime(runtime.Config{})

	script := []byte(`
      import EVM from 0x1

      access(all)
      fun main(): [UInt8] {
        return EVM.encodeABI([
          "",
          [[""], [] as [String]],
          [] as [UInt8],
          ["", "", ""]
        ])
      }
	`)

	accountCodes := map[common.Location][]byte{}
	var events []cadence.Event

	computation := uint(0)
	runtimeInterface := &TestRuntimeInterface{
		Storage: NewTestLedger(nil, nil),
		OnGetSigningAccounts: func() ([]runtime.Address, error) {
			return []runtime.Address{runtime.Address(contractsAddress)}, nil
		},
		OnResolveLocation: LocationResolver,
		OnUpdateAccountContractCode: func(location common.AddressLocation, code []byte) error {
			accountCodes[location] = code
			return nil
		},
		OnGetAccountContractCode: func(location common.AddressLocation) (code []byte, err error) {
			code = accountCodes[location]
			return code, nil
		},
		OnEmitEvent: func(event cadence.Event) error {
			events = append(events, event)
			return nil
		},
		OnDecodeArgument: func(b []byte, t cadence.Type) (cadence.Value, error) {
			return json.Decode(nil, b)
		},
		OnMeterComputation: func(compKind common.ComputationKind, intensity uint) error {
			if compKind == environment.ComputationKindEVMEncodeABI {
				computation += intensity
			}
			return nil
		},
	}

	nextTransactionLocation := NewTransactionLocationGenerator()
	nextScriptLocation := NewScriptLocationGenerator()

	// Deploy contracts

	deployContracts(
		t,
		rt,
		contractsAddress,
		runtimeInterface,
		transactionEnvironment,
		nextTransactionLocation,
	)

	// Run script

	result, err := rt.ExecuteScript(
		runtime.Script{
			Source:    script,
			Arguments: [][]byte{},
		},
		runtime.Context{
			Interface:   runtimeInterface,
			Environment: scriptEnvironment,
			Location:    nextScriptLocation(),
		},
	)
	require.NoError(t, err)

	cdcBytes, ok := result.(cadence.Array)
	require.True(t, ok)
	// computation & len(cdcBytes.Values) is equal to 832
	assert.Equal(t, computation, uint(len(cdcBytes.Values)))
}

func TestEVMEncodeABIComputationDynamicVariablesAboveChunkSize(t *testing.T) {

	t.Parallel()

	handler := &testContractHandler{}

	contractsAddress := flow.BytesToAddress([]byte{0x1})

	transactionEnvironment := newEVMTransactionEnvironment(handler, contractsAddress)
	scriptEnvironment := newEVMScriptEnvironment(handler, contractsAddress)

	rt := runtime.NewInterpreterRuntime(runtime.Config{})

	script := []byte(`
      import EVM from 0x1

      access(all)
      fun main(): [UInt8] {
        let str = "abcdefghijklmnopqrstuvwxyz"
        let arr: [UInt64] = [
          1, 2, 3, 4, 5, 6, 7, 8, 9, 10, 11, 12, 13, 14, 15, 16, 17, 18, 19,
          20, 21, 22, 23, 24, 25, 26, 27, 28, 29, 30, 31, 32, 33, 34, 35, 36,
          37, 38, 39, 40, 41, 42, 43, 44, 45, 46, 47, 48, 49, 50, 51, 52, 53
        ]

        return EVM.encodeABI([
          str,
          str.concat(str).concat(str),
          [[str]],
          arr,
          [arr],
          arr.concat(arr).concat(arr)
        ])
      }
	`)

	accountCodes := map[common.Location][]byte{}
	var events []cadence.Event

	computation := uint(0)
	runtimeInterface := &TestRuntimeInterface{
		Storage: NewTestLedger(nil, nil),
		OnGetSigningAccounts: func() ([]runtime.Address, error) {
			return []runtime.Address{runtime.Address(contractsAddress)}, nil
		},
		OnResolveLocation: LocationResolver,
		OnUpdateAccountContractCode: func(location common.AddressLocation, code []byte) error {
			accountCodes[location] = code
			return nil
		},
		OnGetAccountContractCode: func(location common.AddressLocation) (code []byte, err error) {
			code = accountCodes[location]
			return code, nil
		},
		OnEmitEvent: func(event cadence.Event) error {
			events = append(events, event)
			return nil
		},
		OnDecodeArgument: func(b []byte, t cadence.Type) (cadence.Value, error) {
			return json.Decode(nil, b)
		},
		OnMeterComputation: func(compKind common.ComputationKind, intensity uint) error {
			if compKind == environment.ComputationKindEVMEncodeABI {
				computation += intensity
			}
			return nil
		},
	}

	nextTransactionLocation := NewTransactionLocationGenerator()
	nextScriptLocation := NewScriptLocationGenerator()

	// Deploy contracts

	deployContracts(
		t,
		rt,
		contractsAddress,
		runtimeInterface,
		transactionEnvironment,
		nextTransactionLocation,
	)

	// Run script

	result, err := rt.ExecuteScript(
		runtime.Script{
			Source:    script,
			Arguments: [][]byte{},
		},
		runtime.Context{
			Interface:   runtimeInterface,
			Environment: scriptEnvironment,
			Location:    nextScriptLocation(),
		},
	)
	require.NoError(t, err)

	cdcBytes, ok := result.(cadence.Array)
	require.True(t, ok)
	// computation & len(cdcBytes.Values) is equal to 832
	assert.Equal(t, computation, uint(len(cdcBytes.Values)))
}

func TestEVMDecodeABI(t *testing.T) {

	t.Parallel()

	handler := &testContractHandler{}

	contractsAddress := flow.BytesToAddress([]byte{0x1})

	transactionEnvironment := newEVMTransactionEnvironment(handler, contractsAddress)
	scriptEnvironment := newEVMScriptEnvironment(handler, contractsAddress)

	rt := runtime.NewInterpreterRuntime(runtime.Config{})

	script := []byte(`
      import EVM from 0x1

      access(all)
      fun main(data: [UInt8]): Bool {
        let types = [Type<String>(), Type<UInt64>(), Type<Bool>()]
        let values = EVM.decodeABI(types: types, data: data)

        assert(values.length == 3)
        assert((values[0] as! String) == "John Doe")
        assert((values[1] as! UInt64) == UInt64(33))
        assert((values[2] as! Bool) == false)

        return true
      }
	`)

	accountCodes := map[common.Location][]byte{}
	var events []cadence.Event

	computation := uint(0)
	runtimeInterface := &TestRuntimeInterface{
		Storage: NewTestLedger(nil, nil),
		OnGetSigningAccounts: func() ([]runtime.Address, error) {
			return []runtime.Address{runtime.Address(contractsAddress)}, nil
		},
		OnResolveLocation: LocationResolver,
		OnUpdateAccountContractCode: func(location common.AddressLocation, code []byte) error {
			accountCodes[location] = code
			return nil
		},
		OnGetAccountContractCode: func(location common.AddressLocation) (code []byte, err error) {
			code = accountCodes[location]
			return code, nil
		},
		OnEmitEvent: func(event cadence.Event) error {
			events = append(events, event)
			return nil
		},
		OnDecodeArgument: func(b []byte, t cadence.Type) (cadence.Value, error) {
			return json.Decode(nil, b)
		},
		OnMeterComputation: func(compKind common.ComputationKind, intensity uint) error {
			if compKind == environment.ComputationKindEVMDecodeABI {
				computation += intensity
			}
			return nil
		},
	}

	nextTransactionLocation := NewTransactionLocationGenerator()
	nextScriptLocation := NewScriptLocationGenerator()

	// Deploy contracts

	deployContracts(
		t,
		rt,
		contractsAddress,
		runtimeInterface,
		transactionEnvironment,
		nextTransactionLocation,
	)

	// Run script
	abiBytes := []byte{
		0x0, 0x0, 0x0, 0x0, 0x0, 0x0, 0x0, 0x0, 0x0, 0x0, 0x0, 0x0, 0x0, 0x0,
		0x0, 0x0, 0x0, 0x0, 0x0, 0x0, 0x0, 0x0, 0x0, 0x0, 0x0, 0x0, 0x0, 0x0,
		0x0, 0x0, 0x0, 0x60, 0x0, 0x0, 0x0, 0x0, 0x0, 0x0, 0x0, 0x0, 0x0, 0x0,
		0x0, 0x0, 0x0, 0x0, 0x0, 0x0, 0x0, 0x0, 0x0, 0x0, 0x0, 0x0, 0x0, 0x0,
		0x0, 0x0, 0x0, 0x0, 0x0, 0x0, 0x0, 0x21, 0x0, 0x0, 0x0, 0x0, 0x0, 0x0,
		0x0, 0x0, 0x0, 0x0, 0x0, 0x0, 0x0, 0x0, 0x0, 0x0, 0x0, 0x0, 0x0, 0x0,
		0x0, 0x0, 0x0, 0x0, 0x0, 0x0, 0x0, 0x0, 0x0, 0x0, 0x0, 0x0, 0x0, 0x0,
		0x0, 0x0, 0x0, 0x0, 0x0, 0x0, 0x0, 0x0, 0x0, 0x0, 0x0, 0x0, 0x0, 0x0,
		0x0, 0x0, 0x0, 0x0, 0x0, 0x0, 0x0, 0x0, 0x0, 0x0, 0x0, 0x0, 0x0, 0x0,
		0x0, 0x8, 0x4a, 0x6f, 0x68, 0x6e, 0x20, 0x44, 0x6f, 0x65, 0x0, 0x0,
		0x0, 0x0, 0x0, 0x0, 0x0, 0x0, 0x0, 0x0, 0x0, 0x0, 0x0, 0x0, 0x0, 0x0,
		0x0, 0x0, 0x0, 0x0, 0x0, 0x0, 0x0, 0x0,
	}
	cdcBytes := make([]cadence.Value, 0)
	for _, bt := range abiBytes {
		cdcBytes = append(cdcBytes, cadence.UInt8(bt))
	}
	encodedABI := cadence.NewArray(
		cdcBytes,
	).WithType(cadence.NewVariableSizedArrayType(cadence.UInt8Type))

	result, err := rt.ExecuteScript(
		runtime.Script{
			Source: script,
			Arguments: EncodeArgs([]cadence.Value{
				encodedABI,
			}),
		},
		runtime.Context{
			Interface:   runtimeInterface,
			Environment: scriptEnvironment,
			Location:    nextScriptLocation(),
		},
	)
	require.NoError(t, err)

	assert.Equal(t, cadence.NewBool(true), result)
	assert.Equal(t, computation, uint(len(cdcBytes)))
}

func TestEVMDecodeABIComputation(t *testing.T) {

	t.Parallel()

	handler := &testContractHandler{}

	contractsAddress := flow.BytesToAddress([]byte{0x1})

	transactionEnvironment := newEVMTransactionEnvironment(handler, contractsAddress)
	scriptEnvironment := newEVMScriptEnvironment(handler, contractsAddress)

	rt := runtime.NewInterpreterRuntime(runtime.Config{})

	script := []byte(`
      import EVM from 0x1

      access(all)
      fun main(): [UInt8] {
        let address = EVM.EVMAddress(
          bytes: [
            122, 88, 192, 190, 114, 190, 33, 139, 65, 198,
            8, 183, 254, 124, 91, 182, 48, 115, 108, 113
          ]
        )
        let arr: [UInt8] = [1, 2, 3, 4, 5]

        let data = EVM.encodeABI([
          "John Doe",
          UInt64(33),
          true,
          address,
          [arr],
          ["one", "two", "three"]
        ])

        let types = [
          Type<String>(), Type<UInt64>(), Type<Bool>(), Type<EVM.EVMAddress>(),
          Type<[[UInt8]]>(), Type<[String]>()
        ]
        let values = EVM.decodeABI(types: types, data: data)

        return data
      }
	`)

	accountCodes := map[common.Location][]byte{}
	var events []cadence.Event

	computation := uint(0)
	runtimeInterface := &TestRuntimeInterface{
		Storage: NewTestLedger(nil, nil),
		OnGetSigningAccounts: func() ([]runtime.Address, error) {
			return []runtime.Address{runtime.Address(contractsAddress)}, nil
		},
		OnResolveLocation: LocationResolver,
		OnUpdateAccountContractCode: func(location common.AddressLocation, code []byte) error {
			accountCodes[location] = code
			return nil
		},
		OnGetAccountContractCode: func(location common.AddressLocation) (code []byte, err error) {
			code = accountCodes[location]
			return code, nil
		},
		OnEmitEvent: func(event cadence.Event) error {
			events = append(events, event)
			return nil
		},
		OnDecodeArgument: func(b []byte, t cadence.Type) (cadence.Value, error) {
			return json.Decode(nil, b)
		},
		OnMeterComputation: func(compKind common.ComputationKind, intensity uint) error {
			if compKind == environment.ComputationKindEVMDecodeABI {
				computation += intensity
			}
			return nil
		},
	}

	nextTransactionLocation := NewTransactionLocationGenerator()
	nextScriptLocation := NewScriptLocationGenerator()

	// Deploy contracts

	deployContracts(
		t,
		rt,
		contractsAddress,
		runtimeInterface,
		transactionEnvironment,
		nextTransactionLocation,
	)

	// Run script

	result, err := rt.ExecuteScript(
		runtime.Script{
			Source:    script,
			Arguments: [][]byte{},
		},
		runtime.Context{
			Interface:   runtimeInterface,
			Environment: scriptEnvironment,
			Location:    nextScriptLocation(),
		},
	)
	require.NoError(t, err)

	cdcBytes, ok := result.(cadence.Array)
	require.True(t, ok)
	// computation & len(cdcBytes.Values) is equal to 832
	assert.Equal(t, computation, uint(len(cdcBytes.Values)))
}

func TestEVMEncodeDecodeABIRoundtrip(t *testing.T) {

	t.Parallel()

	handler := &testContractHandler{}

	contractsAddress := flow.BytesToAddress([]byte{0x1})

	transactionEnvironment := newEVMTransactionEnvironment(handler, contractsAddress)
	scriptEnvironment := newEVMScriptEnvironment(handler, contractsAddress)

	rt := runtime.NewInterpreterRuntime(runtime.Config{})

	script := []byte(`
      import EVM from 0x1

      access(all)
      fun main(): Bool {
        // Check EVM.EVMAddress encode/decode
        // bytes for address 0x7A58c0Be72BE218B41C608b7Fe7C5bB630736C71
        let address = EVM.EVMAddress(
          bytes: [
            122, 88, 192, 190, 114, 190, 33, 139, 65, 198,
            8, 183, 254, 124, 91, 182, 48, 115, 108, 113
          ]
        )
        var data = EVM.encodeABI([address])
        var values = EVM.decodeABI(types: [Type<EVM.EVMAddress>()], data: data)
        assert(values.length == 1)
        assert((values[0] as! EVM.EVMAddress).bytes == address.bytes)

        // Check String encode/decode
        data = EVM.encodeABI(["John Doe", ""])
        values = EVM.decodeABI(types: [Type<String>(), Type<String>()], data: data)
        assert((values[0] as! String) == "John Doe")
        assert((values[1] as! String) == "")

        // Check Bool encode/decode
        data = EVM.encodeABI([true, false])
        values = EVM.decodeABI(types: [Type<Bool>(), Type<Bool>()], data: data)
        assert((values[0] as! Bool) == true)
        assert((values[1] as! Bool) == false)

        // Check UInt*/Int* encode/decode
        data = EVM.encodeABI([
          UInt8(33),
          UInt16(33),
          UInt32(33),
          UInt64(33),
          UInt128(33),
          UInt256(33),
          Int8(-33),
          Int16(-33),
          Int32(-33),
          Int64(-33),
          Int128(-33),
          Int256(-33)
        ])
        values = EVM.decodeABI(
          types: [
            Type<UInt8>(),
            Type<UInt16>(),
            Type<UInt32>(),
            Type<UInt64>(),
            Type<UInt128>(),
            Type<UInt256>(),
            Type<Int8>(),
            Type<Int16>(),
            Type<Int32>(),
            Type<Int64>(),
            Type<Int128>(),
            Type<Int256>()
          ],
          data: data
        )
        assert((values[0] as! UInt8) == 33)
        assert((values[1] as! UInt16) == 33)
        assert((values[2] as! UInt32) == 33)
        assert((values[3] as! UInt64) == 33)
        assert((values[4] as! UInt128) == 33)
        assert((values[5] as! UInt256) == 33)
        assert((values[6] as! Int8) == -33)
        assert((values[7] as! Int16) == -33)
        assert((values[8] as! Int32) == -33)
        assert((values[9] as! Int64) == -33)
        assert((values[10] as! Int128) == -33)
        assert((values[11] as! Int256) == -33)

        // Check variable-size array of leaf types encode/decode
        data = EVM.encodeABI([
          ["one", "two"],
          [true, false],
          [5, 10] as [UInt8],
          [5, 10] as [UInt16],
          [5, 10] as [UInt32],
          [5, 10] as [UInt64],
          [5, 10] as [UInt128],
          [5, 10] as [UInt256],
          [-5, -10] as [Int8],
          [-5, -10] as [Int16],
          [-5, -10] as [Int32],
          [-5, -10] as [Int64],
          [-5, -10] as [Int128],
          [-5, -10] as [Int256],
          [address] as [EVM.EVMAddress]
        ])
        values = EVM.decodeABI(
          types: [
            Type<[String]>(),
            Type<[Bool]>(),
            Type<[UInt8]>(),
            Type<[UInt16]>(),
            Type<[UInt32]>(),
            Type<[UInt64]>(),
            Type<[UInt128]>(),
            Type<[UInt256]>(),
            Type<[Int8]>(),
            Type<[Int16]>(),
            Type<[Int32]>(),
            Type<[Int64]>(),
            Type<[Int128]>(),
            Type<[Int256]>(),
            Type<[EVM.EVMAddress]>()
          ],
          data: data
        )
        assert((values[0] as! [String]) == ["one", "two"])
        assert((values[1] as! [Bool]) == [true, false])
        assert((values[2] as! [UInt8]) == [5, 10])
        assert((values[3] as! [UInt16]) == [5, 10])
        assert((values[4] as! [UInt32]) == [5, 10])
        assert((values[5] as! [UInt64]) == [5, 10])
        assert((values[6] as! [UInt128]) == [5, 10])
        assert((values[7] as! [UInt256]) == [5, 10])
        assert((values[8] as! [Int8]) == [-5, -10])
        assert((values[9] as! [Int16]) == [-5, -10])
        assert((values[10] as! [Int32]) == [-5, -10])
        assert((values[11] as! [Int64]) == [-5, -10])
        assert((values[12] as! [Int128]) == [-5, -10])
        assert((values[13] as! [Int256]) == [-5, -10])
        assert((values[14] as! [EVM.EVMAddress])[0].bytes == [address][0].bytes)

        // Check constant-size array of leaf types encode/decode
        data = EVM.encodeABI([
          ["one", "two"] as [String; 2],
          [true, false] as [Bool; 2],
          [5, 10] as [UInt8; 2],
          [5, 10] as [UInt16; 2],
          [5, 10] as [UInt32; 2],
          [5, 10] as [UInt64; 2],
          [5, 10] as [UInt128; 2],
          [5, 10] as [UInt256; 2],
          [-5, -10] as [Int8; 2],
          [-5, -10] as [Int16; 2],
          [-5, -10] as [Int32; 2],
          [-5, -10] as [Int64; 2],
          [-5, -10] as [Int128; 2],
          [-5, -10] as [Int256; 2],
          [address] as [EVM.EVMAddress; 1]
        ])
        values = EVM.decodeABI(
          types: [
            Type<[String; 2]>(),
            Type<[Bool; 2]>(),
            Type<[UInt8; 2]>(),
            Type<[UInt16; 2]>(),
            Type<[UInt32; 2]>(),
            Type<[UInt64; 2]>(),
            Type<[UInt128; 2]>(),
            Type<[UInt256; 2]>(),
            Type<[Int8; 2]>(),
            Type<[Int16; 2]>(),
            Type<[Int32; 2]>(),
            Type<[Int64; 2]>(),
            Type<[Int128; 2]>(),
            Type<[Int256; 2]>(),
            Type<[EVM.EVMAddress; 1]>()
          ],
          data: data
        )
        assert((values[0] as! [String; 2]) == ["one", "two"])
        assert((values[1] as! [Bool; 2]) == [true, false])
        assert((values[2] as! [UInt8; 2]) == [5, 10])
        assert((values[3] as! [UInt16; 2]) == [5, 10])
        assert((values[4] as! [UInt32; 2]) == [5, 10])
        assert((values[5] as! [UInt64; 2]) == [5, 10])
        assert((values[6] as! [UInt128; 2]) == [5, 10])
        assert((values[7] as! [UInt256; 2]) == [5, 10])
        assert((values[8] as! [Int8; 2]) == [-5, -10])
        assert((values[9] as! [Int16; 2]) == [-5, -10])
        assert((values[10] as! [Int32; 2]) == [-5, -10])
        assert((values[11] as! [Int64; 2]) == [-5, -10])
        assert((values[12] as! [Int128; 2]) == [-5, -10])
        assert((values[13] as! [Int256; 2]) == [-5, -10])
        assert((values[14] as! [EVM.EVMAddress; 1])[0].bytes == [address][0].bytes)

        // Check partial decoding of encoded data
        data = EVM.encodeABI(["Peter", UInt64(9999)])
        values = EVM.decodeABI(types: [Type<String>()], data: data)
        assert(values.length == 1)
        assert((values[0] as! String) == "Peter")

        // Check nested arrays of leaf values
        data = EVM.encodeABI([[["Foo", "Bar"], ["Baz", "Qux"]]])
        values = EVM.decodeABI(types: [Type<[[String]]>()], data: data)
        assert(values.length == 1)
        assert((values[0] as! [[String]]) == [["Foo", "Bar"], ["Baz", "Qux"]])

        return true
      }
	`)

	accountCodes := map[common.Location][]byte{}
	var events []cadence.Event

	runtimeInterface := &TestRuntimeInterface{
		Storage: NewTestLedger(nil, nil),
		OnGetSigningAccounts: func() ([]runtime.Address, error) {
			return []runtime.Address{runtime.Address(contractsAddress)}, nil
		},
		OnResolveLocation: LocationResolver,
		OnUpdateAccountContractCode: func(location common.AddressLocation, code []byte) error {
			accountCodes[location] = code
			return nil
		},
		OnGetAccountContractCode: func(location common.AddressLocation) (code []byte, err error) {
			code = accountCodes[location]
			return code, nil
		},
		OnEmitEvent: func(event cadence.Event) error {
			events = append(events, event)
			return nil
		},
		OnDecodeArgument: func(b []byte, t cadence.Type) (cadence.Value, error) {
			return json.Decode(nil, b)
		},
	}

	nextTransactionLocation := NewTransactionLocationGenerator()
	nextScriptLocation := NewScriptLocationGenerator()

	// Deploy contracts

	deployContracts(
		t,
		rt,
		contractsAddress,
		runtimeInterface,
		transactionEnvironment,
		nextTransactionLocation,
	)

	// Run script

	result, err := rt.ExecuteScript(
		runtime.Script{
			Source:    script,
			Arguments: [][]byte{},
		},
		runtime.Context{
			Interface:   runtimeInterface,
			Environment: scriptEnvironment,
			Location:    nextScriptLocation(),
		},
	)
	require.NoError(t, err)

	assert.Equal(t,
		cadence.Bool(true),
		result,
	)
}

func TestEVMEncodeDecodeABIErrors(t *testing.T) {

	t.Parallel()

	t.Run("encodeABI with unsupported Address type", func(t *testing.T) {

		t.Parallel()

		handler := &testContractHandler{}

		contractsAddress := flow.BytesToAddress([]byte{0x1})

		transactionEnvironment := newEVMTransactionEnvironment(handler, contractsAddress)
		scriptEnvironment := newEVMScriptEnvironment(handler, contractsAddress)

		rt := runtime.NewInterpreterRuntime(runtime.Config{})

		accountCodes := map[common.Location][]byte{}
		var events []cadence.Event

		runtimeInterface := &TestRuntimeInterface{
			Storage: NewTestLedger(nil, nil),
			OnGetSigningAccounts: func() ([]runtime.Address, error) {
				return []runtime.Address{runtime.Address(contractsAddress)}, nil
			},
			OnResolveLocation: LocationResolver,
			OnUpdateAccountContractCode: func(location common.AddressLocation, code []byte) error {
				accountCodes[location] = code
				return nil
			},
			OnGetAccountContractCode: func(location common.AddressLocation) (code []byte, err error) {
				code = accountCodes[location]
				return code, nil
			},
			OnEmitEvent: func(event cadence.Event) error {
				events = append(events, event)
				return nil
			},
			OnDecodeArgument: func(b []byte, t cadence.Type) (cadence.Value, error) {
				return json.Decode(nil, b)
			},
		}

		nextTransactionLocation := NewTransactionLocationGenerator()
		nextScriptLocation := NewScriptLocationGenerator()

		// Deploy contracts

		deployContracts(
			t,
			rt,
			contractsAddress,
			runtimeInterface,
			transactionEnvironment,
			nextTransactionLocation,
		)

		// Run script

		script := []byte(`
          import EVM from 0x1

          access(all)
          fun main(): Bool {
            let address: Address = 0x045a1763c93006ca
            let data = EVM.encodeABI([address])

            return true
          }
		`)

		_, err := rt.ExecuteScript(
			runtime.Script{
				Source:    script,
				Arguments: [][]byte{},
			},
			runtime.Context{
				Interface:   runtimeInterface,
				Environment: scriptEnvironment,
				Location:    nextScriptLocation(),
			},
		)
		utils.RequireError(t, err)
		assert.ErrorContains(
			t,
			err,
			"failed to ABI encode value of type Address",
		)
	})

	t.Run("encodeABI with unsupported fixed-point number type", func(t *testing.T) {

		t.Parallel()

		handler := &testContractHandler{}

		contractsAddress := flow.BytesToAddress([]byte{0x1})

		transactionEnvironment := newEVMTransactionEnvironment(handler, contractsAddress)
		scriptEnvironment := newEVMScriptEnvironment(handler, contractsAddress)

		rt := runtime.NewInterpreterRuntime(runtime.Config{})

		accountCodes := map[common.Location][]byte{}
		var events []cadence.Event

		runtimeInterface := &TestRuntimeInterface{
			Storage: NewTestLedger(nil, nil),
			OnGetSigningAccounts: func() ([]runtime.Address, error) {
				return []runtime.Address{runtime.Address(contractsAddress)}, nil
			},
			OnResolveLocation: LocationResolver,
			OnUpdateAccountContractCode: func(location common.AddressLocation, code []byte) error {
				accountCodes[location] = code
				return nil
			},
			OnGetAccountContractCode: func(location common.AddressLocation) (code []byte, err error) {
				code = accountCodes[location]
				return code, nil
			},
			OnEmitEvent: func(event cadence.Event) error {
				events = append(events, event)
				return nil
			},
			OnDecodeArgument: func(b []byte, t cadence.Type) (cadence.Value, error) {
				return json.Decode(nil, b)
			},
		}

		nextTransactionLocation := NewTransactionLocationGenerator()
		nextScriptLocation := NewScriptLocationGenerator()

		// Deploy contracts

		deployContracts(
			t,
			rt,
			contractsAddress,
			runtimeInterface,
			transactionEnvironment,
			nextTransactionLocation,
		)

		// Run script

		script := []byte(`
          import EVM from 0x1

          access(all)
          fun main(): Bool {
            let data = EVM.encodeABI([0.2])

            return true
          }
		`)

		_, err := rt.ExecuteScript(
			runtime.Script{
				Source:    script,
				Arguments: [][]byte{},
			},
			runtime.Context{
				Interface:   runtimeInterface,
				Environment: scriptEnvironment,
				Location:    nextScriptLocation(),
			},
		)
		utils.RequireError(t, err)
		assert.ErrorContains(
			t,
			err,
			"failed to ABI encode value of type UFix64",
		)
	})

	t.Run("encodeABI with unsupported dictionary type", func(t *testing.T) {

		t.Parallel()

		handler := &testContractHandler{}

		contractsAddress := flow.BytesToAddress([]byte{0x1})

		transactionEnvironment := newEVMTransactionEnvironment(handler, contractsAddress)
		scriptEnvironment := newEVMScriptEnvironment(handler, contractsAddress)

		rt := runtime.NewInterpreterRuntime(runtime.Config{})

		accountCodes := map[common.Location][]byte{}
		var events []cadence.Event

		runtimeInterface := &TestRuntimeInterface{
			Storage: NewTestLedger(nil, nil),
			OnGetSigningAccounts: func() ([]runtime.Address, error) {
				return []runtime.Address{runtime.Address(contractsAddress)}, nil
			},
			OnResolveLocation: LocationResolver,
			OnUpdateAccountContractCode: func(location common.AddressLocation, code []byte) error {
				accountCodes[location] = code
				return nil
			},
			OnGetAccountContractCode: func(location common.AddressLocation) (code []byte, err error) {
				code = accountCodes[location]
				return code, nil
			},
			OnEmitEvent: func(event cadence.Event) error {
				events = append(events, event)
				return nil
			},
			OnDecodeArgument: func(b []byte, t cadence.Type) (cadence.Value, error) {
				return json.Decode(nil, b)
			},
		}

		nextTransactionLocation := NewTransactionLocationGenerator()
		nextScriptLocation := NewScriptLocationGenerator()

		// Deploy contracts

		deployContracts(
			t,
			rt,
			contractsAddress,
			runtimeInterface,
			transactionEnvironment,
			nextTransactionLocation,
		)

		// Run script

		script := []byte(`
          import EVM from 0x1

          access(all)
          fun main(): Bool {
            let dict: {Int: Bool} = {0: false, 1: true}
            let data = EVM.encodeABI([dict])

            return true
          }
		`)

		_, err := rt.ExecuteScript(
			runtime.Script{
				Source:    script,
				Arguments: [][]byte{},
			},
			runtime.Context{
				Interface:   runtimeInterface,
				Environment: scriptEnvironment,
				Location:    nextScriptLocation(),
			},
		)
		utils.RequireError(t, err)
		assert.ErrorContains(
			t,
			err,
			"failed to ABI encode value of type {Int: Bool}",
		)
	})

	t.Run("encodeABI with unsupported array element type", func(t *testing.T) {

		t.Parallel()

		handler := &testContractHandler{}

		contractsAddress := flow.BytesToAddress([]byte{0x1})

		transactionEnvironment := newEVMTransactionEnvironment(handler, contractsAddress)
		scriptEnvironment := newEVMScriptEnvironment(handler, contractsAddress)

		rt := runtime.NewInterpreterRuntime(runtime.Config{})

		accountCodes := map[common.Location][]byte{}
		var events []cadence.Event

		runtimeInterface := &TestRuntimeInterface{
			Storage: NewTestLedger(nil, nil),
			OnGetSigningAccounts: func() ([]runtime.Address, error) {
				return []runtime.Address{runtime.Address(contractsAddress)}, nil
			},
			OnResolveLocation: LocationResolver,
			OnUpdateAccountContractCode: func(location common.AddressLocation, code []byte) error {
				accountCodes[location] = code
				return nil
			},
			OnGetAccountContractCode: func(location common.AddressLocation) (code []byte, err error) {
				code = accountCodes[location]
				return code, nil
			},
			OnEmitEvent: func(event cadence.Event) error {
				events = append(events, event)
				return nil
			},
			OnDecodeArgument: func(b []byte, t cadence.Type) (cadence.Value, error) {
				return json.Decode(nil, b)
			},
		}

		nextTransactionLocation := NewTransactionLocationGenerator()
		nextScriptLocation := NewScriptLocationGenerator()

		// Deploy contracts

		deployContracts(
			t,
			rt,
			contractsAddress,
			runtimeInterface,
			transactionEnvironment,
			nextTransactionLocation,
		)

		// Run script

		script := []byte(`
          import EVM from 0x1

          access(all)
          fun main(): Bool {
            let chars: [Character] = ["a", "b", "c"]
            let data = EVM.encodeABI([chars])

            return true
          }
		`)

		_, err := rt.ExecuteScript(
			runtime.Script{
				Source:    script,
				Arguments: [][]byte{},
			},
			runtime.Context{
				Interface:   runtimeInterface,
				Environment: scriptEnvironment,
				Location:    nextScriptLocation(),
			},
		)
		utils.RequireError(t, err)
		assert.ErrorContains(
			t,
			err,
			"failed to ABI encode value of type Character",
		)
	})

	t.Run("encodeABI with unsupported custom composite type", func(t *testing.T) {

		t.Parallel()

		handler := &testContractHandler{}

		contractsAddress := flow.BytesToAddress([]byte{0x1})

		transactionEnvironment := newEVMTransactionEnvironment(handler, contractsAddress)
		scriptEnvironment := newEVMScriptEnvironment(handler, contractsAddress)

		rt := runtime.NewInterpreterRuntime(runtime.Config{})

		accountCodes := map[common.Location][]byte{}
		var events []cadence.Event

		runtimeInterface := &TestRuntimeInterface{
			Storage: NewTestLedger(nil, nil),
			OnGetSigningAccounts: func() ([]runtime.Address, error) {
				return []runtime.Address{runtime.Address(contractsAddress)}, nil
			},
			OnResolveLocation: LocationResolver,
			OnUpdateAccountContractCode: func(location common.AddressLocation, code []byte) error {
				accountCodes[location] = code
				return nil
			},
			OnGetAccountContractCode: func(location common.AddressLocation) (code []byte, err error) {
				code = accountCodes[location]
				return code, nil
			},
			OnEmitEvent: func(event cadence.Event) error {
				events = append(events, event)
				return nil
			},
			OnDecodeArgument: func(b []byte, t cadence.Type) (cadence.Value, error) {
				return json.Decode(nil, b)
			},
		}

		nextTransactionLocation := NewTransactionLocationGenerator()
		nextScriptLocation := NewScriptLocationGenerator()

		// Deploy contracts

		deployContracts(
			t,
			rt,
			contractsAddress,
			runtimeInterface,
			transactionEnvironment,
			nextTransactionLocation,
		)

		// Run script

		script := []byte(`
          import EVM from 0x1

          access(all) struct Token {
            access(all) let id: Int
            access(all) var balance: UInt

            init(id: Int, balance: UInt) {
              self.id = id
              self.balance = balance
            }
          }

          access(all)
          fun main(): Bool {
            let token = Token(id: 9, balance: 150)
            let data = EVM.encodeABI([token])

            return true
          }
		`)

		_, err := rt.ExecuteScript(
			runtime.Script{
				Source:    script,
				Arguments: [][]byte{},
			},
			runtime.Context{
				Interface:   runtimeInterface,
				Environment: scriptEnvironment,
				Location:    nextScriptLocation(),
			},
		)
		utils.RequireError(t, err)
		assert.ErrorContains(
			t,
			err,
			"failed to ABI encode value of type s.0100000000000000000000000000000000000000000000000000000000000000.Token",
		)
	})

	t.Run("decodeABI with mismatched type", func(t *testing.T) {

		t.Parallel()

		handler := &testContractHandler{}

		contractsAddress := flow.BytesToAddress([]byte{0x1})

		transactionEnvironment := newEVMTransactionEnvironment(handler, contractsAddress)
		scriptEnvironment := newEVMScriptEnvironment(handler, contractsAddress)

		rt := runtime.NewInterpreterRuntime(runtime.Config{})

		accountCodes := map[common.Location][]byte{}
		var events []cadence.Event

		runtimeInterface := &TestRuntimeInterface{
			Storage: NewTestLedger(nil, nil),
			OnGetSigningAccounts: func() ([]runtime.Address, error) {
				return []runtime.Address{runtime.Address(contractsAddress)}, nil
			},
			OnResolveLocation: LocationResolver,
			OnUpdateAccountContractCode: func(location common.AddressLocation, code []byte) error {
				accountCodes[location] = code
				return nil
			},
			OnGetAccountContractCode: func(location common.AddressLocation) (code []byte, err error) {
				code = accountCodes[location]
				return code, nil
			},
			OnEmitEvent: func(event cadence.Event) error {
				events = append(events, event)
				return nil
			},
			OnDecodeArgument: func(b []byte, t cadence.Type) (cadence.Value, error) {
				return json.Decode(nil, b)
			},
		}

		nextTransactionLocation := NewTransactionLocationGenerator()
		nextScriptLocation := NewScriptLocationGenerator()

		// Deploy contracts

		deployContracts(
			t,
			rt,
			contractsAddress,
			runtimeInterface,
			transactionEnvironment,
			nextTransactionLocation,
		)

		// Run script

		script := []byte(`
          import EVM from 0x1

          access(all)
          fun main(): Bool {
            let data = EVM.encodeABI(["Peter"])
            let values = EVM.decodeABI(types: [Type<Bool>()], data: data)

            return true
          }
		`)

		_, err := rt.ExecuteScript(
			runtime.Script{
				Source:    script,
				Arguments: [][]byte{},
			},
			runtime.Context{
				Interface:   runtimeInterface,
				Environment: scriptEnvironment,
				Location:    nextScriptLocation(),
			},
		)
		utils.RequireError(t, err)
		assert.ErrorContains(
			t,
			err,
			"failed to ABI decode data",
		)
	})

	t.Run("decodeABI with surplus of types", func(t *testing.T) {

		t.Parallel()

		handler := &testContractHandler{}

		contractsAddress := flow.BytesToAddress([]byte{0x1})

		transactionEnvironment := newEVMTransactionEnvironment(handler, contractsAddress)
		scriptEnvironment := newEVMScriptEnvironment(handler, contractsAddress)

		rt := runtime.NewInterpreterRuntime(runtime.Config{})

		accountCodes := map[common.Location][]byte{}
		var events []cadence.Event

		runtimeInterface := &TestRuntimeInterface{
			Storage: NewTestLedger(nil, nil),
			OnGetSigningAccounts: func() ([]runtime.Address, error) {
				return []runtime.Address{runtime.Address(contractsAddress)}, nil
			},
			OnResolveLocation: LocationResolver,
			OnUpdateAccountContractCode: func(location common.AddressLocation, code []byte) error {
				accountCodes[location] = code
				return nil
			},
			OnGetAccountContractCode: func(location common.AddressLocation) (code []byte, err error) {
				code = accountCodes[location]
				return code, nil
			},
			OnEmitEvent: func(event cadence.Event) error {
				events = append(events, event)
				return nil
			},
			OnDecodeArgument: func(b []byte, t cadence.Type) (cadence.Value, error) {
				return json.Decode(nil, b)
			},
		}

		nextTransactionLocation := NewTransactionLocationGenerator()
		nextScriptLocation := NewScriptLocationGenerator()

		// Deploy contracts

		deployContracts(
			t,
			rt,
			contractsAddress,
			runtimeInterface,
			transactionEnvironment,
			nextTransactionLocation,
		)

		// Run script

		script := []byte(`
          import EVM from 0x1

          access(all)
          fun main(): Bool {
            let data = EVM.encodeABI(["Peter"])
            let values = EVM.decodeABI(types: [Type<String>(), Type<Bool>()], data: data)

            return true
          }
		`)

		_, err := rt.ExecuteScript(
			runtime.Script{
				Source:    script,
				Arguments: [][]byte{},
			},
			runtime.Context{
				Interface:   runtimeInterface,
				Environment: scriptEnvironment,
				Location:    nextScriptLocation(),
			},
		)
		utils.RequireError(t, err)
		assert.ErrorContains(
			t,
			err,
			"failed to ABI decode data",
		)
	})

	t.Run("decodeABI with unsupported fixed-point number type", func(t *testing.T) {

		t.Parallel()

		handler := &testContractHandler{}

		contractsAddress := flow.BytesToAddress([]byte{0x1})

		transactionEnvironment := newEVMTransactionEnvironment(handler, contractsAddress)
		scriptEnvironment := newEVMScriptEnvironment(handler, contractsAddress)

		rt := runtime.NewInterpreterRuntime(runtime.Config{})

		accountCodes := map[common.Location][]byte{}
		var events []cadence.Event

		runtimeInterface := &TestRuntimeInterface{
			Storage: NewTestLedger(nil, nil),
			OnGetSigningAccounts: func() ([]runtime.Address, error) {
				return []runtime.Address{runtime.Address(contractsAddress)}, nil
			},
			OnResolveLocation: LocationResolver,
			OnUpdateAccountContractCode: func(location common.AddressLocation, code []byte) error {
				accountCodes[location] = code
				return nil
			},
			OnGetAccountContractCode: func(location common.AddressLocation) (code []byte, err error) {
				code = accountCodes[location]
				return code, nil
			},
			OnEmitEvent: func(event cadence.Event) error {
				events = append(events, event)
				return nil
			},
			OnDecodeArgument: func(b []byte, t cadence.Type) (cadence.Value, error) {
				return json.Decode(nil, b)
			},
		}

		nextTransactionLocation := NewTransactionLocationGenerator()
		nextScriptLocation := NewScriptLocationGenerator()

		// Deploy contracts

		deployContracts(
			t,
			rt,
			contractsAddress,
			runtimeInterface,
			transactionEnvironment,
			nextTransactionLocation,
		)

		// Run script

		script := []byte(`
          import EVM from 0x1

          access(all)
          fun main(): Bool {
            let data = EVM.encodeABI(["Peter"])
            let values = EVM.decodeABI(types: [Type<UFix64>()], data: data)

            return true
          }
		`)

		_, err := rt.ExecuteScript(
			runtime.Script{
				Source:    script,
				Arguments: [][]byte{},
			},
			runtime.Context{
				Interface:   runtimeInterface,
				Environment: scriptEnvironment,
				Location:    nextScriptLocation(),
			},
		)
		utils.RequireError(t, err)
		assert.ErrorContains(
			t,
			err,
			"failed to ABI decode data with type UFix64",
		)
	})

	t.Run("decodeABI with unsupported dictionary type", func(t *testing.T) {

		t.Parallel()

		handler := &testContractHandler{}

		contractsAddress := flow.BytesToAddress([]byte{0x1})

		transactionEnvironment := newEVMTransactionEnvironment(handler, contractsAddress)
		scriptEnvironment := newEVMScriptEnvironment(handler, contractsAddress)

		rt := runtime.NewInterpreterRuntime(runtime.Config{})

		accountCodes := map[common.Location][]byte{}
		var events []cadence.Event

		runtimeInterface := &TestRuntimeInterface{
			Storage: NewTestLedger(nil, nil),
			OnGetSigningAccounts: func() ([]runtime.Address, error) {
				return []runtime.Address{runtime.Address(contractsAddress)}, nil
			},
			OnResolveLocation: LocationResolver,
			OnUpdateAccountContractCode: func(location common.AddressLocation, code []byte) error {
				accountCodes[location] = code
				return nil
			},
			OnGetAccountContractCode: func(location common.AddressLocation) (code []byte, err error) {
				code = accountCodes[location]
				return code, nil
			},
			OnEmitEvent: func(event cadence.Event) error {
				events = append(events, event)
				return nil
			},
			OnDecodeArgument: func(b []byte, t cadence.Type) (cadence.Value, error) {
				return json.Decode(nil, b)
			},
		}

		nextTransactionLocation := NewTransactionLocationGenerator()
		nextScriptLocation := NewScriptLocationGenerator()

		// Deploy contracts

		deployContracts(
			t,
			rt,
			contractsAddress,
			runtimeInterface,
			transactionEnvironment,
			nextTransactionLocation,
		)

		// Run script

		script := []byte(`
          import EVM from 0x1

          access(all)
          fun main(): Bool {
            let data = EVM.encodeABI(["Peter"])
            let values = EVM.decodeABI(types: [Type<{Int: Bool}>()], data: data)

            return true
          }
		`)

		_, err := rt.ExecuteScript(
			runtime.Script{
				Source:    script,
				Arguments: [][]byte{},
			},
			runtime.Context{
				Interface:   runtimeInterface,
				Environment: scriptEnvironment,
				Location:    nextScriptLocation(),
			},
		)
		utils.RequireError(t, err)
		assert.ErrorContains(
			t,
			err,
			"failed to ABI decode data with type {Int: Bool}",
		)
	})

	t.Run("decodeABI with unsupported array element type", func(t *testing.T) {

		t.Parallel()

		handler := &testContractHandler{}

		contractsAddress := flow.BytesToAddress([]byte{0x1})

		transactionEnvironment := newEVMTransactionEnvironment(handler, contractsAddress)
		scriptEnvironment := newEVMScriptEnvironment(handler, contractsAddress)

		rt := runtime.NewInterpreterRuntime(runtime.Config{})

		accountCodes := map[common.Location][]byte{}
		var events []cadence.Event

		runtimeInterface := &TestRuntimeInterface{
			Storage: NewTestLedger(nil, nil),
			OnGetSigningAccounts: func() ([]runtime.Address, error) {
				return []runtime.Address{runtime.Address(contractsAddress)}, nil
			},
			OnResolveLocation: LocationResolver,
			OnUpdateAccountContractCode: func(location common.AddressLocation, code []byte) error {
				accountCodes[location] = code
				return nil
			},
			OnGetAccountContractCode: func(location common.AddressLocation) (code []byte, err error) {
				code = accountCodes[location]
				return code, nil
			},
			OnEmitEvent: func(event cadence.Event) error {
				events = append(events, event)
				return nil
			},
			OnDecodeArgument: func(b []byte, t cadence.Type) (cadence.Value, error) {
				return json.Decode(nil, b)
			},
		}

		nextTransactionLocation := NewTransactionLocationGenerator()
		nextScriptLocation := NewScriptLocationGenerator()

		// Deploy contracts

		deployContracts(
			t,
			rt,
			contractsAddress,
			runtimeInterface,
			transactionEnvironment,
			nextTransactionLocation,
		)

		// Run script

		script := []byte(`
          import EVM from 0x1

          access(all)
          fun main(): Bool {
            let data = EVM.encodeABI(["Peter"])
            let values = EVM.decodeABI(types: [Type<[Character]>()], data: data)

            return true
          }
		`)

		_, err := rt.ExecuteScript(
			runtime.Script{
				Source:    script,
				Arguments: [][]byte{},
			},
			runtime.Context{
				Interface:   runtimeInterface,
				Environment: scriptEnvironment,
				Location:    nextScriptLocation(),
			},
		)
		utils.RequireError(t, err)
		assert.ErrorContains(
			t,
			err,
			"failed to ABI decode data with type [Character]",
		)
	})

	t.Run("decodeABI with unsupported custom composite type", func(t *testing.T) {

		t.Parallel()

		handler := &testContractHandler{}

		contractsAddress := flow.BytesToAddress([]byte{0x1})

		transactionEnvironment := newEVMTransactionEnvironment(handler, contractsAddress)
		scriptEnvironment := newEVMScriptEnvironment(handler, contractsAddress)

		rt := runtime.NewInterpreterRuntime(runtime.Config{})

		accountCodes := map[common.Location][]byte{}
		var events []cadence.Event

		runtimeInterface := &TestRuntimeInterface{
			Storage: NewTestLedger(nil, nil),
			OnGetSigningAccounts: func() ([]runtime.Address, error) {
				return []runtime.Address{runtime.Address(contractsAddress)}, nil
			},
			OnResolveLocation: LocationResolver,
			OnUpdateAccountContractCode: func(location common.AddressLocation, code []byte) error {
				accountCodes[location] = code
				return nil
			},
			OnGetAccountContractCode: func(location common.AddressLocation) (code []byte, err error) {
				code = accountCodes[location]
				return code, nil
			},
			OnEmitEvent: func(event cadence.Event) error {
				events = append(events, event)
				return nil
			},
			OnDecodeArgument: func(b []byte, t cadence.Type) (cadence.Value, error) {
				return json.Decode(nil, b)
			},
		}

		nextTransactionLocation := NewTransactionLocationGenerator()
		nextScriptLocation := NewScriptLocationGenerator()

		// Deploy contracts

		deployContracts(
			t,
			rt,
			contractsAddress,
			runtimeInterface,
			transactionEnvironment,
			nextTransactionLocation,
		)

		// Run script

		script := []byte(`
          import EVM from 0x1

          access(all) struct Token {
            access(all) let id: Int
            access(all) var balance: UInt

            init(id: Int, balance: UInt) {
              self.id = id
              self.balance = balance
            }
          }

          access(all)
          fun main(): Bool {
            let data = EVM.encodeABI(["Peter"])
            let values = EVM.decodeABI(types: [Type<Token>()], data: data)

            return true
          }
		`)

		_, err := rt.ExecuteScript(
			runtime.Script{
				Source:    script,
				Arguments: [][]byte{},
			},
			runtime.Context{
				Interface:   runtimeInterface,
				Environment: scriptEnvironment,
				Location:    nextScriptLocation(),
			},
		)
		utils.RequireError(t, err)
		assert.ErrorContains(
			t,
			err,
			"failed to ABI decode data with type s.0100000000000000000000000000000000000000000000000000000000000000.Token",
		)
	})
}

func TestEVMEncodeABIWithSignature(t *testing.T) {

	t.Parallel()

	handler := &testContractHandler{}

	contractsAddress := flow.BytesToAddress([]byte{0x1})

	transactionEnvironment := newEVMTransactionEnvironment(handler, contractsAddress)
	scriptEnvironment := newEVMScriptEnvironment(handler, contractsAddress)

	rt := runtime.NewInterpreterRuntime(runtime.Config{})

	script := []byte(`
      import EVM from 0x1

      access(all)
      fun main(): [UInt8] {
        // bytes for address 0x7A58c0Be72BE218B41C608b7Fe7C5bB630736C71
        let address = EVM.EVMAddress(
          bytes: [
            122, 88, 192, 190, 114, 190, 33, 139, 65, 198,
            8, 183, 254, 124, 91, 182, 48, 115, 108, 113
          ]
        )

        return EVM.encodeABIWithSignature(
          "withdraw(address,uint256)",
          [address, UInt256(250)]
        )
      }
	`)

	accountCodes := map[common.Location][]byte{}
	var events []cadence.Event

	computation := uint(0)
	runtimeInterface := &TestRuntimeInterface{
		Storage: NewTestLedger(nil, nil),
		OnGetSigningAccounts: func() ([]runtime.Address, error) {
			return []runtime.Address{runtime.Address(contractsAddress)}, nil
		},
		OnResolveLocation: LocationResolver,
		OnUpdateAccountContractCode: func(location common.AddressLocation, code []byte) error {
			accountCodes[location] = code
			return nil
		},
		OnGetAccountContractCode: func(location common.AddressLocation) (code []byte, err error) {
			code = accountCodes[location]
			return code, nil
		},
		OnEmitEvent: func(event cadence.Event) error {
			events = append(events, event)
			return nil
		},
		OnDecodeArgument: func(b []byte, t cadence.Type) (cadence.Value, error) {
			return json.Decode(nil, b)
		},
		OnMeterComputation: func(compKind common.ComputationKind, intensity uint) error {
			if compKind == environment.ComputationKindEVMEncodeABI {
				computation += intensity
			}
			return nil
		},
		OnHash: func(
			data []byte,
			tag string,
			hashAlgorithm runtime.HashAlgorithm,
		) ([]byte, error) {
			return crypto.Keccak256(data), nil
		},
	}

	nextTransactionLocation := NewTransactionLocationGenerator()
	nextScriptLocation := NewScriptLocationGenerator()

	// Deploy contracts

	deployContracts(
		t,
		rt,
		contractsAddress,
		runtimeInterface,
		transactionEnvironment,
		nextTransactionLocation,
	)

	// Run script

	result, err := rt.ExecuteScript(
		runtime.Script{
			Source:    script,
			Arguments: [][]byte{},
		},
		runtime.Context{
			Interface:   runtimeInterface,
			Environment: scriptEnvironment,
			Location:    nextScriptLocation(),
		},
	)
	require.NoError(t, err)

	abiBytes := []byte{
		0xf3, 0xfe, 0xf3, 0xa3, 0x0, 0x0, 0x0, 0x0, 0x0, 0x0, 0x0, 0x0, 0x0,
		0x0, 0x0, 0x0, 0x7a, 0x58, 0xc0, 0xbe, 0x72, 0xbe, 0x21, 0x8b, 0x41,
		0xc6, 0x8, 0xb7, 0xfe, 0x7c, 0x5b, 0xb6, 0x30, 0x73, 0x6c, 0x71, 0x0,
		0x0, 0x0, 0x0, 0x0, 0x0, 0x0, 0x0, 0x0, 0x0, 0x0, 0x0, 0x0, 0x0, 0x0,
		0x0, 0x0, 0x0, 0x0, 0x0, 0x0, 0x0, 0x0, 0x0, 0x0, 0x0, 0x0, 0x0, 0x0,
		0x0, 0x0, 0xfa,
	}
	cdcBytes := make([]cadence.Value, 0)
	for _, bt := range abiBytes {
		cdcBytes = append(cdcBytes, cadence.UInt8(bt))
	}
	encodedABI := cadence.NewArray(
		cdcBytes,
	).WithType(cadence.NewVariableSizedArrayType(cadence.UInt8Type))

	assert.Equal(t,
		encodedABI,
		result,
	)
	// The method ID is a byte array of length 4
	assert.Equal(t, computation+4, uint(len(cdcBytes)))
}

func TestEVMDecodeABIWithSignature(t *testing.T) {

	t.Parallel()

	handler := &testContractHandler{}

	contractsAddress := flow.BytesToAddress([]byte{0x1})

	transactionEnvironment := newEVMTransactionEnvironment(handler, contractsAddress)
	scriptEnvironment := newEVMScriptEnvironment(handler, contractsAddress)

	rt := runtime.NewInterpreterRuntime(runtime.Config{})

	script := []byte(`
      import EVM from 0x1

      access(all)
      fun main(data: [UInt8]): Bool {
        let values = EVM.decodeABIWithSignature(
          "withdraw(address,uint256)",
          types: [Type<EVM.EVMAddress>(), Type<UInt256>()],
          data: data
        )

        // bytes for address 0x7A58c0Be72BE218B41C608b7Fe7C5bB630736C71
        let address = EVM.EVMAddress(
          bytes: [
            122, 88, 192, 190, 114, 190, 33, 139, 65, 198,
            8, 183, 254, 124, 91, 182, 48, 115, 108, 113
          ]
        )

        assert(values.length == 2)
        assert((values[0] as! EVM.EVMAddress).bytes == address.bytes)
        assert((values[1] as! UInt256) == UInt256(250))

        return true
      }
	`)

	accountCodes := map[common.Location][]byte{}
	var events []cadence.Event

	computation := uint(0)
	runtimeInterface := &TestRuntimeInterface{
		Storage: NewTestLedger(nil, nil),
		OnGetSigningAccounts: func() ([]runtime.Address, error) {
			return []runtime.Address{runtime.Address(contractsAddress)}, nil
		},
		OnResolveLocation: LocationResolver,
		OnUpdateAccountContractCode: func(location common.AddressLocation, code []byte) error {
			accountCodes[location] = code
			return nil
		},
		OnGetAccountContractCode: func(location common.AddressLocation) (code []byte, err error) {
			code = accountCodes[location]
			return code, nil
		},
		OnEmitEvent: func(event cadence.Event) error {
			events = append(events, event)
			return nil
		},
		OnDecodeArgument: func(b []byte, t cadence.Type) (cadence.Value, error) {
			return json.Decode(nil, b)
		},
		OnMeterComputation: func(compKind common.ComputationKind, intensity uint) error {
			if compKind == environment.ComputationKindEVMDecodeABI {
				computation += intensity
			}
			return nil
		},
		OnHash: func(
			data []byte,
			tag string,
			hashAlgorithm runtime.HashAlgorithm,
		) ([]byte, error) {
			return crypto.Keccak256(data), nil
		},
	}

	nextTransactionLocation := NewTransactionLocationGenerator()
	nextScriptLocation := NewScriptLocationGenerator()

	// Deploy contracts

	deployContracts(
		t,
		rt,
		contractsAddress,
		runtimeInterface,
		transactionEnvironment,
		nextTransactionLocation,
	)

	// Run script
	abiBytes := []byte{
		0xf3, 0xfe, 0xf3, 0xa3, 0x0, 0x0, 0x0, 0x0, 0x0, 0x0, 0x0, 0x0, 0x0,
		0x0, 0x0, 0x0, 0x7a, 0x58, 0xc0, 0xbe, 0x72, 0xbe, 0x21, 0x8b, 0x41,
		0xc6, 0x8, 0xb7, 0xfe, 0x7c, 0x5b, 0xb6, 0x30, 0x73, 0x6c, 0x71, 0x0,
		0x0, 0x0, 0x0, 0x0, 0x0, 0x0, 0x0, 0x0, 0x0, 0x0, 0x0, 0x0, 0x0, 0x0,
		0x0, 0x0, 0x0, 0x0, 0x0, 0x0, 0x0, 0x0, 0x0, 0x0, 0x0, 0x0, 0x0, 0x0,
		0x0, 0x0, 0xfa,
	}
	cdcBytes := make([]cadence.Value, 0)
	for _, bt := range abiBytes {
		cdcBytes = append(cdcBytes, cadence.UInt8(bt))
	}
	encodedABI := cadence.NewArray(
		cdcBytes,
	).WithType(cadence.NewVariableSizedArrayType(cadence.UInt8Type))

	result, err := rt.ExecuteScript(
		runtime.Script{
			Source: script,
			Arguments: EncodeArgs([]cadence.Value{
				encodedABI,
			}),
		},
		runtime.Context{
			Interface:   runtimeInterface,
			Environment: scriptEnvironment,
			Location:    nextScriptLocation(),
		},
	)
	require.NoError(t, err)

	assert.Equal(t, cadence.NewBool(true), result)
	// The method ID is a byte array of length 4
	assert.Equal(t, computation+4, uint(len(cdcBytes)))
}

func TestEVMDecodeABIWithSignatureMismatch(t *testing.T) {

	t.Parallel()

	handler := &testContractHandler{}

	contractsAddress := flow.BytesToAddress([]byte{0x1})

	transactionEnvironment := newEVMTransactionEnvironment(handler, contractsAddress)
	scriptEnvironment := newEVMScriptEnvironment(handler, contractsAddress)

	rt := runtime.NewInterpreterRuntime(runtime.Config{})

	script := []byte(`
      import EVM from 0x1

      access(all)
      fun main(data: [UInt8]): Bool {
        // The data was encoded for the function "withdraw(address,uint256)",
        // but we pass a different function signature
        let values = EVM.decodeABIWithSignature(
          "deposit(uint256, address)",
          types: [Type<UInt256>(), Type<EVM.EVMAddress>()],
          data: data
        )

        return true
      }
	`)

	accountCodes := map[common.Location][]byte{}
	var events []cadence.Event

	runtimeInterface := &TestRuntimeInterface{
		Storage: NewTestLedger(nil, nil),
		OnGetSigningAccounts: func() ([]runtime.Address, error) {
			return []runtime.Address{runtime.Address(contractsAddress)}, nil
		},
		OnResolveLocation: LocationResolver,
		OnUpdateAccountContractCode: func(location common.AddressLocation, code []byte) error {
			accountCodes[location] = code
			return nil
		},
		OnGetAccountContractCode: func(location common.AddressLocation) (code []byte, err error) {
			code = accountCodes[location]
			return code, nil
		},
		OnEmitEvent: func(event cadence.Event) error {
			events = append(events, event)
			return nil
		},
		OnDecodeArgument: func(b []byte, t cadence.Type) (cadence.Value, error) {
			return json.Decode(nil, b)
		},
		OnHash: func(
			data []byte,
			tag string,
			hashAlgorithm runtime.HashAlgorithm,
		) ([]byte, error) {
			return crypto.Keccak256(data), nil
		},
	}

	nextTransactionLocation := NewTransactionLocationGenerator()
	nextScriptLocation := NewScriptLocationGenerator()

	// Deploy contracts

	deployContracts(
		t,
		rt,
		contractsAddress,
		runtimeInterface,
		transactionEnvironment,
		nextTransactionLocation,
	)

	// Run script
	abiBytes := []byte{
		0xf3, 0xfe, 0xf3, 0xa3, 0x0, 0x0, 0x0, 0x0, 0x0, 0x0, 0x0, 0x0, 0x0,
		0x0, 0x0, 0x0, 0x7a, 0x58, 0xc0, 0xbe, 0x72, 0xbe, 0x21, 0x8b, 0x41,
		0xc6, 0x8, 0xb7, 0xfe, 0x7c, 0x5b, 0xb6, 0x30, 0x73, 0x6c, 0x71, 0x0,
		0x0, 0x0, 0x0, 0x0, 0x0, 0x0, 0x0, 0x0, 0x0, 0x0, 0x0, 0x0, 0x0, 0x0,
		0x0, 0x0, 0x0, 0x0, 0x0, 0x0, 0x0, 0x0, 0x0, 0x0, 0x0, 0x0, 0x0, 0x0,
		0x0, 0x0, 0xfa,
	}
	cdcBytes := make([]cadence.Value, 0)
	for _, bt := range abiBytes {
		cdcBytes = append(cdcBytes, cadence.UInt8(bt))
	}
	encodedABI := cadence.NewArray(
		cdcBytes,
	).WithType(cadence.NewVariableSizedArrayType(cadence.UInt8Type))

	_, err := rt.ExecuteScript(
		runtime.Script{
			Source: script,
			Arguments: EncodeArgs([]cadence.Value{
				encodedABI,
			}),
		},
		runtime.Context{
			Interface:   runtimeInterface,
			Environment: scriptEnvironment,
			Location:    nextScriptLocation(),
		},
	)
	require.Error(t, err)
	assert.ErrorContains(t, err, "panic: signature mismatch")
}

func TestEVMAddressConstructionAndReturn(t *testing.T) {

	t.Parallel()

	handler := &testContractHandler{}

	contractsAddress := flow.BytesToAddress([]byte{0x1})

	transactionEnvironment := newEVMTransactionEnvironment(handler, contractsAddress)
	scriptEnvironment := newEVMScriptEnvironment(handler, contractsAddress)

	rt := runtime.NewInterpreterRuntime(runtime.Config{})

	script := []byte(`
      import EVM from 0x1

      access(all)
      fun main(_ bytes: [UInt8; 20]): EVM.EVMAddress {
          return EVM.EVMAddress(bytes: bytes)
      }
    `)

	accountCodes := map[common.Location][]byte{}
	var events []cadence.Event

	runtimeInterface := &TestRuntimeInterface{
		Storage: NewTestLedger(nil, nil),
		OnGetSigningAccounts: func() ([]runtime.Address, error) {
			return []runtime.Address{runtime.Address(contractsAddress)}, nil
		},
		OnResolveLocation: LocationResolver,
		OnUpdateAccountContractCode: func(location common.AddressLocation, code []byte) error {
			accountCodes[location] = code
			return nil
		},
		OnGetAccountContractCode: func(location common.AddressLocation) (code []byte, err error) {
			code = accountCodes[location]
			return code, nil
		},
		OnEmitEvent: func(event cadence.Event) error {
			events = append(events, event)
			return nil
		},
		OnDecodeArgument: func(b []byte, t cadence.Type) (cadence.Value, error) {
			return json.Decode(nil, b)
		},
	}

	addressBytesArray := cadence.NewArray([]cadence.Value{
		cadence.UInt8(1), cadence.UInt8(1),
		cadence.UInt8(2), cadence.UInt8(2),
		cadence.UInt8(3), cadence.UInt8(3),
		cadence.UInt8(4), cadence.UInt8(4),
		cadence.UInt8(5), cadence.UInt8(5),
		cadence.UInt8(6), cadence.UInt8(6),
		cadence.UInt8(7), cadence.UInt8(7),
		cadence.UInt8(8), cadence.UInt8(8),
		cadence.UInt8(9), cadence.UInt8(9),
		cadence.UInt8(10), cadence.UInt8(10),
	}).WithType(stdlib.EVMAddressBytesCadenceType)

	nextTransactionLocation := NewTransactionLocationGenerator()
	nextScriptLocation := NewScriptLocationGenerator()

	// Deploy contracts

	deployContracts(
		t,
		rt,
		contractsAddress,
		runtimeInterface,
		transactionEnvironment,
		nextTransactionLocation,
	)

	// Run script

	result, err := rt.ExecuteScript(
		runtime.Script{
			Source: script,
			Arguments: EncodeArgs([]cadence.Value{
				addressBytesArray,
			}),
		},
		runtime.Context{
			Interface:   runtimeInterface,
			Environment: scriptEnvironment,
			Location:    nextScriptLocation(),
		},
	)
	require.NoError(t, err)

	evmAddressCadenceType := stdlib.NewEVMAddressCadenceType(common.Address(contractsAddress))

	assert.Equal(t,
		cadence.Struct{
			StructType: evmAddressCadenceType,
			Fields: []cadence.Value{
				addressBytesArray,
			},
		},
		result,
	)
}

func TestBalanceConstructionAndReturn(t *testing.T) {

	t.Parallel()

	handler := &testContractHandler{}

	contractsAddress := flow.BytesToAddress([]byte{0x1})

	transactionEnvironment := newEVMTransactionEnvironment(handler, contractsAddress)
	scriptEnvironment := newEVMScriptEnvironment(handler, contractsAddress)

	rt := runtime.NewInterpreterRuntime(runtime.Config{})

	script := []byte(`
      import EVM from 0x1

      access(all)
      fun main(_ attoflow: UInt): EVM.Balance {
          return EVM.Balance(attoflow: attoflow)
      }
    `)

	accountCodes := map[common.Location][]byte{}
	var events []cadence.Event

	runtimeInterface := &TestRuntimeInterface{
		Storage: NewTestLedger(nil, nil),
		OnGetSigningAccounts: func() ([]runtime.Address, error) {
			return []runtime.Address{runtime.Address(contractsAddress)}, nil
		},
		OnResolveLocation: LocationResolver,
		OnUpdateAccountContractCode: func(location common.AddressLocation, code []byte) error {
			accountCodes[location] = code
			return nil
		},
		OnGetAccountContractCode: func(location common.AddressLocation) (code []byte, err error) {
			code = accountCodes[location]
			return code, nil
		},
		OnEmitEvent: func(event cadence.Event) error {
			events = append(events, event)
			return nil
		},
		OnDecodeArgument: func(b []byte, t cadence.Type) (cadence.Value, error) {
			return json.Decode(nil, b)
		},
	}

	nextTransactionLocation := NewTransactionLocationGenerator()
	nextScriptLocation := NewScriptLocationGenerator()

	// Deploy contracts

	deployContracts(
		t,
		rt,
		contractsAddress,
		runtimeInterface,
		transactionEnvironment,
		nextTransactionLocation,
	)

	// Run script

	flowValue := cadence.NewUInt(1230000000000000000)

	result, err := rt.ExecuteScript(
		runtime.Script{
			Source: script,
			Arguments: EncodeArgs([]cadence.Value{
				flowValue,
			}),
		},
		runtime.Context{
			Interface:   runtimeInterface,
			Environment: scriptEnvironment,
			Location:    nextScriptLocation(),
		},
	)
	require.NoError(t, err)

	evmBalanceCadenceType := stdlib.NewBalanceCadenceType(common.Address(contractsAddress))

	assert.Equal(t,
		cadence.Struct{
			StructType: evmBalanceCadenceType,
			Fields: []cadence.Value{
				flowValue,
			},
		},
		result,
	)
}

func TestEVMRun(t *testing.T) {

	t.Parallel()

	evmTx := cadence.NewArray([]cadence.Value{
		cadence.UInt8(1),
		cadence.UInt8(2),
		cadence.UInt8(3),
	}).WithType(stdlib.EVMTransactionBytesCadenceType)

	coinbase := cadence.NewArray([]cadence.Value{
		cadence.UInt8(1), cadence.UInt8(1),
		cadence.UInt8(2), cadence.UInt8(2),
		cadence.UInt8(3), cadence.UInt8(3),
		cadence.UInt8(4), cadence.UInt8(4),
		cadence.UInt8(5), cadence.UInt8(5),
		cadence.UInt8(6), cadence.UInt8(6),
		cadence.UInt8(7), cadence.UInt8(7),
		cadence.UInt8(8), cadence.UInt8(8),
		cadence.UInt8(9), cadence.UInt8(9),
		cadence.UInt8(10), cadence.UInt8(10),
	}).WithType(stdlib.EVMAddressBytesCadenceType)

	runCalled := false

	contractsAddress := flow.BytesToAddress([]byte{0x1})
	handler := &testContractHandler{
		evmContractAddress: common.Address(contractsAddress),
		run: func(tx []byte, coinbase types.Address) *types.ResultSummary {
			runCalled = true

			assert.Equal(t, []byte{1, 2, 3}, tx)
			assert.Equal(t,
				types.Address{
					1, 1, 2, 2, 3, 3, 4, 4, 5, 5, 6, 6, 7, 7, 8, 8, 9, 9, 10, 10,
				},
				coinbase,
			)
			return &types.ResultSummary{
				Status: types.StatusSuccessful,
			}
		},
	}

	transactionEnvironment := newEVMTransactionEnvironment(handler, contractsAddress)
	scriptEnvironment := newEVMScriptEnvironment(handler, contractsAddress)

	rt := runtime.NewInterpreterRuntime(runtime.Config{})

	script := []byte(`
      import EVM from 0x1

      access(all)
      fun main(tx: [UInt8], coinbaseBytes: [UInt8; 20]): UInt8 {
          let coinbase = EVM.EVMAddress(bytes: coinbaseBytes)
          let res = EVM.run(tx: tx, coinbase: coinbase)
		  let st = res.status
		  return st.rawValue
      }
    `)

	accountCodes := map[common.Location][]byte{}
	var events []cadence.Event

	runtimeInterface := &TestRuntimeInterface{
		Storage: NewTestLedger(nil, nil),
		OnGetSigningAccounts: func() ([]runtime.Address, error) {
			return []runtime.Address{runtime.Address(contractsAddress)}, nil
		},
		OnResolveLocation: LocationResolver,
		OnUpdateAccountContractCode: func(location common.AddressLocation, code []byte) error {
			accountCodes[location] = code
			return nil
		},
		OnGetAccountContractCode: func(location common.AddressLocation) (code []byte, err error) {
			code = accountCodes[location]
			return code, nil
		},
		OnEmitEvent: func(event cadence.Event) error {
			events = append(events, event)
			return nil
		},
		OnDecodeArgument: func(b []byte, t cadence.Type) (cadence.Value, error) {
			return json.Decode(nil, b)
		},
	}

	nextTransactionLocation := NewTransactionLocationGenerator()
	nextScriptLocation := NewScriptLocationGenerator()

	// Deploy contracts

	deployContracts(
		t,
		rt,
		contractsAddress,
		runtimeInterface,
		transactionEnvironment,
		nextTransactionLocation,
	)

	// Run script

	val, err := rt.ExecuteScript(
		runtime.Script{
			Source:    script,
			Arguments: EncodeArgs([]cadence.Value{evmTx, coinbase}),
		},
		runtime.Context{
			Interface:   runtimeInterface,
			Environment: scriptEnvironment,
			Location:    nextScriptLocation(),
		},
	)
	require.NoError(t, err)

	assert.Equal(t, types.StatusSuccessful, types.Status(val.(cadence.UInt8)))
	assert.True(t, runCalled)

	// test must run
	script = []byte(`
		import EVM from 0x1

		access(all)
		fun main(tx: [UInt8], coinbaseBytes: [UInt8; 20]): UInt8 {
			let coinbase = EVM.EVMAddress(bytes: coinbaseBytes)
			let res = EVM.mustRun(tx: tx, coinbase: coinbase)
			let st = res.status
			return st.rawValue
		}
  	`)
	val, err = rt.ExecuteScript(
		runtime.Script{
			Source:    script,
			Arguments: EncodeArgs([]cadence.Value{evmTx, coinbase}),
		},
		runtime.Context{
			Interface:   runtimeInterface,
			Environment: scriptEnvironment,
			Location:    nextScriptLocation(),
		},
	)
	require.NoError(t, err)

	assert.Equal(t, types.StatusSuccessful, types.Status(val.(cadence.UInt8)))
	assert.True(t, runCalled)
}

func TestEVMBatchRun(t *testing.T) {

	t.Parallel()

	evmTxs := cadence.NewArray([]cadence.Value{
		cadence.NewArray([]cadence.Value{cadence.UInt8(1), cadence.UInt8(2), cadence.UInt8(3)}),
		cadence.NewArray([]cadence.Value{cadence.UInt8(4), cadence.UInt8(5), cadence.UInt8(6)}),
		cadence.NewArray([]cadence.Value{cadence.UInt8(7), cadence.UInt8(8), cadence.UInt8(9)}),
	}).WithType(cadence.NewVariableSizedArrayType(cadence.NewVariableSizedArrayType(cadence.UInt8Type{})))

	coinbase := cadence.NewArray([]cadence.Value{
		cadence.UInt8(1), cadence.UInt8(1),
		cadence.UInt8(2), cadence.UInt8(2),
		cadence.UInt8(3), cadence.UInt8(3),
		cadence.UInt8(4), cadence.UInt8(4),
		cadence.UInt8(5), cadence.UInt8(5),
		cadence.UInt8(6), cadence.UInt8(6),
		cadence.UInt8(7), cadence.UInt8(7),
		cadence.UInt8(8), cadence.UInt8(8),
		cadence.UInt8(9), cadence.UInt8(9),
		cadence.UInt8(10), cadence.UInt8(10),
	}).WithType(stdlib.EVMAddressBytesCadenceType)

	runCalled := false

	contractsAddress := flow.BytesToAddress([]byte{0x1})
	handler := &testContractHandler{
		evmContractAddress: common.Address(contractsAddress),
		batchRun: func(txs [][]byte, coinbase types.Address) []*types.ResultSummary {
			runCalled = true

			assert.EqualValues(t, [][]byte{
				{1, 2, 3}, {4, 5, 6}, {7, 8, 9},
			}, txs)
			assert.Equal(t,
				types.Address{
					1, 1, 2, 2, 3, 3, 4, 4, 5, 5, 6, 6, 7, 7, 8, 8, 9, 9, 10, 10,
				},
				coinbase,
			)

			results := make([]*types.ResultSummary, 3)
			for i := range results {
				results[i] = &types.ResultSummary{
					Status: types.StatusSuccessful,
				}
			}

			return results
		},
	}

	transactionEnvironment := newEVMTransactionEnvironment(handler, contractsAddress)
	scriptEnvironment := newEVMScriptEnvironment(handler, contractsAddress)

	rt := runtime.NewInterpreterRuntime(runtime.Config{})

	script := []byte(`
      import EVM from 0x1

      access(all)
      fun main(txs: [[UInt8]], coinbaseBytes: [UInt8; 20]): [EVM.Result] {
          let coinbase = EVM.EVMAddress(bytes: coinbaseBytes)
          return EVM.batchRun(txs: txs, coinbase: coinbase)
      }
    `)

	accountCodes := map[common.Location][]byte{}
	var events []cadence.Event

	runtimeInterface := &TestRuntimeInterface{
		Storage: NewTestLedger(nil, nil),
		OnGetSigningAccounts: func() ([]runtime.Address, error) {
			return []runtime.Address{runtime.Address(contractsAddress)}, nil
		},
		OnResolveLocation: LocationResolver,
		OnUpdateAccountContractCode: func(location common.AddressLocation, code []byte) error {
			accountCodes[location] = code
			return nil
		},
		OnGetAccountContractCode: func(location common.AddressLocation) (code []byte, err error) {
			code = accountCodes[location]
			return code, nil
		},
		OnEmitEvent: func(event cadence.Event) error {
			events = append(events, event)
			return nil
		},
		OnDecodeArgument: func(b []byte, t cadence.Type) (cadence.Value, error) {
			return json.Decode(nil, b)
		},
	}

	nextTransactionLocation := NewTransactionLocationGenerator()
	nextScriptLocation := NewScriptLocationGenerator()

	// Deploy contracts

	deployContracts(
		t,
		rt,
		contractsAddress,
		runtimeInterface,
		transactionEnvironment,
		nextTransactionLocation,
	)

	// Run script

	val, err := rt.ExecuteScript(
		runtime.Script{
			Source:    script,
			Arguments: EncodeArgs([]cadence.Value{evmTxs, coinbase}),
		},
		runtime.Context{
			Interface:   runtimeInterface,
			Environment: scriptEnvironment,
			Location:    nextScriptLocation(),
		},
	)
	require.NoError(t, err)

	resultsCadence, ok := val.(cadence.Array)
	require.True(t, ok)

	for _, v := range resultsCadence.Values {
		res, err := stdlib.ResultSummaryFromEVMResultValue(v)
		require.NoError(t, err)
		assert.Equal(t, types.StatusSuccessful, res.Status)
	}
	assert.True(t, runCalled)
}

func TestEVMCreateCadenceOwnedAccount(t *testing.T) {

	t.Parallel()

	uuidCounter := uint64(0)
	handler := &testContractHandler{
		deployCOA: func(uuid uint64) types.Address {
			require.Equal(t, uuidCounter, uuid)
			return types.Address{uint8(uuidCounter)}
		},
	}

	contractsAddress := flow.BytesToAddress([]byte{0x1})

	transactionEnvironment := newEVMTransactionEnvironment(handler, contractsAddress)
	scriptEnvironment := newEVMScriptEnvironment(handler, contractsAddress)
	rt := runtime.NewInterpreterRuntime(runtime.Config{})

	script := []byte(`
      import EVM from 0x1

      access(all)
      fun main(): [UInt8; 20] {
          let cadenceOwnedAccount1 <- EVM.createCadenceOwnedAccount()
          destroy cadenceOwnedAccount1

          let cadenceOwnedAccount2 <- EVM.createCadenceOwnedAccount()
          let bytes = cadenceOwnedAccount2.address().bytes
          destroy cadenceOwnedAccount2

          return bytes
      }
    `)

	accountCodes := map[common.Location][]byte{}
	var events []cadence.Event

	runtimeInterface := &TestRuntimeInterface{
		Storage: NewTestLedger(nil, nil),
		OnGetSigningAccounts: func() ([]runtime.Address, error) {
			return []runtime.Address{runtime.Address(contractsAddress)}, nil
		},
		OnResolveLocation: LocationResolver,
		OnUpdateAccountContractCode: func(location common.AddressLocation, code []byte) error {
			accountCodes[location] = code
			return nil
		},
		OnGetAccountContractCode: func(location common.AddressLocation) (code []byte, err error) {
			code = accountCodes[location]
			return code, nil
		},
		OnEmitEvent: func(event cadence.Event) error {
			events = append(events, event)
			return nil
		},
		OnDecodeArgument: func(b []byte, t cadence.Type) (cadence.Value, error) {
			return json.Decode(nil, b)
		},
		OnGenerateUUID: func() (uint64, error) {
			uuidCounter++
			return uuidCounter, nil
		},
	}

	nextTransactionLocation := NewTransactionLocationGenerator()
	nextScriptLocation := NewScriptLocationGenerator()

	// Deploy contracts

	deployContracts(
		t,
		rt,
		contractsAddress,
		runtimeInterface,
		transactionEnvironment,
		nextTransactionLocation,
	)

	// reset events
	events = make([]cadence.Event, 0)

	// Run script
	actual, err := rt.ExecuteScript(
		runtime.Script{
			Source: script,
		},
		runtime.Context{
			Interface:   runtimeInterface,
			Environment: scriptEnvironment,
			Location:    nextScriptLocation(),
		},
	)
	require.NoError(t, err)

	expected := cadence.NewArray([]cadence.Value{
		cadence.UInt8(4), cadence.UInt8(0),
		cadence.UInt8(0), cadence.UInt8(0),
		cadence.UInt8(0), cadence.UInt8(0),
		cadence.UInt8(0), cadence.UInt8(0),
		cadence.UInt8(0), cadence.UInt8(0),
		cadence.UInt8(0), cadence.UInt8(0),
		cadence.UInt8(0), cadence.UInt8(0),
		cadence.UInt8(0), cadence.UInt8(0),
		cadence.UInt8(0), cadence.UInt8(0),
		cadence.UInt8(0), cadence.UInt8(0),
	}).WithType(cadence.NewConstantSizedArrayType(
		types.AddressLength,
		cadence.UInt8Type,
	))

	require.Equal(t, expected, actual)

	// check deposit event
	expectedEventTypes := []string{
		"EVM.CadenceOwnedAccountCreated",
		"EVM.CadenceOwnedAccountCreated",
	}
	CheckCadenceEventTypes(t, events, expectedEventTypes)

	// check cadence owned account created events
	expectedCoaAddress := types.Address{3}
	require.Equal(t, expectedCoaAddress.ToCadenceValue().ToGoValue(), events[0].Fields[0].ToGoValue())

	expectedCoaAddress = types.Address{4}
	require.Equal(t, expectedCoaAddress.ToCadenceValue().ToGoValue(), events[1].Fields[0].ToGoValue())
}

func TestCadenceOwnedAccountCall(t *testing.T) {

	t.Parallel()

	expectedBalance, err := cadence.NewUFix64FromParts(1, 23000000)
	require.NoError(t, err)

	contractsAddress := flow.BytesToAddress([]byte{0x1})

	handler := &testContractHandler{
		evmContractAddress: common.Address(contractsAddress),
		accountByAddress: func(fromAddress types.Address, isAuthorized bool) types.Account {
			assert.Equal(t, types.Address{3, 0, 0, 0, 0, 0, 0, 0, 0, 0, 0, 0, 0, 0, 0, 0, 0, 0, 0, 0}, fromAddress)
			assert.True(t, isAuthorized)

			return &testFlowAccount{
				address: fromAddress,
				call: func(
					toAddress types.Address,
					data types.Data,
					limit types.GasLimit,
					balance types.Balance,
				) *types.ResultSummary {
					assert.Equal(t, types.Address{2, 0, 0, 0, 0, 0, 0, 0, 0, 0, 0, 0, 0, 0, 0, 0, 0, 0, 0, 0}, toAddress)
					assert.Equal(t, types.Data{4, 5, 6}, data)
					assert.Equal(t, types.GasLimit(9999), limit)
					assert.Equal(t, types.NewBalanceFromUFix64(expectedBalance), balance)

					return &types.ResultSummary{
						Status:        types.StatusSuccessful,
						ReturnedValue: types.Data{3, 1, 4},
					}
				},
			}
		},
	}

	transactionEnvironment := newEVMTransactionEnvironment(handler, contractsAddress)
	scriptEnvironment := newEVMScriptEnvironment(handler, contractsAddress)

	rt := runtime.NewInterpreterRuntime(runtime.Config{})

	script := []byte(`
      import EVM from 0x1

      access(all)
      fun main(): [UInt8] {
          let cadenceOwnedAccount <- EVM.createCadenceOwnedAccount()
		  let bal = EVM.Balance(attoflow: 0)
		  bal.setFLOW(flow: 1.23)
          let response = cadenceOwnedAccount.call(
              to: EVM.EVMAddress(
                  bytes: [2, 0, 0, 0, 0, 0, 0, 0, 0, 0, 0, 0, 0, 0, 0, 0, 0, 0, 0, 0]
              ),
              data: [4, 5, 6],
              gasLimit: 9999,
              value: bal
          )
          destroy cadenceOwnedAccount
          return response.data
      }
   `)

	accountCodes := map[common.Location][]byte{}
	var events []cadence.Event

	runtimeInterface := &TestRuntimeInterface{
		Storage: NewTestLedger(nil, nil),
		OnGetSigningAccounts: func() ([]runtime.Address, error) {
			return []runtime.Address{runtime.Address(contractsAddress)}, nil
		},
		OnResolveLocation: LocationResolver,
		OnUpdateAccountContractCode: func(location common.AddressLocation, code []byte) error {
			accountCodes[location] = code
			return nil
		},
		OnGetAccountContractCode: func(location common.AddressLocation) (code []byte, err error) {
			code = accountCodes[location]
			return code, nil
		},
		OnEmitEvent: func(event cadence.Event) error {
			events = append(events, event)
			return nil
		},
		OnDecodeArgument: func(b []byte, t cadence.Type) (cadence.Value, error) {
			return json.Decode(nil, b)
		},
	}

	nextTransactionLocation := NewTransactionLocationGenerator()
	nextScriptLocation := NewScriptLocationGenerator()

	// Deploy contracts

	deployContracts(
		t,
		rt,
		contractsAddress,
		runtimeInterface,
		transactionEnvironment,
		nextTransactionLocation,
	)

	// Run script

	actual, err := rt.ExecuteScript(
		runtime.Script{
			Source: script,
		},
		runtime.Context{
			Interface:   runtimeInterface,
			Environment: scriptEnvironment,
			Location:    nextScriptLocation(),
		},
	)
	require.NoError(t, err)

	expected := cadence.NewArray([]cadence.Value{
		cadence.UInt8(3),
		cadence.UInt8(1),
		cadence.UInt8(4),
	}).WithType(cadence.NewVariableSizedArrayType(cadence.UInt8Type))

	require.Equal(t, expected, actual)
}

func TestEVMAddressDeposit(t *testing.T) {

	t.Parallel()

	expectedBalanceInUFix64, err := cadence.NewUFix64FromParts(1, 23000000)
	require.NoError(t, err)
	expectedBalance := types.NewBalanceFromUFix64(expectedBalanceInUFix64)

	var deposited bool

	handler := &testContractHandler{

		accountByAddress: func(fromAddress types.Address, isAuthorized bool) types.Account {
			assert.Equal(t, types.Address{2, 0, 0, 0, 0, 0, 0, 0, 0, 0, 0, 0, 0, 0, 0, 0, 0, 0, 0, 0}, fromAddress)
			assert.False(t, isAuthorized)

			return &testFlowAccount{
				address: fromAddress,
				deposit: func(vault *types.FLOWTokenVault) {
					deposited = true
					assert.Equal(
						t,
						types.Balance(expectedBalance),
						vault.Balance(),
					)
				},
			}
		},
	}

	contractsAddress := flow.BytesToAddress([]byte{0x1})

	transactionEnvironment := newEVMTransactionEnvironment(handler, contractsAddress)
	scriptEnvironment := newEVMScriptEnvironment(handler, contractsAddress)

	rt := runtime.NewInterpreterRuntime(runtime.Config{})

	script := []byte(`
      import EVM from 0x1
      import FlowToken from 0x1

      access(all)
      fun main() {
          let admin = getAuthAccount<auth(Storage) &Account>(0x1)
              .storage.borrow<&FlowToken.Administrator>(from: /storage/flowTokenAdmin)!
          let minter <- admin.createNewMinter(allowedAmount: 1.23)
          let vault <- minter.mintTokens(amount: 1.23)
          destroy minter

          let address = EVM.EVMAddress(
              bytes: [2, 0, 0, 0, 0, 0, 0, 0, 0, 0, 0, 0, 0, 0, 0, 0, 0, 0, 0, 0]
          )
          address.deposit(from: <-vault)
      }
   `)

	accountCodes := map[common.Location][]byte{}
	var events []cadence.Event

	runtimeInterface := &TestRuntimeInterface{
		Storage: NewTestLedger(nil, nil),
		OnGetSigningAccounts: func() ([]runtime.Address, error) {
			return []runtime.Address{runtime.Address(contractsAddress)}, nil
		},
		OnResolveLocation: LocationResolver,
		OnUpdateAccountContractCode: func(location common.AddressLocation, code []byte) error {
			accountCodes[location] = code
			return nil
		},
		OnGetAccountContractCode: func(location common.AddressLocation) (code []byte, err error) {
			code = accountCodes[location]
			return code, nil
		},
		OnEmitEvent: func(event cadence.Event) error {
			events = append(events, event)
			return nil
		},
		OnDecodeArgument: func(b []byte, t cadence.Type) (cadence.Value, error) {
			return json.Decode(nil, b)
		},
	}

	nextTransactionLocation := NewTransactionLocationGenerator()
	nextScriptLocation := NewScriptLocationGenerator()

	// Deploy contracts

	deployContracts(
		t,
		rt,
		contractsAddress,
		runtimeInterface,
		transactionEnvironment,
		nextTransactionLocation,
	)

	// Run script

	_, err = rt.ExecuteScript(
		runtime.Script{
			Source: script,
		},
		runtime.Context{
			Interface:   runtimeInterface,
			Environment: scriptEnvironment,
			Location:    nextScriptLocation(),
		},
	)
	require.NoError(t, err)

	require.True(t, deposited)
}

func TestCOADeposit(t *testing.T) {

	t.Parallel()

	expectedBalance, err := cadence.NewUFix64FromParts(1, 23000000)
	require.NoError(t, err)

	var deposited bool

	var expectedCoaAddress = types.Address{5, 0, 0, 0, 0, 0, 0, 0, 0, 0, 0, 0, 0, 0, 0, 0, 0, 0, 0, 0}

	handler := &testContractHandler{

		accountByAddress: func(fromAddress types.Address, isAuthorized bool) types.Account {
			assert.Equal(t, expectedCoaAddress, fromAddress)
			assert.False(t, isAuthorized)

			return &testFlowAccount{
				address: fromAddress,
				deposit: func(vault *types.FLOWTokenVault) {
					deposited = true
					assert.Equal(
						t,
						types.NewBalanceFromUFix64(expectedBalance),
						vault.Balance(),
					)
				},
			}
		},
	}

	contractsAddress := flow.BytesToAddress([]byte{0x1})

	transactionEnvironment := newEVMTransactionEnvironment(handler, contractsAddress)
	scriptEnvironment := newEVMScriptEnvironment(handler, contractsAddress)

	rt := runtime.NewInterpreterRuntime(runtime.Config{})

	script := []byte(`
      import EVM from 0x1
      import FlowToken from 0x1

      access(all)
      fun main() {
          let admin = getAuthAccount<auth(BorrowValue) &Account>(0x1)
              .storage.borrow<&FlowToken.Administrator>(from: /storage/flowTokenAdmin)!
          let minter <- admin.createNewMinter(allowedAmount: 1.23)
          let vault <- minter.mintTokens(amount: 1.23)
          destroy minter

          let cadenceOwnedAccount <- EVM.createCadenceOwnedAccount()
          cadenceOwnedAccount.deposit(from: <-vault)
		  destroy cadenceOwnedAccount
      }
   `)

	accountCodes := map[common.Location][]byte{}
	var events []cadence.Event

	runtimeInterface := &TestRuntimeInterface{
		Storage: NewTestLedger(nil, nil),
		OnGetSigningAccounts: func() ([]runtime.Address, error) {
			return []runtime.Address{runtime.Address(contractsAddress)}, nil
		},
		OnResolveLocation: LocationResolver,
		OnUpdateAccountContractCode: func(location common.AddressLocation, code []byte) error {
			accountCodes[location] = code
			return nil
		},
		OnGetAccountContractCode: func(location common.AddressLocation) (code []byte, err error) {
			code = accountCodes[location]
			return code, nil
		},
		OnEmitEvent: func(event cadence.Event) error {
			events = append(events, event)
			return nil
		},
		OnDecodeArgument: func(b []byte, t cadence.Type) (cadence.Value, error) {
			return json.Decode(nil, b)
		},
	}

	nextTransactionLocation := NewTransactionLocationGenerator()
	nextScriptLocation := NewScriptLocationGenerator()

	// Deploy contracts

	deployContracts(
		t,
		rt,
		contractsAddress,
		runtimeInterface,
		transactionEnvironment,
		nextTransactionLocation,
	)

	// Run script

	// reset events before script execution
	events = make([]cadence.Event, 0)

	_, err = rt.ExecuteScript(
		runtime.Script{
			Source: script,
		},
		runtime.Context{
			Interface:   runtimeInterface,
			Environment: scriptEnvironment,
			Location:    nextScriptLocation(),
		},
	)
	require.NoError(t, err)

	require.True(t, deposited)

	// check deposit event
	expectedEventTypes := []string{
		"FlowToken.MinterCreated",
		"FlowToken.TokensMinted",
		"EVM.CadenceOwnedAccountCreated",
		"EVM.FLOWTokensDeposited",
	}
	CheckCadenceEventTypes(t, events, expectedEventTypes)

	// token deposit event
	tokenDepositEvent := events[3]
	// check address
	require.Equal(t, expectedCoaAddress.ToCadenceValue().ToGoValue(), tokenDepositEvent.Fields[0].ToGoValue())
	// check amount
	require.Equal(t, expectedBalance.ToGoValue(), tokenDepositEvent.Fields[1].ToGoValue())
}

func TestCadenceOwnedAccountWithdraw(t *testing.T) {

	t.Parallel()

	expectedDepositBalance, err := cadence.NewUFix64FromParts(2, 34000000)
	require.NoError(t, err)

	expectedWithdrawBalance, err := cadence.NewUFix64FromParts(1, 23000000)
	require.NoError(t, err)

	var deposited bool
	var withdrew bool

	contractsAddress := flow.BytesToAddress([]byte{0x1})

	var nextUUID uint64 = 1

	var expectedCoaAddress = types.Address{5, 0, 0, 0, 0, 0, 0, 0, 0, 0, 0, 0, 0, 0, 0, 0, 0, 0, 0, 0}

	handler := &testContractHandler{
		flowTokenAddress: common.Address(contractsAddress),
		accountByAddress: func(fromAddress types.Address, isAuthorized bool) types.Account {
			assert.Equal(t, expectedCoaAddress, fromAddress)
			assert.Equal(t, deposited, isAuthorized)

			return &testFlowAccount{
				address: fromAddress,
				deposit: func(vault *types.FLOWTokenVault) {
					deposited = true
					assert.Equal(t,
						types.NewBalanceFromUFix64(expectedDepositBalance),
						vault.Balance(),
					)
				},
				withdraw: func(balance types.Balance) *types.FLOWTokenVault {
					assert.Equal(t,
						types.NewBalanceFromUFix64(expectedWithdrawBalance),
						balance,
					)
					withdrew = true
					return types.NewFlowTokenVault(balance)
				},
			}
		},
		generateResourceUUID: func() uint64 {
			uuid := nextUUID
			nextUUID++
			return uuid
		},
	}

	transactionEnvironment := newEVMTransactionEnvironment(handler, contractsAddress)
	scriptEnvironment := newEVMScriptEnvironment(handler, contractsAddress)

	rt := runtime.NewInterpreterRuntime(runtime.Config{})

	script := []byte(`
      import EVM from 0x1
      import FlowToken from 0x1

      access(all)
      fun main(): UFix64 {
          let admin = getAuthAccount<auth(BorrowValue) &Account>(0x1)
              .storage.borrow<&FlowToken.Administrator>(from: /storage/flowTokenAdmin)!
          let minter <- admin.createNewMinter(allowedAmount: 2.34)
          let vault <- minter.mintTokens(amount: 2.34)
          destroy minter

          let cadenceOwnedAccount <- EVM.createCadenceOwnedAccount()
          cadenceOwnedAccount.deposit(from: <-vault)

          let vault2 <- cadenceOwnedAccount.withdraw(balance: EVM.Balance(attoflow: 1230000000000000000))
          let balance = vault2.balance
          log(vault2.uuid)

          destroy cadenceOwnedAccount
          destroy vault2

          return balance
      }
   `)

	accountCodes := map[common.Location][]byte{}
	var events []cadence.Event
	var logs []string

	runtimeInterface := &TestRuntimeInterface{
		Storage: NewTestLedger(nil, nil),
		OnGetSigningAccounts: func() ([]runtime.Address, error) {
			return []runtime.Address{runtime.Address(contractsAddress)}, nil
		},
		OnResolveLocation: LocationResolver,
		OnUpdateAccountContractCode: func(location common.AddressLocation, code []byte) error {
			accountCodes[location] = code
			return nil
		},
		OnGetAccountContractCode: func(location common.AddressLocation) (code []byte, err error) {
			code = accountCodes[location]
			return code, nil
		},
		OnEmitEvent: func(event cadence.Event) error {
			events = append(events, event)
			return nil
		},
		OnDecodeArgument: func(b []byte, t cadence.Type) (cadence.Value, error) {
			return json.Decode(nil, b)
		},
		OnProgramLog: func(s string) {
			logs = append(logs, s)
		},
	}

	nextTransactionLocation := NewTransactionLocationGenerator()
	nextScriptLocation := NewScriptLocationGenerator()

	// Deploy contracts

	deployContracts(
		t,
		rt,
		contractsAddress,
		runtimeInterface,
		transactionEnvironment,
		nextTransactionLocation,
	)

	// reset events
	events = make([]cadence.Event, 0)
	// Run script
	result, err := rt.ExecuteScript(
		runtime.Script{
			Source: script,
		},
		runtime.Context{
			Interface:   runtimeInterface,
			Environment: scriptEnvironment,
			Location:    nextScriptLocation(),
		},
	)
	require.NoError(t, err)

	assert.True(t, deposited)
	assert.True(t, withdrew)
	assert.Equal(t, expectedWithdrawBalance, result)

	assert.Equal(t, []string{"1"}, logs)

	// check deposit event
	expectedEventTypes := []string{
		"FlowToken.MinterCreated",
		"FlowToken.TokensMinted",
		"EVM.CadenceOwnedAccountCreated",
		"EVM.FLOWTokensDeposited",
		"EVM.FLOWTokensWithdrawn",
	}
	CheckCadenceEventTypes(t, events, expectedEventTypes)

	// token deposit event
	tokenWithdrawEvent := events[4]
	// check address
	require.Equal(t, expectedCoaAddress.ToCadenceValue().ToGoValue(), tokenWithdrawEvent.Fields[0].ToGoValue())
	// check amount
	require.Equal(t, expectedWithdrawBalance.ToGoValue(), tokenWithdrawEvent.Fields[1].ToGoValue())
}

func TestCadenceOwnedAccountDeploy(t *testing.T) {

	t.Parallel()

	var deployed bool

	contractsAddress := flow.BytesToAddress([]byte{0x1})

	expectedBalance, err := cadence.NewUFix64FromParts(1, 23000000)
	require.NoError(t, err)

	handler := &testContractHandler{
		evmContractAddress: common.Address(contractsAddress),
		accountByAddress: func(fromAddress types.Address, isAuthorized bool) types.Account {
			assert.Equal(t, types.Address{3, 0, 0, 0, 0, 0, 0, 0, 0, 0, 0, 0, 0, 0, 0, 0, 0, 0, 0, 0}, fromAddress)
			assert.True(t, isAuthorized)

			return &testFlowAccount{
				address: fromAddress,
				deploy: func(code types.Code, limit types.GasLimit, balance types.Balance) *types.ResultSummary {
					deployed = true
					assert.Equal(t, types.Code{4, 5, 6}, code)
					assert.Equal(t, types.GasLimit(9999), limit)
					assert.Equal(t, types.NewBalanceFromUFix64(expectedBalance), balance)

					return &types.ResultSummary{
						Status:                  types.StatusSuccessful,
						DeployedContractAddress: &types.Address{4},
						ReturnedValue:           types.Data{4},
					}
				},
			}
		},
	}

	transactionEnvironment := newEVMTransactionEnvironment(handler, contractsAddress)
	scriptEnvironment := newEVMScriptEnvironment(handler, contractsAddress)

	rt := runtime.NewInterpreterRuntime(runtime.Config{})

	script := []byte(`
      import EVM from 0x1

      access(all)
      fun main(): [UInt8] {
          let cadenceOwnedAccount <- EVM.createCadenceOwnedAccount()
          let res = cadenceOwnedAccount.deploy(
              code: [4, 5, 6],
              gasLimit: 9999,
              value: EVM.Balance(attoflow: 1230000000000000000)
          )
          destroy cadenceOwnedAccount
          return res.data
      }
   `)

	accountCodes := map[common.Location][]byte{}
	var events []cadence.Event

	runtimeInterface := &TestRuntimeInterface{
		Storage: NewTestLedger(nil, nil),
		OnGetSigningAccounts: func() ([]runtime.Address, error) {
			return []runtime.Address{runtime.Address(contractsAddress)}, nil
		},
		OnResolveLocation: LocationResolver,
		OnUpdateAccountContractCode: func(location common.AddressLocation, code []byte) error {
			accountCodes[location] = code
			return nil
		},
		OnGetAccountContractCode: func(location common.AddressLocation) (code []byte, err error) {
			code = accountCodes[location]
			return code, nil
		},
		OnEmitEvent: func(event cadence.Event) error {
			events = append(events, event)
			return nil
		},
		OnDecodeArgument: func(b []byte, t cadence.Type) (cadence.Value, error) {
			return json.Decode(nil, b)
		},
	}

	nextTransactionLocation := NewTransactionLocationGenerator()
	nextScriptLocation := NewScriptLocationGenerator()

	// Deploy contracts

	deployContracts(
		t,
		rt,
		contractsAddress,
		runtimeInterface,
		transactionEnvironment,
		nextTransactionLocation,
	)

	// Run script

	actual, err := rt.ExecuteScript(
		runtime.Script{
			Source: script,
		},
		runtime.Context{
			Interface:   runtimeInterface,
			Environment: scriptEnvironment,
			Location:    nextScriptLocation(),
		},
	)
	require.NoError(t, err)

<<<<<<< HEAD
	expected := cadence.NewArray([]cadence.Value{
		cadence.UInt8(4), cadence.UInt8(0),
		cadence.UInt8(0), cadence.UInt8(0),
		cadence.UInt8(0), cadence.UInt8(0),
		cadence.UInt8(0), cadence.UInt8(0),
		cadence.UInt8(0), cadence.UInt8(0),
		cadence.UInt8(0), cadence.UInt8(0),
		cadence.UInt8(0), cadence.UInt8(0),
		cadence.UInt8(0), cadence.UInt8(0),
		cadence.UInt8(0), cadence.UInt8(0),
		cadence.UInt8(0), cadence.UInt8(0),
	}).WithType(cadence.NewConstantSizedArrayType(
		types.AddressLength,
		cadence.UInt8Type,
	))
=======
	expected := cadence.
		NewArray([]cadence.Value{cadence.UInt8(4)}).
		WithType(cadence.NewVariableSizedArrayType(cadence.UInt8Type{}))
>>>>>>> 55bb6fe3

	require.Equal(t, expected, actual)

	require.True(t, deployed)
}

func RunEVMScript(
	t *testing.T,
	handler *testContractHandler,
	script []byte,
	expectedValue cadence.Value,
) {
	contractsAddress := flow.Address(handler.evmContractAddress)
	transactionEnvironment := newEVMTransactionEnvironment(handler, contractsAddress)
	scriptEnvironment := newEVMScriptEnvironment(handler, contractsAddress)

	rt := runtime.NewInterpreterRuntime(runtime.Config{})

	accountCodes := map[common.Location][]byte{}
	var events []cadence.Event

	runtimeInterface := &TestRuntimeInterface{
		Storage: NewTestLedger(nil, nil),
		OnGetSigningAccounts: func() ([]runtime.Address, error) {
			return []runtime.Address{runtime.Address(contractsAddress)}, nil
		},
		OnResolveLocation: LocationResolver,
		OnUpdateAccountContractCode: func(location common.AddressLocation, code []byte) error {
			accountCodes[location] = code
			return nil
		},
		OnGetAccountContractCode: func(location common.AddressLocation) (code []byte, err error) {
			code = accountCodes[location]
			return code, nil
		},
		OnEmitEvent: func(event cadence.Event) error {
			events = append(events, event)
			return nil
		},
		OnDecodeArgument: func(b []byte, t cadence.Type) (cadence.Value, error) {
			return json.Decode(nil, b)
		},
	}

	nextTransactionLocation := NewTransactionLocationGenerator()
	nextScriptLocation := NewScriptLocationGenerator()

	// Deploy contracts

	deployContracts(
		t,
		rt,
		contractsAddress,
		runtimeInterface,
		transactionEnvironment,
		nextTransactionLocation,
	)

	// Run script

	actual, err := rt.ExecuteScript(
		runtime.Script{
			Source: script,
		},
		runtime.Context{
			Interface:   runtimeInterface,
			Environment: scriptEnvironment,
			Location:    nextScriptLocation(),
		},
	)
	require.NoError(t, err)

	require.NoError(t, err)
	require.Equal(t, expectedValue.ToGoValue(), actual.ToGoValue())
}

func TestEVMAccountBalance(t *testing.T) {
	t.Parallel()

	contractsAddress := flow.BytesToAddress([]byte{0x1})
	expectedBalanceValue := cadence.NewUInt(1013370000000000000)
	expectedBalance := cadence.
		NewStruct([]cadence.Value{expectedBalanceValue}).
		WithType(stdlib.NewBalanceCadenceType(common.Address(contractsAddress)))

	handler := &testContractHandler{
		flowTokenAddress:   common.Address(contractsAddress),
		evmContractAddress: common.Address(contractsAddress),
		accountByAddress: func(fromAddress types.Address, isAuthorized bool) types.Account {
			assert.Equal(t, types.Address{3, 0, 0, 0, 0, 0, 0, 0, 0, 0, 0, 0, 0, 0, 0, 0, 0, 0, 0, 0}, fromAddress)
			assert.False(t, isAuthorized)

			return &testFlowAccount{
				address: fromAddress,
				balance: func() types.Balance {
					return types.NewBalance(expectedBalanceValue.Value)
				},
			}
		},
	}

	script := []byte(`
	import EVM from 0x1

	access(all)
	fun main(): EVM.Balance {
			let cadenceOwnedAccount <- EVM.createCadenceOwnedAccount()
			let balance = cadenceOwnedAccount.balance()
			destroy cadenceOwnedAccount
			return balance
		}
	`)
	RunEVMScript(t, handler, script, expectedBalance)
}

func TestEVMAccountNonce(t *testing.T) {
	t.Parallel()

	contractsAddress := flow.BytesToAddress([]byte{0x1})
	expectedNonceValue := cadence.NewUInt64(2000)
	handler := &testContractHandler{
		flowTokenAddress:   common.Address(contractsAddress),
		evmContractAddress: common.Address(contractsAddress),
		accountByAddress: func(fromAddress types.Address, isAuthorized bool) types.Account {
			assert.Equal(t, types.Address{3, 0, 0, 0, 0, 0, 0, 0, 0, 0, 0, 0, 0, 0, 0, 0, 0, 0, 0, 0}, fromAddress)
			assert.False(t, isAuthorized)

			return &testFlowAccount{
				address: fromAddress,
				nonce: func() uint64 {
					return uint64(expectedNonceValue)
				},
			}
		},
	}

	script := []byte(`
      import EVM from 0x1

      access(all)
      fun main(): UInt64 {
          let cadenceOwnedAccount <- EVM.createCadenceOwnedAccount()
          let nonce = cadenceOwnedAccount.address().nonce()
          destroy cadenceOwnedAccount
          return nonce
      }
    `)

	RunEVMScript(t, handler, script, expectedNonceValue)
}

func TestEVMAccountCode(t *testing.T) {
	t.Parallel()

	contractsAddress := flow.BytesToAddress([]byte{0x1})
	expectedCodeRaw := []byte{1, 2, 3}
	expectedCodeValue := cadence.NewArray(
		[]cadence.Value{cadence.UInt8(1), cadence.UInt8(2), cadence.UInt8(3)},
	).WithType(cadence.NewVariableSizedArrayType(cadence.UInt8Type))

	handler := &testContractHandler{
		flowTokenAddress:   common.Address(contractsAddress),
		evmContractAddress: common.Address(contractsAddress),
		accountByAddress: func(fromAddress types.Address, isAuthorized bool) types.Account {
			assert.Equal(t, types.Address{3, 0, 0, 0, 0, 0, 0, 0, 0, 0, 0, 0, 0, 0, 0, 0, 0, 0, 0, 0}, fromAddress)
			assert.False(t, isAuthorized)

			return &testFlowAccount{
				address: fromAddress,
				code: func() types.Code {
					return expectedCodeRaw
				},
			}
		},
	}

	script := []byte(`
      import EVM from 0x1

      access(all)
      fun main(): [UInt8] {
          let cadenceOwnedAccount <- EVM.createCadenceOwnedAccount()
          let code = cadenceOwnedAccount.address().code()
          destroy cadenceOwnedAccount
          return code
      }
    `)

	RunEVMScript(t, handler, script, expectedCodeValue)
}

func TestEVMAccountCodeHash(t *testing.T) {
	t.Parallel()

	contractsAddress := flow.BytesToAddress([]byte{0x1})
	expectedCodeHashRaw := []byte{1, 2, 3}
	expectedCodeHashValue := cadence.NewArray(
		[]cadence.Value{cadence.UInt8(1), cadence.UInt8(2), cadence.UInt8(3)},
	).WithType(cadence.NewVariableSizedArrayType(cadence.UInt8Type))

	handler := &testContractHandler{
		flowTokenAddress:   common.Address(contractsAddress),
		evmContractAddress: common.Address(contractsAddress),
		accountByAddress: func(fromAddress types.Address, isAuthorized bool) types.Account {
			assert.Equal(t, types.Address{3, 0, 0, 0, 0, 0, 0, 0, 0, 0, 0, 0, 0, 0, 0, 0, 0, 0, 0, 0}, fromAddress)
			assert.False(t, isAuthorized)

			return &testFlowAccount{
				address: fromAddress,
				codeHash: func() []byte {
					return expectedCodeHashRaw
				},
			}
		},
	}

	script := []byte(`
      import EVM from 0x1

      access(all)
      fun main(): [UInt8] {
          let cadenceOwnedAccount <- EVM.createCadenceOwnedAccount()
          let codeHash = cadenceOwnedAccount.address().codeHash()
          destroy cadenceOwnedAccount
          return codeHash
      }
    `)

	RunEVMScript(t, handler, script, expectedCodeHashValue)
}

func TestEVMValidateCOAOwnershipProof(t *testing.T) {
	t.Parallel()

	contractsAddress := flow.BytesToAddress([]byte{0x1})

	proof := &types.COAOwnershipProofInContext{
		COAOwnershipProof: types.COAOwnershipProof{
			Address:        types.FlowAddress(contractsAddress),
			CapabilityPath: "coa",
			Signatures:     []types.Signature{[]byte("signature")},
			KeyIndices:     []uint64{0},
		},
		SignedData: []byte("signedData"),
		EVMAddress: RandomAddress(t),
	}

	handler := &testContractHandler{
		deployCOA: func(_ uint64) types.Address {
			return proof.EVMAddress
		},
	}
	transactionEnvironment := newEVMTransactionEnvironment(handler, contractsAddress)
	scriptEnvironment := newEVMScriptEnvironment(handler, contractsAddress)

	rt := runtime.NewInterpreterRuntime(runtime.Config{})

	accountCodes := map[common.Location][]byte{}
	var events []cadence.Event

	runtimeInterface := &TestRuntimeInterface{
		Storage: NewTestLedger(nil, nil),
		OnGetSigningAccounts: func() ([]runtime.Address, error) {
			return []runtime.Address{runtime.Address(contractsAddress)}, nil
		},
		OnResolveLocation: LocationResolver,
		OnUpdateAccountContractCode: func(location common.AddressLocation, code []byte) error {
			accountCodes[location] = code
			return nil
		},
		OnGetAccountContractCode: func(location common.AddressLocation) (code []byte, err error) {
			code = accountCodes[location]
			return code, nil
		},
		OnEmitEvent: func(event cadence.Event) error {
			events = append(events, event)
			return nil
		},
		OnDecodeArgument: func(b []byte, t cadence.Type) (cadence.Value, error) {
			return json.Decode(nil, b)
		},
		OnGetAccountKey: func(addr runtime.Address, index int) (*cadenceStdlib.AccountKey, error) {
			require.Equal(t, proof.Address[:], addr[:])
			return &cadenceStdlib.AccountKey{
				PublicKey: &cadenceStdlib.PublicKey{},
				KeyIndex:  index,
				Weight:    100,
				HashAlgo:  sema.HashAlgorithmKECCAK_256,
				IsRevoked: false,
			}, nil
		},
		OnVerifySignature: func(
			signature []byte,
			tag string,
			sd,
			publicKey []byte,
			signatureAlgorithm runtime.SignatureAlgorithm,
			hashAlgorithm runtime.HashAlgorithm) (bool, error) {
			// require.Equal(t, []byte(signedData.ToGoValue()), st)
			return true, nil
		},
	}

	nextTransactionLocation := NewTransactionLocationGenerator()
	nextScriptLocation := NewScriptLocationGenerator()

	// Deploy contracts

	deployContracts(
		t,
		rt,
		contractsAddress,
		runtimeInterface,
		transactionEnvironment,
		nextTransactionLocation,
	)

	setupTx := []byte(`
		import EVM from 0x1

		transaction {
			prepare(account: auth(Capabilities, SaveValue) &Account) {
				let cadenceOwnedAccount <- EVM.createCadenceOwnedAccount()

				account.storage.save(
				    <-cadenceOwnedAccount,
					to: /storage/coa
				)

				let cap = account.capabilities.storage
				    .issue<&EVM.CadenceOwnedAccount>(/storage/coa)
				account.capabilities.publish(cap, at: /public/coa)
			}
		}`)

	err := rt.ExecuteTransaction(
		runtime.Script{
			Source: setupTx,
		},
		runtime.Context{
			Interface:   runtimeInterface,
			Environment: transactionEnvironment,
			Location:    nextTransactionLocation(),
		},
	)
	require.NoError(t, err)

	script := []byte(`
      import EVM from 0x1

      access(all)
      fun main(
		  address: Address,
		  path: PublicPath,
		  signedData: [UInt8],
		  keyIndices: [UInt64],
		  signatures: [[UInt8]],
		  evmAddress: [UInt8; 20]

		) {
          EVM.validateCOAOwnershipProof(
			address: address,
			path: path,
			signedData: signedData,
			keyIndices: keyIndices,
			signatures: signatures, 
			evmAddress: evmAddress
		  )
      }
    `)

	// Run script
	_, err = rt.ExecuteScript(
		runtime.Script{
			Source:    script,
			Arguments: EncodeArgs(proof.ToCadenceValues()),
		},
		runtime.Context{
			Interface:   runtimeInterface,
			Environment: scriptEnvironment,
			Location:    nextScriptLocation(),
		},
	)
	require.NoError(t, err)
}

func TestInternalEVMAccess(t *testing.T) {

	t.Parallel()

	handler := &testContractHandler{}

	contractsAddress := flow.BytesToAddress([]byte{0x1})
	transactionEnvironment := newEVMTransactionEnvironment(handler, contractsAddress)
	scriptEnvironment := newEVMScriptEnvironment(handler, contractsAddress)
	rt := runtime.NewInterpreterRuntime(runtime.Config{})

	script := []byte(`
      import EVM from 0x1

      access(all)
      fun main() {
          let a = InternalEVM.createBridgedAccount()
      }
    `)

	accountCodes := map[common.Location][]byte{}

	runtimeInterface := &TestRuntimeInterface{
		Storage: NewTestLedger(nil, nil),
		OnGetSigningAccounts: func() ([]runtime.Address, error) {
			return []runtime.Address{runtime.Address(contractsAddress)}, nil
		},
		OnResolveLocation: LocationResolver,
		OnUpdateAccountContractCode: func(location common.AddressLocation, code []byte) error {
			accountCodes[location] = code
			return nil
		},
		OnGetAccountContractCode: func(location common.AddressLocation) (code []byte, err error) {
			code = accountCodes[location]
			return code, nil
		},
		OnEmitEvent: func(event cadence.Event) error {
			return nil
		},
		OnDecodeArgument: func(b []byte, t cadence.Type) (cadence.Value, error) {
			return json.Decode(nil, b)
		},
	}

	nextTransactionLocation := NewTransactionLocationGenerator()
	nextScriptLocation := NewScriptLocationGenerator()

	// Deploy contracts

	deployContracts(
		t,
		rt,
		contractsAddress,
		runtimeInterface,
		transactionEnvironment,
		nextTransactionLocation,
	)

	// Run script

	_, err := rt.ExecuteScript(
		runtime.Script{
			Source: script,
		},
		runtime.Context{
			Interface:   runtimeInterface,
			Environment: scriptEnvironment,
			Location:    nextScriptLocation(),
		},
	)
	require.Error(t, err)
}

func TestEVMGetLatestBlock(t *testing.T) {
	t.Parallel()

	contractsAddress := flow.BytesToAddress([]byte{0x1})

	latestBlock := &types.Block{
		Height:      uint64(2),
		TotalSupply: big.NewInt(1500000000000000000),
		Timestamp:   uint64(1337),
	}
	handler := &testContractHandler{
		evmContractAddress: common.Address(contractsAddress),
		lastExecutedBlock: func() *types.Block {
			return latestBlock
		},
	}

	script := []byte(`
      import EVM from 0x1

      access(all)
      fun main(): EVM.EVMBlock {
        return EVM.getLatestBlock()
      }
	`)

	evmBlockCadenceType := stdlib.NewEVMBlockCadenceType(
		common.Address(contractsAddress),
	)

	blockHeight := cadence.NewUInt64(latestBlock.Height)
	hash, err := latestBlock.Hash()
	require.NoError(t, err)
	blockHash, err := cadence.NewString(hash.Hex())
	require.NoError(t, err)
	blockTotalSupply := cadence.NewIntFromBig(latestBlock.TotalSupply)
	timestamp := cadence.NewUInt64(latestBlock.Timestamp)

	expectedEVMBlock := cadence.Struct{
		StructType: evmBlockCadenceType,
		Fields: []cadence.Value{
			blockHeight,
			blockHash,
			blockTotalSupply,
			timestamp,
		},
	}

	RunEVMScript(t, handler, script, expectedEVMBlock)
}<|MERGE_RESOLUTION|>--- conflicted
+++ resolved
@@ -3813,27 +3813,9 @@
 	)
 	require.NoError(t, err)
 
-<<<<<<< HEAD
-	expected := cadence.NewArray([]cadence.Value{
-		cadence.UInt8(4), cadence.UInt8(0),
-		cadence.UInt8(0), cadence.UInt8(0),
-		cadence.UInt8(0), cadence.UInt8(0),
-		cadence.UInt8(0), cadence.UInt8(0),
-		cadence.UInt8(0), cadence.UInt8(0),
-		cadence.UInt8(0), cadence.UInt8(0),
-		cadence.UInt8(0), cadence.UInt8(0),
-		cadence.UInt8(0), cadence.UInt8(0),
-		cadence.UInt8(0), cadence.UInt8(0),
-		cadence.UInt8(0), cadence.UInt8(0),
-	}).WithType(cadence.NewConstantSizedArrayType(
-		types.AddressLength,
-		cadence.UInt8Type,
-	))
-=======
 	expected := cadence.
 		NewArray([]cadence.Value{cadence.UInt8(4)}).
-		WithType(cadence.NewVariableSizedArrayType(cadence.UInt8Type{}))
->>>>>>> 55bb6fe3
+		WithType(cadence.NewVariableSizedArrayType(cadence.UInt8Type))
 
 	require.Equal(t, expected, actual)
 
