--- conflicted
+++ resolved
@@ -1676,13 +1676,8 @@
 		"EVM.Balance",
 		[]cadence.Field{
 			{
-<<<<<<< HEAD
-				Identifier: "flow",
-				Type:       cadence.UFix64Type,
-=======
 				Identifier: "attoflow",
-				Type:       cadence.UIntType{},
->>>>>>> f4df54cf
+				Type:       cadence.UIntType,
 			},
 		},
 		nil,
