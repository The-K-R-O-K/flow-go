package fvm

import (
	"context"

	"github.com/onflow/cadence/runtime/common"

	"github.com/onflow/flow-go/fvm/environment"
	"github.com/onflow/flow-go/fvm/programs"
	"github.com/onflow/flow-go/fvm/state"
	"github.com/onflow/flow-go/model/flow"
)

func getAccount(
	vm *VirtualMachine,
	ctx Context,
	sth *state.StateHolder,
	programs *programs.Programs,
	address flow.Address,
) (*flow.Account, error) {
	accounts := environment.NewAccounts(sth)

	account, err := accounts.Get(address)
	if err != nil {
		return nil, err
	}

	if ctx.ServiceAccountEnabled {
		env := NewScriptEnvironment(context.Background(), ctx, vm, sth, programs)
<<<<<<< HEAD
=======

>>>>>>> 138e1c32
		balance, err := env.GetAccountBalance(common.Address(address))
		if err != nil {
			return nil, err
		}

		account.Balance = balance
	}

	return account, nil
}<|MERGE_RESOLUTION|>--- conflicted
+++ resolved
@@ -27,10 +27,7 @@
 
 	if ctx.ServiceAccountEnabled {
 		env := NewScriptEnvironment(context.Background(), ctx, vm, sth, programs)
-<<<<<<< HEAD
-=======
 
->>>>>>> 138e1c32
 		balance, err := env.GetAccountBalance(common.Address(address))
 		if err != nil {
 			return nil, err
