--- conflicted
+++ resolved
@@ -85,15 +85,9 @@
 		SetValueHandler:                  nil,
 		SignatureVerifier:                NewDefaultSignatureVerifier(),
 		TransactionProcessors: []TransactionProcessor{
-			NewTransactionAccountFrozenChecker(),
 			NewTransactionSignatureVerifier(AccountKeyWeightThreshold),
 			NewTransactionSequenceNumberChecker(),
-<<<<<<< HEAD
-=======
-			NewTransactionFeeDeductor(),
 			NewTransactionAccountFrozenEnabler(),
->>>>>>> e8dda906
-			NewTransactionInvocator(logger),
 			NewTransactionFeeDeductor(),
 		},
 		ScriptProcessors: []ScriptProcessor{
