package fvm

import (
	"math"

	"github.com/rs/zerolog"

<<<<<<< HEAD
	"github.com/onflow/flow-go/fvm/handler"
=======
	"github.com/onflow/flow-go/fvm/environment"
>>>>>>> 138e1c32
	"github.com/onflow/flow-go/fvm/state"
	"github.com/onflow/flow-go/model/flow"
	"github.com/onflow/flow-go/module"
)

// A Context defines a set of execution parameters used by the virtual machine.
type Context struct {
	Chain   flow.Chain
<<<<<<< HEAD
	Blocks  Blocks
	Metrics handler.MetricsReporter
	Tracer  module.Tracer
	// AllowContextOverrideByExecutionState is a flag telling the fvm to override certain parts of the context from the state
	AllowContextOverrideByExecutionState bool
	ComputationLimit                     uint64
	MemoryLimit                          uint64
	MaxStateKeySize                      uint64
	MaxStateValueSize                    uint64
	MaxStateInteractionSize              uint64
	EventCollectionByteSizeLimit         uint64
	MaxNumOfTxRetries                    uint8
	BlockHeader                          *flow.Header
	ServiceAccountEnabled                bool
=======
	Blocks  environment.Blocks
	Metrics environment.MetricsReporter
	Tracer  module.Tracer
	// DisableMemoryAndInteractionLimits will override memory and interaction
	// limits and set them to MaxUint64, effectively disabling these limits.
	DisableMemoryAndInteractionLimits bool
	ComputationLimit                  uint64
	MemoryLimit                       uint64
	MaxStateKeySize                   uint64
	MaxStateValueSize                 uint64
	MaxStateInteractionSize           uint64
	EventCollectionByteSizeLimit      uint64
	BlockHeader                       *flow.Header
	// NOTE: The ServiceAccountEnabled option is used by the playground
	// https://github.com/onflow/flow-playground-api/blob/1ad967055f31db8f1ce88e008960e5fc14a9fbd1/compute/computer.go#L76
	ServiceAccountEnabled bool
>>>>>>> 138e1c32
	// Depricated: RestrictedDeploymentEnabled is deprecated use SetIsContractDeploymentRestrictedTransaction instead.
	// Can be removed after all networks are migrated to SetIsContractDeploymentRestrictedTransaction
	RestrictContractDeployment    bool
	RestrictContractRemoval       bool
	LimitAccountStorage           bool
	TransactionFeesEnabled        bool
	CadenceLoggingEnabled         bool
	ServiceEventCollectionEnabled bool
<<<<<<< HEAD
	AccountFreezeEnabled          bool
=======
>>>>>>> 138e1c32
	ExtensiveTracing              bool
	TransactionProcessors         []TransactionProcessor
	ScriptProcessors              []ScriptProcessor
	Logger                        zerolog.Logger
	ReusableCadenceRuntimePool    ReusableCadenceRuntimePool
}

// NewContext initializes a new execution context with the provided options.
func NewContext(opts ...Option) Context {
	return newContext(defaultContext(), opts...)
}

// NewContextFromParent spawns a child execution context with the provided options.
func NewContextFromParent(parent Context, opts ...Option) Context {
	return newContext(parent, opts...)
}

func newContext(ctx Context, opts ...Option) Context {
	for _, applyOption := range opts {
		ctx = applyOption(ctx)
	}

	return ctx
}

const AccountKeyWeightThreshold = 1000

const (
	DefaultComputationLimit             = 100_000        // 100K
	DefaultMemoryLimit                  = math.MaxUint64 //
	DefaultEventCollectionByteSizeLimit = 256_000        // 256KB
<<<<<<< HEAD
	DefaultMaxNumOfTxRetries            = 3
=======
>>>>>>> 138e1c32
)

func defaultContext() Context {
	return Context{
<<<<<<< HEAD
		Chain:                                flow.Mainnet.Chain(),
		Blocks:                               nil,
		Metrics:                              &handler.NoopMetricsReporter{},
		Tracer:                               nil,
		AllowContextOverrideByExecutionState: true,
		ComputationLimit:                     DefaultComputationLimit,
		MemoryLimit:                          DefaultMemoryLimit,
		MaxStateKeySize:                      state.DefaultMaxKeySize,
		MaxStateValueSize:                    state.DefaultMaxValueSize,
		MaxStateInteractionSize:              state.DefaultMaxInteractionSize,
		EventCollectionByteSizeLimit:         DefaultEventCollectionByteSizeLimit,
		MaxNumOfTxRetries:                    DefaultMaxNumOfTxRetries,
		BlockHeader:                          nil,
		ServiceAccountEnabled:                true,
		RestrictContractDeployment:           true,
		RestrictContractRemoval:              true,
		CadenceLoggingEnabled:                false,
		EventCollectionEnabled:               true,
		ServiceEventCollectionEnabled:        false,
		AccountFreezeEnabled:                 true,
		ExtensiveTracing:                     false,
		TransactionProcessors: []TransactionProcessor{
			NewTransactionVerifier(AccountKeyWeightThreshold),
			NewTransactionSequenceNumberChecker(),
			NewTransactionInvoker(logger),
=======
		Chain:                             flow.Mainnet.Chain(),
		Blocks:                            nil,
		Metrics:                           environment.NoopMetricsReporter{},
		Tracer:                            nil,
		DisableMemoryAndInteractionLimits: false,
		ComputationLimit:                  DefaultComputationLimit,
		MemoryLimit:                       DefaultMemoryLimit,
		MaxStateKeySize:                   state.DefaultMaxKeySize,
		MaxStateValueSize:                 state.DefaultMaxValueSize,
		MaxStateInteractionSize:           state.DefaultMaxInteractionSize,
		EventCollectionByteSizeLimit:      DefaultEventCollectionByteSizeLimit,
		BlockHeader:                       nil,
		ServiceAccountEnabled:             true,
		RestrictContractDeployment:        true,
		RestrictContractRemoval:           true,
		CadenceLoggingEnabled:             false,
		ServiceEventCollectionEnabled:     false,
		ExtensiveTracing:                  false,
		TransactionProcessors: []TransactionProcessor{
			NewTransactionVerifier(AccountKeyWeightThreshold),
			NewTransactionSequenceNumberChecker(),
			NewTransactionInvoker(),
>>>>>>> 138e1c32
		},
		ScriptProcessors: []ScriptProcessor{
			NewScriptInvoker(),
		},
		Logger:                     zerolog.Nop(),
		ReusableCadenceRuntimePool: NewReusableCadenceRuntimePool(0),
	}
}

// An Option sets a configuration parameter for a virtual machine context.
type Option func(ctx Context) Context

// WithChain sets the chain parameters for a virtual machine context.
func WithChain(chain flow.Chain) Option {
	return func(ctx Context) Context {
		ctx.Chain = chain
		return ctx
	}
}

// WithGasLimit sets the computation limit for a virtual machine context.
// @depricated, please use WithComputationLimit instead.
func WithGasLimit(limit uint64) Option {
	return func(ctx Context) Context {
		ctx.ComputationLimit = limit
		return ctx
	}
}

<<<<<<< HEAD
// WithAllowContextOverrideByExecutionState sets if certain context parameters get loaded from the state or not
func WithAllowContextOverrideByExecutionState(load bool) Option {
	return func(ctx Context) Context {
		ctx.AllowContextOverrideByExecutionState = load
=======
// WithMemoryAndInteractionLimitsDisabled will override memory and interaction
// limits and set them to MaxUint64, effectively disabling these limits.
func WithMemoryAndInteractionLimitsDisabled() Option {
	return func(ctx Context) Context {
		ctx.DisableMemoryAndInteractionLimits = true
>>>>>>> 138e1c32
		return ctx
	}
}

// WithComputationLimit sets the computation limit for a virtual machine context.
func WithComputationLimit(limit uint64) Option {
	return func(ctx Context) Context {
		ctx.ComputationLimit = limit
		return ctx
	}
}

// WithMemoryLimit sets the memory limit for a virtual machine context.
func WithMemoryLimit(limit uint64) Option {
	return func(ctx Context) Context {
		ctx.MemoryLimit = limit
<<<<<<< HEAD
=======
		return ctx
	}
}

// WithLogger sets the context logger
func WithLogger(logger zerolog.Logger) Option {
	return func(ctx Context) Context {
		ctx.Logger = logger
>>>>>>> 138e1c32
		return ctx
	}
}

// WithMaxStateKeySize sets the byte size limit for ledger keys
func WithMaxStateKeySize(limit uint64) Option {
	return func(ctx Context) Context {
		ctx.MaxStateKeySize = limit
		return ctx
	}
}

// WithMaxStateValueSize sets the byte size limit for ledger values
func WithMaxStateValueSize(limit uint64) Option {
	return func(ctx Context) Context {
		ctx.MaxStateValueSize = limit
		return ctx
	}
}

// WithMaxStateInteractionSize sets the byte size limit for total interaction with ledger.
// this prevents attacks such as reading all large registers
func WithMaxStateInteractionSize(limit uint64) Option {
	return func(ctx Context) Context {
		ctx.MaxStateInteractionSize = limit
		return ctx
	}
}

// WithEventCollectionSizeLimit sets the event collection byte size limit for a virtual machine context.
func WithEventCollectionSizeLimit(limit uint64) Option {
	return func(ctx Context) Context {
		ctx.EventCollectionByteSizeLimit = limit
		return ctx
	}
}

// WithBlockHeader sets the block header for a virtual machine context.
//
// The VM uses the header to provide current block information to the Cadence runtime,
// as well as to seed the pseudorandom number generator.
func WithBlockHeader(header *flow.Header) Option {
	return func(ctx Context) Context {
		ctx.BlockHeader = header
		return ctx
	}
}

<<<<<<< HEAD
// WithAccountFreezeEnabled enable/disable of account freeze functionality for a virtual machine context.
//
// With this option set to true, a setAccountFreeze function will be enabled for transactions processed by the VM
func WithAccountFreezeEnabled(accountFreezeEnabled bool) Option {
	return func(ctx Context) Context {
		ctx.AccountFreezeEnabled = accountFreezeEnabled
		return ctx
	}
}

=======
>>>>>>> 138e1c32
// WithServiceEventCollectionEnabled enables service event collection
func WithServiceEventCollectionEnabled() Option {
	return func(ctx Context) Context {
		ctx.ServiceEventCollectionEnabled = true
		return ctx
	}
}

// WithExtensiveTracing sets the extensive tracing
func WithExtensiveTracing() Option {
	return func(ctx Context) Context {
		ctx.ExtensiveTracing = true
		return ctx
	}
}

// WithBlocks sets the block storage provider for a virtual machine context.
//
// The VM uses the block storage provider to provide historical block information to
// the Cadence runtime.
func WithBlocks(blocks environment.Blocks) Option {
	return func(ctx Context) Context {
		ctx.Blocks = blocks
		return ctx
	}
}

// WithMetricsReporter sets the metrics collector for a virtual machine context.
//
// A metrics collector is used to gather metrics reported by the Cadence runtime.
func WithMetricsReporter(mr environment.MetricsReporter) Option {
	return func(ctx Context) Context {
		if mr != nil {
			ctx.Metrics = mr
		}
		return ctx
	}
}

// WithTracer sets the tracer for a virtual machine context.
func WithTracer(tr module.Tracer) Option {
	return func(ctx Context) Context {
		ctx.Tracer = tr
		return ctx
	}
}

// WithTransactionProcessors sets the transaction processors for a
// virtual machine context.
func WithTransactionProcessors(processors ...TransactionProcessor) Option {
	return func(ctx Context) Context {
		ctx.TransactionProcessors = processors
		return ctx
	}
}

// WithServiceAccount enables or disables calls to the Flow service account.
func WithServiceAccount(enabled bool) Option {
	return func(ctx Context) Context {
		ctx.ServiceAccountEnabled = enabled
		return ctx
	}
}

// WithRestrictContractRemoval enables or disables restricted contract removal for a
// virtual machine context. Warning! this would be overridden with the flag stored on chain.
// this is just a fallback value
func WithContractRemovalRestricted(enabled bool) Option {
	return func(ctx Context) Context {
		ctx.RestrictContractRemoval = enabled
		return ctx
	}
}

// @Depricated please use WithContractDeploymentRestricted instead of this
// this has been kept to reduce breaking change on the emulator, but would be
// removed at some point.
func WithRestrictedDeployment(restricted bool) Option {
	return WithContractDeploymentRestricted(restricted)
}

// WithRestrictedContractDeployment enables or disables restricted contract deployment for a
// virtual machine context. Warning! this would be overridden with the flag stored on chain.
// this is just a fallback value
func WithContractDeploymentRestricted(enabled bool) Option {
	return func(ctx Context) Context {
		ctx.RestrictContractDeployment = enabled
		return ctx
	}
}

// WithCadenceLogging enables or disables Cadence logging for a
// virtual machine context.
func WithCadenceLogging(enabled bool) Option {
	return func(ctx Context) Context {
		ctx.CadenceLoggingEnabled = enabled
		return ctx
	}
}

// WithAccountStorageLimit enables or disables checking if account storage used is
// over its storage capacity
func WithAccountStorageLimit(enabled bool) Option {
	return func(ctx Context) Context {
		ctx.LimitAccountStorage = enabled
		return ctx
	}
}

// WithTransactionFeesEnabled enables or disables deduction of transaction fees
func WithTransactionFeesEnabled(enabled bool) Option {
	return func(ctx Context) Context {
		ctx.TransactionFeesEnabled = enabled
		return ctx
	}
}

// WithReusableCadenceRuntimePool set the (shared) RedusableCadenceRuntimePool
// use for creating the cadence runtime.
func WithReusableCadenceRuntimePool(pool ReusableCadenceRuntimePool) Option {
	return func(ctx Context) Context {
		ctx.ReusableCadenceRuntimePool = pool
		return ctx
	}
}<|MERGE_RESOLUTION|>--- conflicted
+++ resolved
@@ -5,11 +5,7 @@
 
 	"github.com/rs/zerolog"
 
-<<<<<<< HEAD
-	"github.com/onflow/flow-go/fvm/handler"
-=======
 	"github.com/onflow/flow-go/fvm/environment"
->>>>>>> 138e1c32
 	"github.com/onflow/flow-go/fvm/state"
 	"github.com/onflow/flow-go/model/flow"
 	"github.com/onflow/flow-go/module"
@@ -18,22 +14,6 @@
 // A Context defines a set of execution parameters used by the virtual machine.
 type Context struct {
 	Chain   flow.Chain
-<<<<<<< HEAD
-	Blocks  Blocks
-	Metrics handler.MetricsReporter
-	Tracer  module.Tracer
-	// AllowContextOverrideByExecutionState is a flag telling the fvm to override certain parts of the context from the state
-	AllowContextOverrideByExecutionState bool
-	ComputationLimit                     uint64
-	MemoryLimit                          uint64
-	MaxStateKeySize                      uint64
-	MaxStateValueSize                    uint64
-	MaxStateInteractionSize              uint64
-	EventCollectionByteSizeLimit         uint64
-	MaxNumOfTxRetries                    uint8
-	BlockHeader                          *flow.Header
-	ServiceAccountEnabled                bool
-=======
 	Blocks  environment.Blocks
 	Metrics environment.MetricsReporter
 	Tracer  module.Tracer
@@ -50,7 +30,6 @@
 	// NOTE: The ServiceAccountEnabled option is used by the playground
 	// https://github.com/onflow/flow-playground-api/blob/1ad967055f31db8f1ce88e008960e5fc14a9fbd1/compute/computer.go#L76
 	ServiceAccountEnabled bool
->>>>>>> 138e1c32
 	// Depricated: RestrictedDeploymentEnabled is deprecated use SetIsContractDeploymentRestrictedTransaction instead.
 	// Can be removed after all networks are migrated to SetIsContractDeploymentRestrictedTransaction
 	RestrictContractDeployment    bool
@@ -59,10 +38,6 @@
 	TransactionFeesEnabled        bool
 	CadenceLoggingEnabled         bool
 	ServiceEventCollectionEnabled bool
-<<<<<<< HEAD
-	AccountFreezeEnabled          bool
-=======
->>>>>>> 138e1c32
 	ExtensiveTracing              bool
 	TransactionProcessors         []TransactionProcessor
 	ScriptProcessors              []ScriptProcessor
@@ -94,41 +69,10 @@
 	DefaultComputationLimit             = 100_000        // 100K
 	DefaultMemoryLimit                  = math.MaxUint64 //
 	DefaultEventCollectionByteSizeLimit = 256_000        // 256KB
-<<<<<<< HEAD
-	DefaultMaxNumOfTxRetries            = 3
-=======
->>>>>>> 138e1c32
 )
 
 func defaultContext() Context {
 	return Context{
-<<<<<<< HEAD
-		Chain:                                flow.Mainnet.Chain(),
-		Blocks:                               nil,
-		Metrics:                              &handler.NoopMetricsReporter{},
-		Tracer:                               nil,
-		AllowContextOverrideByExecutionState: true,
-		ComputationLimit:                     DefaultComputationLimit,
-		MemoryLimit:                          DefaultMemoryLimit,
-		MaxStateKeySize:                      state.DefaultMaxKeySize,
-		MaxStateValueSize:                    state.DefaultMaxValueSize,
-		MaxStateInteractionSize:              state.DefaultMaxInteractionSize,
-		EventCollectionByteSizeLimit:         DefaultEventCollectionByteSizeLimit,
-		MaxNumOfTxRetries:                    DefaultMaxNumOfTxRetries,
-		BlockHeader:                          nil,
-		ServiceAccountEnabled:                true,
-		RestrictContractDeployment:           true,
-		RestrictContractRemoval:              true,
-		CadenceLoggingEnabled:                false,
-		EventCollectionEnabled:               true,
-		ServiceEventCollectionEnabled:        false,
-		AccountFreezeEnabled:                 true,
-		ExtensiveTracing:                     false,
-		TransactionProcessors: []TransactionProcessor{
-			NewTransactionVerifier(AccountKeyWeightThreshold),
-			NewTransactionSequenceNumberChecker(),
-			NewTransactionInvoker(logger),
-=======
 		Chain:                             flow.Mainnet.Chain(),
 		Blocks:                            nil,
 		Metrics:                           environment.NoopMetricsReporter{},
@@ -151,7 +95,6 @@
 			NewTransactionVerifier(AccountKeyWeightThreshold),
 			NewTransactionSequenceNumberChecker(),
 			NewTransactionInvoker(),
->>>>>>> 138e1c32
 		},
 		ScriptProcessors: []ScriptProcessor{
 			NewScriptInvoker(),
@@ -181,18 +124,11 @@
 	}
 }
 
-<<<<<<< HEAD
-// WithAllowContextOverrideByExecutionState sets if certain context parameters get loaded from the state or not
-func WithAllowContextOverrideByExecutionState(load bool) Option {
-	return func(ctx Context) Context {
-		ctx.AllowContextOverrideByExecutionState = load
-=======
 // WithMemoryAndInteractionLimitsDisabled will override memory and interaction
 // limits and set them to MaxUint64, effectively disabling these limits.
 func WithMemoryAndInteractionLimitsDisabled() Option {
 	return func(ctx Context) Context {
 		ctx.DisableMemoryAndInteractionLimits = true
->>>>>>> 138e1c32
 		return ctx
 	}
 }
@@ -209,8 +145,6 @@
 func WithMemoryLimit(limit uint64) Option {
 	return func(ctx Context) Context {
 		ctx.MemoryLimit = limit
-<<<<<<< HEAD
-=======
 		return ctx
 	}
 }
@@ -219,7 +153,6 @@
 func WithLogger(logger zerolog.Logger) Option {
 	return func(ctx Context) Context {
 		ctx.Logger = logger
->>>>>>> 138e1c32
 		return ctx
 	}
 }
@@ -268,19 +201,6 @@
 	}
 }
 
-<<<<<<< HEAD
-// WithAccountFreezeEnabled enable/disable of account freeze functionality for a virtual machine context.
-//
-// With this option set to true, a setAccountFreeze function will be enabled for transactions processed by the VM
-func WithAccountFreezeEnabled(accountFreezeEnabled bool) Option {
-	return func(ctx Context) Context {
-		ctx.AccountFreezeEnabled = accountFreezeEnabled
-		return ctx
-	}
-}
-
-=======
->>>>>>> 138e1c32
 // WithServiceEventCollectionEnabled enables service event collection
 func WithServiceEventCollectionEnabled() Option {
 	return func(ctx Context) Context {
