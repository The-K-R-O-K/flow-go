--- conflicted
+++ resolved
@@ -35,28 +35,7 @@
 
 // TransactionEnv is a read-write environment used for executing flow transactions.
 type TransactionEnv struct {
-<<<<<<< HEAD
-	vm                 VirtualMachine
-	ctx                Context
-	sth                *state.StateHolder
-	programs           *handler.ProgramsHandler
-	accounts           state.Accounts
-	uuidGenerator      *state.UUIDGenerator
-	contracts          *handler.ContractHandler
-	accountKeys        *handler.AccountKeyHandler
-	metrics            *handler.MetricsHandler
-	computationHandler handler.ComputationMeteringHandler
-	eventHandler       *handler.EventHandler
-	addressGenerator   flow.AddressGenerator
-	rng                *rand.Rand
-	logs               []string
-	tx                 *flow.TransactionBody
-	txIndex            uint32
-	txID               flow.Identifier
-	traceSpan          opentracing.Span
-	authorizers        []runtime.Address
-=======
-	vm               *VirtualMachine
+	vm               VirtualMachine
 	ctx              Context
 	sth              *state.StateHolder
 	programs         *handler.ProgramsHandler
@@ -74,7 +53,6 @@
 	txID             flow.Identifier
 	traceSpan        opentracing.Span
 	authorizers      []runtime.Address
->>>>>>> d0e5f11a
 }
 
 func NewTransactionEnvironment(
@@ -294,7 +272,7 @@
 	restricted, defined = false, false
 	service := runtime.Address(e.ctx.Chain.ServiceAddress())
 
-	value, err := e.vm.Runtime.ReadStored(
+	value, err := e.vm.ReadStored(
 		service,
 		cadence.Path{
 			Domain:     blueprints.IsContractDeploymentRestrictedPathDomain,
