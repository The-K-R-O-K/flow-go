package fvm_test

import (
	"context"
	"encoding/hex"
	"encoding/json"
	"fmt"
	"io"
	"math/big"
	"strings"
	"testing"

	"github.com/ipfs/go-datastore"
	dssync "github.com/ipfs/go-datastore/sync"
	blockstore "github.com/ipfs/go-ipfs-blockstore"
	"github.com/onflow/atree"
	"github.com/onflow/cadence"
	"github.com/onflow/cadence/encoding/ccf"
	jsoncdc "github.com/onflow/cadence/encoding/json"
	"github.com/onflow/cadence/runtime"
	"github.com/rs/zerolog"
	"github.com/stretchr/testify/mock"
	"github.com/stretchr/testify/require"

	flow2 "github.com/onflow/flow-go-sdk"
	"github.com/onflow/flow-go-sdk/templates"
	"github.com/onflow/flow-go/engine/execution"
	"github.com/onflow/flow-go/engine/execution/computation"
	"github.com/onflow/flow-go/engine/execution/computation/committer"
	"github.com/onflow/flow-go/engine/execution/computation/computer"
	exeState "github.com/onflow/flow-go/engine/execution/state"
	bootstrapexec "github.com/onflow/flow-go/engine/execution/state/bootstrap"
	"github.com/onflow/flow-go/engine/execution/testutil"
	"github.com/onflow/flow-go/fvm"
	"github.com/onflow/flow-go/fvm/environment"
	"github.com/onflow/flow-go/fvm/evm/testutils"
	reusableRuntime "github.com/onflow/flow-go/fvm/runtime"
	"github.com/onflow/flow-go/fvm/storage/derived"
	"github.com/onflow/flow-go/fvm/storage/snapshot"
	"github.com/onflow/flow-go/fvm/storage/state"
	"github.com/onflow/flow-go/fvm/systemcontracts"
	"github.com/onflow/flow-go/fvm/tracing"
	completeLedger "github.com/onflow/flow-go/ledger/complete"
	"github.com/onflow/flow-go/ledger/complete/wal/fixtures"
	"github.com/onflow/flow-go/model/flow"
	"github.com/onflow/flow-go/module/executiondatasync/execution_data"
	"github.com/onflow/flow-go/module/executiondatasync/provider"
	mocktracker "github.com/onflow/flow-go/module/executiondatasync/tracker/mock"
	"github.com/onflow/flow-go/module/metrics"
	moduleMock "github.com/onflow/flow-go/module/mock"
	requesterunit "github.com/onflow/flow-go/module/state_synchronization/requester/unittest"
	"github.com/onflow/flow-go/module/trace"
	"github.com/onflow/flow-go/utils/unittest"
)

// TODO (ramtin)
// - move block computer logic to its own location inside exec node, so we embed a real
// block computer, simplify this one to use an in-mem ledger
// - time track different part of execution (execution, ledger update, ...)
// - add metrics like number of registers touched, proof size
//

type TestBenchBlockExecutor interface {
	ExecuteCollections(tb testing.TB, collections [][]*flow.TransactionBody) *execution.ComputationResult
	Chain(tb testing.TB) flow.Chain
	ServiceAccount(tb testing.TB) *TestBenchAccount
}

type TestBenchAccount struct {
	SeqNumber  uint64
	PrivateKey flow.AccountPrivateKey
	Address    flow.Address
}

func (account *TestBenchAccount) RetAndIncSeqNumber() uint64 {
	account.SeqNumber++
	return account.SeqNumber - 1
}

func (account *TestBenchAccount) DeployContract(b *testing.B, blockExec TestBenchBlockExecutor, contractName string, contract string) {
	serviceAccount := blockExec.ServiceAccount(b)
	txBody := testutil.CreateContractDeploymentTransaction(
		contractName,
		contract,
		account.Address,
		blockExec.Chain(b))

	txBody.SetProposalKey(serviceAccount.Address, 0, serviceAccount.RetAndIncSeqNumber())
	txBody.SetPayer(serviceAccount.Address)

	err := testutil.SignPayload(txBody, account.Address, account.PrivateKey)
	require.NoError(b, err)

	err = testutil.SignEnvelope(txBody, serviceAccount.Address, serviceAccount.PrivateKey)
	require.NoError(b, err)

	computationResult := blockExec.ExecuteCollections(b, [][]*flow.TransactionBody{{txBody}})
	require.Empty(b, computationResult.AllTransactionResults()[0].ErrorMessage)
}

func (account *TestBenchAccount) AddArrayToStorage(b *testing.B, blockExec TestBenchBlockExecutor, list []string) {
	serviceAccount := blockExec.ServiceAccount(b)
	txBody := flow.NewTransactionBody().
		SetScript([]byte(`
		transaction(list: [String]) {
		  prepare(acct: auth(Storage) &Account) {
			acct.storage.load<[String]>(from: /storage/test)
			acct.storage.save(list, to: /storage/test)
		  }
		  execute {}
		}
		`)).
		AddAuthorizer(account.Address)

	cadenceArrayValues := make([]cadence.Value, len(list))
	for i, item := range list {
		cadenceArrayValues[i] = cadence.String(item)
	}
	cadenceArray, err := jsoncdc.Encode(cadence.NewArray(cadenceArrayValues))
	require.NoError(b, err)
	txBody.AddArgument(cadenceArray)

	txBody.SetProposalKey(serviceAccount.Address, 0, serviceAccount.RetAndIncSeqNumber())
	txBody.SetPayer(serviceAccount.Address)

	if account.Address != serviceAccount.Address {
		err = testutil.SignPayload(txBody, account.Address, account.PrivateKey)
		require.NoError(b, err)
	}

	err = testutil.SignEnvelope(txBody, serviceAccount.Address, serviceAccount.PrivateKey)
	require.NoError(b, err)

	computationResult := blockExec.ExecuteCollections(b, [][]*flow.TransactionBody{{txBody}})
	require.Empty(b, computationResult.AllTransactionResults()[0].ErrorMessage)
}

// BasicBlockExecutor executes blocks in sequence and applies all changes (not fork aware)
type BasicBlockExecutor struct {
	blockComputer         computer.BlockComputer
	derivedChainData      *derived.DerivedChainData
	activeSnapshot        snapshot.SnapshotTree
	activeStateCommitment flow.StateCommitment
	chain                 flow.Chain
	serviceAccount        *TestBenchAccount
	onStopFunc            func()
}

func NewBasicBlockExecutor(tb testing.TB, chain flow.Chain, logger zerolog.Logger) *BasicBlockExecutor {
	vm := fvm.NewVirtualMachine()

	// a big interaction limit since that is not what's being tested.
	interactionLimit := fvm.DefaultMaxInteractionSize * uint64(1000)

	opts := []fvm.Option{
		fvm.WithTransactionFeesEnabled(true),
		// TODO (JanezP): enable storage feee once we figure out how storage limits work
		// with the EVM account
		fvm.WithAccountStorageLimit(false),
		fvm.WithChain(chain),
		fvm.WithLogger(logger),
		fvm.WithMaxStateInteractionSize(interactionLimit),
		fvm.WithReusableCadenceRuntimePool(
			reusableRuntime.NewReusableCadenceRuntimePool(
				computation.ReusableCadenceRuntimePoolSize,
				runtime.Config{},
			),
		),
		fvm.WithEVMEnabled(true),
	}
	fvmContext := fvm.NewContext(opts...)

	collector := metrics.NewNoopCollector()
	tracer := trace.NewNoopTracer()

	wal := &fixtures.NoopWAL{}

	ledger, err := completeLedger.NewLedger(wal, 100, collector, logger, completeLedger.DefaultPathFinderVersion)
	require.NoError(tb, err)

	compactor := fixtures.NewNoopCompactor(ledger)
	<-compactor.Ready()

	onStopFunc := func() {
		<-ledger.Done()
		<-compactor.Done()
	}

	bootstrapper := bootstrapexec.NewBootstrapper(logger)

	serviceAccount := &TestBenchAccount{
		SeqNumber:  0,
		PrivateKey: unittest.ServiceAccountPrivateKey,
		Address:    chain.ServiceAddress(),
	}

	initialCommit, err := bootstrapper.BootstrapLedger(
		ledger,
		unittest.ServiceAccountPublicKey,
		chain,
		fvm.WithInitialTokenSupply(unittest.GenesisTokenSupply),
		fvm.WithAccountCreationFee(fvm.DefaultAccountCreationFee),
		fvm.WithMinimumStorageReservation(fvm.DefaultMinimumStorageReservation),
		fvm.WithTransactionFee(fvm.DefaultTransactionFees),
		fvm.WithStorageMBPerFLOW(fvm.DefaultStorageMBPerFLOW),
		fvm.WithSetupEVMEnabled(true),
	)
	require.NoError(tb, err)

	bservice := requesterunit.MockBlobService(blockstore.NewBlockstore(dssync.MutexWrap(datastore.NewMapDatastore())))
	trackerStorage := mocktracker.NewMockStorage()

	prov := provider.NewProvider(
		zerolog.Nop(),
		metrics.NewNoopCollector(),
		execution_data.DefaultSerializer,
		bservice,
		trackerStorage,
	)

	me := new(moduleMock.Local)
	me.On("NodeID").Return(unittest.IdentifierFixture())
	me.On("Sign", mock.Anything, mock.Anything).Return(nil, nil)
	me.On("SignFunc", mock.Anything, mock.Anything, mock.Anything).
		Return(nil, nil)

	ledgerCommitter := committer.NewLedgerViewCommitter(ledger, tracer)
	blockComputer, err := computer.NewBlockComputer(
		vm,
		fvmContext,
		collector,
		tracer,
		logger,
		ledgerCommitter,
		me,
		prov,
		nil,
		testutil.ProtocolStateWithSourceFixture(nil),
		1) // We're interested in fvm's serial execution time
	require.NoError(tb, err)

	activeSnapshot := snapshot.NewSnapshotTree(
		exeState.NewLedgerStorageSnapshot(ledger, initialCommit))

	derivedChainData, err := derived.NewDerivedChainData(
		derived.DefaultDerivedDataCacheSize)
	require.NoError(tb, err)

	return &BasicBlockExecutor{
		blockComputer:         blockComputer,
		derivedChainData:      derivedChainData,
		activeStateCommitment: initialCommit,
		activeSnapshot:        activeSnapshot,
		chain:                 chain,
		serviceAccount:        serviceAccount,
		onStopFunc:            onStopFunc,
	}
}

func (b *BasicBlockExecutor) Chain(_ testing.TB) flow.Chain {
	return b.chain
}

func (b *BasicBlockExecutor) ServiceAccount(_ testing.TB) *TestBenchAccount {
	return b.serviceAccount
}

func (b *BasicBlockExecutor) ExecuteCollections(tb testing.TB, collections [][]*flow.TransactionBody) *execution.ComputationResult {
	executableBlock := unittest.ExecutableBlockFromTransactions(b.chain.ChainID(), collections)
	executableBlock.StartState = &b.activeStateCommitment

	derivedBlockData := b.derivedChainData.GetOrCreateDerivedBlockData(
		executableBlock.ID(),
		executableBlock.ParentID())

	computationResult, err := b.blockComputer.ExecuteBlock(
		context.Background(),
		unittest.IdentifierFixture(),
		executableBlock,
		b.activeSnapshot,
		derivedBlockData)
	require.NoError(tb, err)

	b.activeStateCommitment = computationResult.CurrentEndState()

	for _, snapshot := range computationResult.AllExecutionSnapshots() {
		b.activeSnapshot = b.activeSnapshot.Append(snapshot)
	}

	return computationResult
}

func (b *BasicBlockExecutor) RunWithLedger(tb testing.TB, f func(ledger atree.Ledger)) {
	ts := state.NewTransactionState(b.activeSnapshot, state.DefaultParameters())

	accounts := environment.NewAccounts(ts)
	meter := environment.NewMeter(ts)

	valueStore := environment.NewValueStore(
		tracing.NewMockTracerSpan(),
		meter,
		accounts,
	)

	f(valueStore)

	newSnapshot, err := ts.FinalizeMainTransaction()
	require.NoError(tb, err)

	b.activeSnapshot = b.activeSnapshot.Append(newSnapshot)
}

func (b *BasicBlockExecutor) SetupAccounts(tb testing.TB, privateKeys []flow.AccountPrivateKey) []TestBenchAccount {
	accounts := make([]TestBenchAccount, 0)
	serviceAddress := b.Chain(tb).ServiceAddress()

	for _, privateKey := range privateKeys {
		accountKey := flow2.NewAccountKey().
			FromPrivateKey(privateKey.PrivateKey).
			SetWeight(fvm.AccountKeyWeightThreshold).
			SetHashAlgo(privateKey.HashAlgo).
			SetSigAlgo(privateKey.SignAlgo)

		sdkTX, err := templates.CreateAccount([]*flow2.AccountKey{accountKey}, []templates.Contract{}, flow2.BytesToAddress(serviceAddress.Bytes()))
		require.NoError(tb, err)

		txBody := flow.NewTransactionBody().
			SetScript(sdkTX.Script).
			SetArguments(sdkTX.Arguments).
			AddAuthorizer(serviceAddress).
			SetProposalKey(serviceAddress, 0, b.ServiceAccount(tb).RetAndIncSeqNumber()).
			SetPayer(serviceAddress)

		err = testutil.SignEnvelope(txBody, b.Chain(tb).ServiceAddress(), unittest.ServiceAccountPrivateKey)
		require.NoError(tb, err)

		computationResult := b.ExecuteCollections(tb, [][]*flow.TransactionBody{{txBody}})
		require.Empty(tb, computationResult.AllTransactionResults()[0].ErrorMessage)

		var addr flow.Address

		for _, event := range computationResult.AllEvents() {
			if event.Type == flow.EventAccountCreated {
				data, err := ccf.Decode(nil, event.Payload)
				if err != nil {
					tb.Fatal("setup account failed, error decoding events")
				}
				addr = flow.ConvertAddress(
					data.(cadence.Event).Fields[0].(cadence.Address))
				break
			}
		}
		if addr == flow.EmptyAddress {
			tb.Fatal("setup account failed, no account creation event emitted")
		}
		accounts = append(accounts, TestBenchAccount{Address: addr, PrivateKey: privateKey, SeqNumber: 0})
	}

	return accounts
}

type logExtractor struct {
	TimeSpent       map[string]uint64
	InteractionUsed map[string]uint64
}

type txWeights struct {
	TXHash                string `json:"tx_id"`
	LedgerInteractionUsed uint64 `json:"ledgerInteractionUsed"`
	ComputationUsed       uint   `json:"computationUsed"`
	MemoryEstimate        uint   `json:"memoryEstimate"`
}

type txSuccessfulLog struct {
	TxID          string `json:"tx_id"`
	TimeSpentInMS uint64 `json:"timeSpentInMS"`
}

func (l *logExtractor) Write(p []byte) (n int, err error) {
	if strings.Contains(string(p), "transaction execution data") {
		w := txWeights{}
		err := json.Unmarshal(p, &w)

		if err != nil {
			fmt.Println(err)
			return len(p), nil
		}

		l.InteractionUsed[w.TXHash] = w.LedgerInteractionUsed
	}
	if strings.Contains(string(p), "transaction executed successfully") {
		w := txSuccessfulLog{}
		err := json.Unmarshal(p, &w)

		if err != nil {
			fmt.Println(err)
			return len(p), nil
		}
		l.TimeSpent[w.TxID] = w.TimeSpentInMS
	}
	return len(p), nil

}

var _ io.Writer = &logExtractor{}

type benchTransactionContext struct {
	EvmTestContract *testutils.TestContract
	EvmTestAccount  *testutils.EOATestAccount
}

// BenchmarkRuntimeEmptyTransaction simulates executing blocks with `transactionsPerBlock`
// where each transaction is an empty transaction
func BenchmarkRuntimeTransaction(b *testing.B) {

	transactionsPerBlock := 10

	longString := strings.Repeat("0", 1000)

	chain := flow.Testnet.Chain()

	logE := &logExtractor{
		TimeSpent:       map[string]uint64{},
		InteractionUsed: map[string]uint64{},
	}
	sc := systemcontracts.SystemContractsForChain(chain.ChainID())

	testContractAddress, err := chain.AddressAtIndex(systemcontracts.EVMAccountIndex + 1)
	require.NoError(b, err)

	benchTransaction := func(
		b *testing.B,
		txStringFunc func(b *testing.B, context benchTransactionContext) string,
	) {

		logger := zerolog.New(logE).Level(zerolog.DebugLevel)

		blockExecutor := NewBasicBlockExecutor(b, chain, logger)
		defer func() {
			blockExecutor.onStopFunc()
		}()

		// Create an account private key.
		privateKeys, err := testutil.GenerateAccountPrivateKeys(1)
		require.NoError(b, err)

		accounts := blockExecutor.SetupAccounts(b, privateKeys)

		addrs := []flow.Address{}
		for _, account := range accounts {
			addrs = append(addrs, account.Address)
		}
		// TODO (JanezP): fix when the evm account has a receiver
		//evmAddress, err := chain.AddressAtIndex(environment.EVMAccountIndex)
		//require.NoError(b, err)
		//addrs = append(addrs, evmAddress)

		// fund all accounts so not to run into storage problems
		fundAccounts(b, blockExecutor, cadence.UFix64(1_000_000_000_000), addrs...)

		accounts[0].DeployContract(b, blockExecutor, "TestContract", `
			access(all) contract TestContract {
				access(all) event SomeEvent()

				access(all) fun empty() {
				}

				access(all) fun emit() {
					emit SomeEvent()
				}
			}
			`)
		require.Equal(b, testContractAddress, accounts[0].Address,
			"test contract should be deployed to first available account index")

		accounts[0].AddArrayToStorage(b, blockExecutor, []string{longString, longString, longString, longString, longString})

		tc := testutils.GetStorageTestContract(b)
		var evmTestAccount *testutils.EOATestAccount
		blockExecutor.RunWithLedger(b, func(ledger atree.Ledger) {
			testutils.DeployContract(b, tc, ledger, chain.ServiceAddress())
			evmTestAccount = testutils.FundAndGetEOATestAccount(b, ledger, chain.ServiceAddress())
		})

		benchTransactionContext := benchTransactionContext{
			EvmTestContract: tc,
			EvmTestAccount:  evmTestAccount,
		}

		benchmarkAccount := &accounts[0]

		b.ResetTimer() // setup done, lets start measuring
		b.StopTimer()
		for i := 0; i < b.N; i++ {
			transactions := make([]*flow.TransactionBody, transactionsPerBlock)
			for j := 0; j < transactionsPerBlock; j++ {
				tx := txStringFunc(b, benchTransactionContext)

				btx := []byte(tx)
				txBody := flow.NewTransactionBody().
					SetScript(btx).
					AddAuthorizer(benchmarkAccount.Address).
					SetProposalKey(benchmarkAccount.Address, 0, benchmarkAccount.RetAndIncSeqNumber()).
					SetPayer(benchmarkAccount.Address)

				err = testutil.SignEnvelope(txBody, benchmarkAccount.Address, benchmarkAccount.PrivateKey)
				require.NoError(b, err)

				transactions[j] = txBody
			}
			b.StartTimer()
			computationResult := blockExecutor.ExecuteCollections(b, [][]*flow.TransactionBody{transactions})
			b.StopTimer()
			totalInteractionUsed := uint64(0)
			totalComputationUsed := uint64(0)
			results := computationResult.AllTransactionResults()
			// not interested in the system transaction
			for _, txRes := range results[0 : len(results)-1] {
				require.Empty(b, txRes.ErrorMessage)
				totalInteractionUsed += logE.InteractionUsed[txRes.ID().String()]
				totalComputationUsed += txRes.ComputationUsed
			}
			b.ReportMetric(float64(totalInteractionUsed/uint64(transactionsPerBlock)), "interactions")
			b.ReportMetric(float64(totalComputationUsed/uint64(transactionsPerBlock)), "computation")
		}
	}

	templateTx := func(rep int, prepare string) string {
		return fmt.Sprintf(
			`
			import FungibleToken from 0x%s
			import FlowToken from 0x%s
			import TestContract from 0x%s
			import EVM from 0x%s

			transaction(){
				prepare(signer: auth(Storage, Capabilities) &Account){
					var i = 0
					while i < %d {
						i = i + 	1
			%s
					}
				}
			}`,
			sc.FungibleToken.Address.Hex(),
			sc.FlowToken.Address.Hex(),
			testContractAddress,
			sc.FlowServiceAccount.Address.Hex(),
			rep,
			prepare,
		)
	}

	b.Run("reference tx", func(b *testing.B) {
		benchTransaction(b,
			func(b *testing.B, context benchTransactionContext) string {
				return templateTx(100, "")
			},
		)
	})
	b.Run("convert int to string", func(b *testing.B) {
		benchTransaction(b,
			func(b *testing.B, context benchTransactionContext) string {
				return templateTx(100, `i.toString()`)
			},
		)
	})
	b.Run("convert int to string and concatenate it", func(b *testing.B) {
		benchTransaction(b,
			func(b *testing.B, context benchTransactionContext) string {
				return templateTx(100, `"x".concat(i.toString())`)
			},
		)
	})
	b.Run("get signer address", func(b *testing.B) {
		benchTransaction(b,
			func(b *testing.B, context benchTransactionContext) string {
				return templateTx(100, `signer.address`)
			},
		)
	})
	b.Run("get public account", func(b *testing.B) {
		benchTransaction(b,
			func(b *testing.B, context benchTransactionContext) string {
				return templateTx(100, `getAccount(signer.address)`)
			},
		)
	})
	b.Run("get account and get balance", func(b *testing.B) {
		benchTransaction(b,
			func(b *testing.B, context benchTransactionContext) string {
				return templateTx(100, `getAccount(signer.address).balance`)
			},
		)
	})
	b.Run("get account and get available balance", func(b *testing.B) {
		benchTransaction(b,
			func(b *testing.B, context benchTransactionContext) string {
				return templateTx(100, `getAccount(signer.address).availableBalance`)
			},
		)
	})
	b.Run("get account and get storage used", func(b *testing.B) {
		benchTransaction(b,
			func(b *testing.B, context benchTransactionContext) string {
				return templateTx(100, `getAccount(signer.address).storageUsed`)
			},
		)
	})
	b.Run("get account and get storage capacity", func(b *testing.B) {
<<<<<<< HEAD
		benchTransaction(b, templateTx(100, `getAccount(signer.address).storage.capacity`))
=======
		benchTransaction(b,
			func(b *testing.B, context benchTransactionContext) string {
				return templateTx(100, `getAccount(signer.address).storageCapacity`)
			},
		)
>>>>>>> ba534d91
	})
	b.Run("get signer vault", func(b *testing.B) {
		benchTransaction(
			b,
<<<<<<< HEAD
			templateTx(100, `let vaultRef = signer.storage.borrow<&FlowToken.Vault>(from: /storage/flowTokenVault)!`),
=======
			func(b *testing.B, context benchTransactionContext) string {
				return templateTx(100, `let vaultRef = signer.borrow<&FlowToken.Vault>(from: /storage/flowTokenVault)!`)
			},
>>>>>>> ba534d91
		)
	})
	b.Run("get signer receiver", func(b *testing.B) {
		benchTransaction(
			b,
<<<<<<< HEAD
			templateTx(
				100,
				`let receiverRef =  getAccount(signer.address)
				.capabilities.borrow<&{FungibleToken.Receiver}>(/public/flowTokenReceiver)!`,
			),
=======
			func(b *testing.B, context benchTransactionContext) string {
				return templateTx(100,
					`let receiverRef =  getAccount(signer.address)
					.getCapability(/public/flowTokenReceiver)
					.borrow<&{FungibleToken.Receiver}>()!`)
			},
>>>>>>> ba534d91
		)
	})
	b.Run("transfer tokens", func(b *testing.B) {
		benchTransaction(
			b,
<<<<<<< HEAD
			templateTx(100, `
				let receiverRef =  getAccount(signer.address)
					.capabilities.borrow<&{FungibleToken.Receiver}>(/public/flowTokenReceiver)!

				let vaultRef = signer.storage.borrow<auth(FungibleToken.Withdrawable) &FlowToken.Vault>(from: /storage/flowTokenVault)!

				receiverRef.deposit(from: <-vaultRef.withdraw(amount: 0.00001))
			`),
=======
			func(b *testing.B, context benchTransactionContext) string {
				return templateTx(100, `
					let receiverRef =  getAccount(signer.address)
						.getCapability(/public/flowTokenReceiver)
						.borrow<&{FungibleToken.Receiver}>()!
	
					let vaultRef = signer.borrow<&FlowToken.Vault>(from: /storage/flowTokenVault)!
	
					receiverRef.deposit(from: <-vaultRef.withdraw(amount: 0.00001))
				`)
			},
>>>>>>> ba534d91
		)
	})
	b.Run("load and save empty string on signers address", func(b *testing.B) {
		benchTransaction(
			b,
<<<<<<< HEAD
			templateTx(100, `
				signer.storage.load<String>(from: /storage/testpath)
				signer.storage.save("", to: /storage/testpath)
			`),
=======
			func(b *testing.B, context benchTransactionContext) string {
				return templateTx(100, `
					signer.load<String>(from: /storage/testpath)
					signer.save("", to: /storage/testpath)
				`)
			},
>>>>>>> ba534d91
		)
	})
	b.Run("load and save long string on signers address", func(b *testing.B) {
		benchTransaction(
			b,
<<<<<<< HEAD
			templateTx(100, fmt.Sprintf(`
				signer.storage.load<String>(from: /storage/testpath)
				signer.storage.save("%s", to: /storage/testpath)
			`, longString)),
=======
			func(b *testing.B, context benchTransactionContext) string {
				return templateTx(100, fmt.Sprintf(`
					signer.load<String>(from: /storage/testpath)
					signer.save("%s", to: /storage/testpath)
				`, longString))
			},
>>>>>>> ba534d91
		)
	})
	b.Run("create new account", func(b *testing.B) {
		benchTransaction(b,
			func(b *testing.B, context benchTransactionContext) string {
				return templateTx(50, `let acct = AuthAccount(payer: signer)`)
			},
		)
	})
	b.Run("call empty contract function", func(b *testing.B) {
		benchTransaction(b,
			func(b *testing.B, context benchTransactionContext) string {
				return templateTx(100, `TestContract.empty()`)
			},
		)
	})
	b.Run("emit event", func(b *testing.B) {
		benchTransaction(b,
			func(b *testing.B, context benchTransactionContext) string {
				return templateTx(100, `TestContract.emit()`)
			},
		)
	})
	b.Run("borrow array from storage", func(b *testing.B) {
		benchTransaction(
			b,
<<<<<<< HEAD
			templateTx(100, `
				let strings = signer.storage.borrow<&[String]>(from: /storage/test)!
				var i = 0
				while (i < strings.length) {
				  log(strings[i])
				  i = i +1
				}
			`),
=======
			func(b *testing.B, context benchTransactionContext) string {
				return templateTx(100, `
					let strings = signer.borrow<&[String]>(from: /storage/test)!
					var i = 0
					while (i < strings.length) {
					  log(strings[i])
					  i = i +1
					}
				`)
			},
>>>>>>> ba534d91
		)
	})
	b.Run("copy array from storage", func(b *testing.B) {
		benchTransaction(
			b,
<<<<<<< HEAD
			templateTx(100, `
				let strings = signer.storage.copy<[String]>(from: /storage/test)!
				var i = 0
				while (i < strings.length) {
				  log(strings[i])
				  i = i +1
=======
			func(b *testing.B, context benchTransactionContext) string {
				return templateTx(100, `
					let strings = signer.copy<[String]>(from: /storage/test)!
					var i = 0
					while (i < strings.length) {
					  log(strings[i])
					  i = i +1
					}
				`)
			},
		)
	})

	benchEvm := func(b *testing.B, control bool) {
		// This is the same as the evm benchmark but without the EVM.run call
		// This way we can observe the cost of just the EVM.run call
		benchTransaction(
			b,
			func(b *testing.B, context benchTransactionContext) string {
				coinbaseBytes := context.EvmTestAccount.Address().Bytes()
				transactionBody := fmt.Sprintf(`
				                    let coinbaseBytesRaw = "%s".decodeHex()
					let coinbaseBytes: [UInt8; 20] = [0,0,0,0,0,0,0,0,0,0,0,0,0,0,0,0,0,0,0,0]
					for j, v in coinbaseBytesRaw {
						coinbaseBytes[j] = v
					}
					let coinbase = EVM.EVMAddress(bytes: coinbaseBytes)
				`, hex.EncodeToString(coinbaseBytes))

				num := int64(12)
				gasLimit := uint64(100_000)

				// add 10 EVM transactions to the Flow transaction body
				for i := 0; i < 100; i++ {
					txBytes := context.EvmTestAccount.PrepareSignAndEncodeTx(b,
						context.EvmTestContract.DeployedAt.ToCommon(),
						context.EvmTestContract.MakeCallData(b, "store", big.NewInt(num)),
						big.NewInt(0),
						gasLimit,
						big.NewInt(0),
					)
					if control {
						transactionBody += fmt.Sprintf(`
						let txBytes%[1]d = "%[2]s".decodeHex()
						EVM.run(tx: txBytes%[1]d, coinbase: coinbase)
						`,
							i,
							hex.EncodeToString(txBytes),
						)
					} else {
						// don't run the EVM transaction but do the hex conversion
						transactionBody += fmt.Sprintf(`
						let txBytes%[1]d = "%[2]s".decodeHex()
						//EVM.run(tx: txBytes%[1]d, coinbase: coinbase)
						`,
							i,
							hex.EncodeToString(txBytes),
						)
					}

>>>>>>> ba534d91
				}

				return templateTx(1, transactionBody)
			},
		)
	}

	b.Run("evm", func(b *testing.B) {
		benchEvm(b, false)
	})

	b.Run("evm control", func(b *testing.B) {
		benchEvm(b, true)
	})

}

const TransferTxTemplate = `
		import NonFungibleToken from 0x%s
		import BatchNFT from 0x%s

		transaction(testTokenIDs: [UInt64], recipientAddress: Address) {
			let transferTokens: @NonFungibleToken.Collection

			prepare(acct: auth(BorrowValue) &Account) {
				let ref = acct.storage.borrow<&BatchNFT.Collection>(from: /storage/TestTokenCollection)!
				self.transferTokens <- ref.batchWithdraw(ids: testTokenIDs)
			}

			execute {
				// get the recipient's public account object
				let recipient = getAccount(recipientAddress)
				// get the Collection reference for the receiver
				let receiverRef = recipient.capabilities.borrow<&{BatchNFT.TestTokenCollectionPublic}>(/public/TestTokenCollection)!
				// deposit the NFT in the receivers collection
				receiverRef.batchDeposit(tokens: <-self.transferTokens)
			}
		}`

// BenchmarkRuntimeNFTBatchTransfer runs BenchRunNFTBatchTransfer with BasicBlockExecutor
func BenchmarkRuntimeNFTBatchTransfer(b *testing.B) {
	blockExecutor := NewBasicBlockExecutor(b, flow.Testnet.Chain(), zerolog.Nop())
	defer func() {
		blockExecutor.onStopFunc()
	}()

	// Create an account private key.
	privateKeys, err := testutil.GenerateAccountPrivateKeys(3)
	require.NoError(b, err)

	// Bootstrap a ledger, creating accounts with the provided private keys and the root account.
	accounts := blockExecutor.SetupAccounts(b, privateKeys)

	BenchRunNFTBatchTransfer(b, blockExecutor, accounts)
}

// BenchRunNFTBatchTransfer simulates executing blocks with `transactionsPerBlock`
// where each transaction transfers `testTokensPerTransaction` testTokens (NFTs)
func BenchRunNFTBatchTransfer(b *testing.B,
	blockExecutor TestBenchBlockExecutor,
	accounts []TestBenchAccount) {

	transactionsPerBlock := 10
	testTokensPerTransaction := 10

	serviceAccount := blockExecutor.ServiceAccount(b)
	// deploy NFT
	nftAccount := accounts[0]
	deployNFT(b, blockExecutor, &nftAccount)

	// deploy NFT
	batchNFTAccount := accounts[1]
	deployBatchNFT(b, blockExecutor, &batchNFTAccount, nftAccount.Address)

	// fund all accounts so not to run into storage problems
	fundAccounts(b, blockExecutor, cadence.UFix64(10_0000_0000), nftAccount.Address, batchNFTAccount.Address, accounts[2].Address)

	// mint nfts into the batchNFT account
	mintNFTs(b, blockExecutor, &accounts[1], transactionsPerBlock*testTokensPerTransaction*b.N)

	// set up receiver
	setupReceiver(b, blockExecutor, &nftAccount, &batchNFTAccount, &accounts[2])

	// Transfer NFTs
	transferTx := []byte(fmt.Sprintf(TransferTxTemplate, accounts[0].Address.Hex(), accounts[1].Address.Hex()))

	encodedAddress, err := jsoncdc.Encode(cadence.Address(accounts[2].Address))
	require.NoError(b, err)

	var computationResult *execution.ComputationResult

	b.ResetTimer() // setup done, lets start measuring
	for i := 0; i < b.N; i++ {
		transactions := make([]*flow.TransactionBody, transactionsPerBlock)
		for j := 0; j < transactionsPerBlock; j++ {
			cadenceValues := make([]cadence.Value, testTokensPerTransaction)
			startTestToken := (i*transactionsPerBlock+j)*testTokensPerTransaction + 1
			for m := 0; m < testTokensPerTransaction; m++ {
				cadenceValues[m] = cadence.NewUInt64(uint64(startTestToken + m))
			}

			encodedArg, err := jsoncdc.Encode(
				cadence.NewArray(cadenceValues),
			)
			require.NoError(b, err)

			txBody := flow.NewTransactionBody().
				SetScript(transferTx).
				SetProposalKey(serviceAccount.Address, 0, serviceAccount.RetAndIncSeqNumber()).
				AddAuthorizer(accounts[1].Address).
				AddArgument(encodedArg).
				AddArgument(encodedAddress).
				SetPayer(serviceAccount.Address)

			err = testutil.SignPayload(txBody, accounts[1].Address, accounts[1].PrivateKey)
			require.NoError(b, err)

			err = testutil.SignEnvelope(txBody, serviceAccount.Address, serviceAccount.PrivateKey)
			require.NoError(b, err)

			transactions[j] = txBody
		}

		computationResult = blockExecutor.ExecuteCollections(b, [][]*flow.TransactionBody{transactions})
		results := computationResult.AllTransactionResults()
		// not interested in the system transaction
		for _, txRes := range results[0 : len(results)-1] {
			require.Empty(b, txRes.ErrorMessage)
		}
	}
}

func setupReceiver(b *testing.B, be TestBenchBlockExecutor, nftAccount, batchNFTAccount, targetAccount *TestBenchAccount) {
	serviceAccount := be.ServiceAccount(b)

	setUpReceiverTemplate := `
	import NonFungibleToken from 0x%s
	import BatchNFT from 0x%s
	
	transaction {
		prepare(signer: auth(SaveValue) &Account) {
			signer.save(
				<-BatchNFT.createEmptyCollection(),
				to: /storage/TestTokenCollection
			)
		}
	}`

	setupTx := []byte(fmt.Sprintf(setUpReceiverTemplate, nftAccount.Address.Hex(), batchNFTAccount.Address.Hex()))

	txBody := flow.NewTransactionBody().
		SetScript(setupTx).
		SetProposalKey(serviceAccount.Address, 0, serviceAccount.RetAndIncSeqNumber()).
		AddAuthorizer(targetAccount.Address).
		SetPayer(serviceAccount.Address)

	err := testutil.SignPayload(txBody, targetAccount.Address, targetAccount.PrivateKey)
	require.NoError(b, err)

	err = testutil.SignEnvelope(txBody, serviceAccount.Address, serviceAccount.PrivateKey)
	require.NoError(b, err)

	computationResult := be.ExecuteCollections(b, [][]*flow.TransactionBody{{txBody}})
	require.Empty(b, computationResult.AllTransactionResults()[0].ErrorMessage)
}

func mintNFTs(b *testing.B, be TestBenchBlockExecutor, batchNFTAccount *TestBenchAccount, size int) {
	serviceAccount := be.ServiceAccount(b)
	mintScriptTemplate := `
	import BatchNFT from 0x%s
	transaction {
		prepare(signer: auth(BorrowValue) &Account) {
			let adminRef = signer.storage.borrow<&BatchNFT.Admin>(from: /storage/BatchNFTAdmin)!
			let playID = adminRef.createPlay(metadata: {"name": "Test"})
			let setID = BatchNFT.nextSetID
			adminRef.createSet(name: "Test")
			let setRef = adminRef.borrowSet(setID: setID)
			setRef.addPlay(playID: playID)
			let testTokens <- setRef.batchMintTestToken(playID: playID, quantity: %d)
			signer.storage.borrow<&BatchNFT.Collection>(from: /storage/TestTokenCollection)!
				.batchDeposit(tokens: <-testTokens)
		}
	}`
	mintScript := []byte(fmt.Sprintf(mintScriptTemplate, batchNFTAccount.Address.Hex(), size))

	txBody := flow.NewTransactionBody().
		SetGasLimit(999999).
		SetScript(mintScript).
		SetProposalKey(serviceAccount.Address, 0, serviceAccount.RetAndIncSeqNumber()).
		AddAuthorizer(batchNFTAccount.Address).
		SetPayer(serviceAccount.Address)

	err := testutil.SignPayload(txBody, batchNFTAccount.Address, batchNFTAccount.PrivateKey)
	require.NoError(b, err)

	err = testutil.SignEnvelope(txBody, serviceAccount.Address, serviceAccount.PrivateKey)
	require.NoError(b, err)

	computationResult := be.ExecuteCollections(b, [][]*flow.TransactionBody{{txBody}})
	require.Empty(b, computationResult.AllTransactionResults()[0].ErrorMessage)
}

func fundAccounts(b *testing.B, be TestBenchBlockExecutor, value cadence.UFix64, accounts ...flow.Address) {
	serviceAccount := be.ServiceAccount(b)
	for _, a := range accounts {
		txBody := transferTokensTx(be.Chain(b))
		txBody.SetProposalKey(serviceAccount.Address, 0, serviceAccount.RetAndIncSeqNumber())
		txBody.AddArgument(jsoncdc.MustEncode(value))
		txBody.AddArgument(jsoncdc.MustEncode(cadence.Address(a)))
		txBody.AddAuthorizer(serviceAccount.Address)
		txBody.SetPayer(serviceAccount.Address)

		err := testutil.SignEnvelope(txBody, serviceAccount.Address, serviceAccount.PrivateKey)
		require.NoError(b, err)

		computationResult := be.ExecuteCollections(b, [][]*flow.TransactionBody{{txBody}})
		require.Empty(b, computationResult.AllTransactionResults()[0].ErrorMessage)
	}
}

func deployBatchNFT(b *testing.B, be TestBenchBlockExecutor, owner *TestBenchAccount, nftAddress flow.Address) {
	batchNFTContract := func(nftAddress flow.Address) string {
		return fmt.Sprintf(`
			import NonFungibleToken from 0x%s

			access(all) contract BatchNFT: NonFungibleToken {
				access(all) event ContractInitialized()
				access(all) event PlayCreated(id: UInt32, metadata: {String:String})
				access(all) event NewSeriesStarted(newCurrentSeries: UInt32)
				access(all) event SetCreated(setID: UInt32, series: UInt32)
				access(all) event PlayAddedToSet(setID: UInt32, playID: UInt32)
				access(all) event PlayRetiredFromSet(setID: UInt32, playID: UInt32, numTestTokens: UInt32)
				access(all) event SetLocked(setID: UInt32)
				access(all) event TestTokenMinted(testTokenID: UInt64, playID: UInt32, setID: UInt32, serialNumber: UInt32)
				access(all) event Withdraw(id: UInt64, from: Address?)
				access(all) event Deposit(id: UInt64, to: Address?)
				access(all) event TestTokenDestroyed(id: UInt64)
				access(all) var currentSeries: UInt32
				access(self) var playDatas: {UInt32: Play}
				access(self) var setDatas: {UInt32: SetData}
				access(self) var sets: @{UInt32: Set}
				access(all) var nextPlayID: UInt32
				access(all) var nextSetID: UInt32
				access(all) var totalSupply: UInt64

				access(all) struct Play {
					access(all) let playID: UInt32
					access(all) let metadata: {String: String}

					init(metadata: {String: String}) {
						pre {
							metadata.length != 0: "New Play Metadata cannot be empty"
						}
						self.playID = BatchNFT.nextPlayID
						self.metadata = metadata

						BatchNFT.nextPlayID = BatchNFT.nextPlayID + UInt32(1)
						emit PlayCreated(id: self.playID, metadata: metadata)
					}
				}

				access(all) struct SetData {
					access(all) let setID: UInt32
					access(all) let name: String
					access(all) let series: UInt32
					init(name: String) {
						pre {
							name.length > 0: "New Set name cannot be empty"
						}
						self.setID = BatchNFT.nextSetID
						self.name = name
						self.series = BatchNFT.currentSeries
						BatchNFT.nextSetID = BatchNFT.nextSetID + UInt32(1)
						emit SetCreated(setID: self.setID, series: self.series)
					}
				}

				access(all) resource Set {
					access(all) let setID: UInt32
					access(all) var plays: [UInt32]
					access(all) var retired: {UInt32: Bool}
					access(all) var locked: Bool
					access(all) var numberMintedPerPlay: {UInt32: UInt32}

					init(name: String) {
						self.setID = BatchNFT.nextSetID
						self.plays = []
						self.retired = {}
						self.locked = false
						self.numberMintedPerPlay = {}

						BatchNFT.setDatas[self.setID] = SetData(name: name)
					}

					access(all) fun addPlay(playID: UInt32) {
						pre {
							BatchNFT.playDatas[playID] != nil: "Cannot add the Play to Set: Play doesn't exist"
							!self.locked: "Cannot add the play to the Set after the set has been locked"
							self.numberMintedPerPlay[playID] == nil: "The play has already beed added to the set"
						}

						self.plays.append(playID)
						self.retired[playID] = false
						self.numberMintedPerPlay[playID] = 0
						emit PlayAddedToSet(setID: self.setID, playID: playID)
					}

					access(all) fun addPlays(playIDs: [UInt32]) {
						for play in playIDs {
							self.addPlay(playID: play)
						}
					}

					access(all) fun retirePlay(playID: UInt32) {
						pre {
							self.retired[playID] != nil: "Cannot retire the Play: Play doesn't exist in this set!"
						}

						if !self.retired[playID]! {
							self.retired[playID] = true

							emit PlayRetiredFromSet(setID: self.setID, playID: playID, numTestTokens: self.numberMintedPerPlay[playID]!)
						}
					}

					access(all) fun retireAll() {
						for play in self.plays {
							self.retirePlay(playID: play)
						}
					}

					access(all) fun lock() {
						if !self.locked {
							self.locked = true
							emit SetLocked(setID: self.setID)
						}
					}

					access(all) fun mintTestToken(playID: UInt32): @NFT {
						pre {
							self.retired[playID] != nil: "Cannot mint the testToken: This play doesn't exist"
							!self.retired[playID]!: "Cannot mint the testToken from this play: This play has been retired"
						}
						let numInPlay = self.numberMintedPerPlay[playID]!
						let newTestToken: @NFT <- create NFT(serialNumber: numInPlay + UInt32(1),
														playID: playID,
														setID: self.setID)

						self.numberMintedPerPlay[playID] = numInPlay + UInt32(1)

						return <-newTestToken
					}

					access(all) fun batchMintTestToken(playID: UInt32, quantity: UInt64): @Collection {
						let newCollection <- create Collection()

						var i: UInt64 = 0
						while i < quantity {
							newCollection.deposit(token: <-self.mintTestToken(playID: playID))
							i = i + UInt64(1)
						}

						return <-newCollection
					}
				}

				access(all) struct TestTokenData {
					access(all) let setID: UInt32
					access(all) let playID: UInt32
					access(all) let serialNumber: UInt32

					init(setID: UInt32, playID: UInt32, serialNumber: UInt32) {
						self.setID = setID
						self.playID = playID
						self.serialNumber = serialNumber
					}

				}

				access(all) resource NFT: NonFungibleToken.INFT {
					access(all) let id: UInt64
					access(all) let data: TestTokenData

					init(serialNumber: UInt32, playID: UInt32, setID: UInt32) {
						BatchNFT.totalSupply = BatchNFT.totalSupply + UInt64(1)

						self.id = BatchNFT.totalSupply

						self.data = TestTokenData(setID: setID, playID: playID, serialNumber: serialNumber)

						emit TestTokenMinted(testTokenID: self.id, playID: playID, setID: self.data.setID, serialNumber: self.data.serialNumber)
					}

					destroy() {
						emit TestTokenDestroyed(id: self.id)
					}
				}

				access(all) resource Admin {
					access(all) fun createPlay(metadata: {String: String}): UInt32 {
						var newPlay = Play(metadata: metadata)
						let newID = newPlay.playID

						BatchNFT.playDatas[newID] = newPlay

						return newID
					}

					access(all) fun createSet(name: String) {
						var newSet <- create Set(name: name)

						BatchNFT.sets[newSet.setID] <-! newSet
					}

					access(all) fun borrowSet(setID: UInt32): &Set {
						pre {
							BatchNFT.sets[setID] != nil: "Cannot borrow Set: The Set doesn't exist"
						}
						return (&BatchNFT.sets[setID] as &Set?)!
					}

					access(all) fun startNewSeries(): UInt32 {
						BatchNFT.currentSeries = BatchNFT.currentSeries + UInt32(1)

						emit NewSeriesStarted(newCurrentSeries: BatchNFT.currentSeries)

						return BatchNFT.currentSeries
					}

					access(all) fun createNewAdmin(): @Admin {
						return <-create Admin()
					}
				}

				access(all) resource interface TestTokenCollectionPublic {
					access(all) fun deposit(token: @NonFungibleToken.NFT)
					access(all) fun batchDeposit(tokens: @NonFungibleToken.Collection)
					access(all) fun getIDs(): [UInt64]
					access(all) fun borrowNFT(id: UInt64): &NonFungibleToken.NFT
					access(all) fun borrowTestToken(id: UInt64): &BatchNFT.NFT? {
						post {
							(result == nil) || (result?.id == id):
								"Cannot borrow TestToken reference: The ID of the returned reference is incorrect"
						}
					}
				}

				access(all) resource Collection: TestTokenCollectionPublic, NonFungibleToken.Provider, NonFungibleToken.Receiver, NonFungibleToken.CollectionPublic {
					access(all) var ownedNFTs: @{UInt64: NonFungibleToken.NFT}

					init() {
						self.ownedNFTs <- {}
					}

					access(all) fun withdraw(withdrawID: UInt64): @NonFungibleToken.NFT {
						let token <- self.ownedNFTs.remove(key: withdrawID)
							?? panic("Cannot withdraw: TestToken does not exist in the collection")

						emit Withdraw(id: token.id, from: self.owner?.address)

						return <-token
					}

					access(all) fun batchWithdraw(ids: [UInt64]): @NonFungibleToken.Collection {
						var batchCollection <- create Collection()

						for id in ids {
							batchCollection.deposit(token: <-self.withdraw(withdrawID: id))
						}
						return <-batchCollection
					}

					access(all) fun deposit(token: @NonFungibleToken.NFT) {
						let token <- token as! @BatchNFT.NFT

						let id = token.id
						let oldToken <- self.ownedNFTs[id] <- token

						if self.owner?.address != nil {
							emit Deposit(id: id, to: self.owner?.address)
						}

						destroy oldToken
					}

					access(all) fun batchDeposit(tokens: @NonFungibleToken.Collection) {
						let keys = tokens.getIDs()

						for key in keys {
							self.deposit(token: <-tokens.withdraw(withdrawID: key))
						}
						destroy tokens
					}

					access(all) fun getIDs(): [UInt64] {
						return self.ownedNFTs.keys
					}

					access(all) fun borrowNFT(id: UInt64): &NonFungibleToken.NFT {
						return (&self.ownedNFTs[id] as &NonFungibleToken.NFT?)!
					}

					access(all) fun borrowTestToken(id: UInt64): &BatchNFT.NFT? {
						if self.ownedNFTs[id] != nil {
							let ref = (&self.ownedNFTs[id] as auth &NonFungibleToken.NFT?)!
							return ref as! &BatchNFT.NFT
						} else {
							return nil
						}
					}
					destroy() {
						destroy self.ownedNFTs
					}
				}

				access(all) fun createEmptyCollection(): @NonFungibleToken.Collection {
					return <-create BatchNFT.Collection()
				}

				access(all) fun getAllPlays(): [BatchNFT.Play] {
					return BatchNFT.playDatas.values
				}

				access(all) fun getPlayMetaData(playID: UInt32): {String: String}? {
					return self.playDatas[playID]?.metadata
				}

				access(all) fun getPlayMetaDataByField(playID: UInt32, field: String): String? {
					if let play = BatchNFT.playDatas[playID] {
						return play.metadata[field]
					} else {
						return nil
					}
				}

				access(all) fun getSetName(setID: UInt32): String? {
					return BatchNFT.setDatas[setID]?.name
				}

				access(all) fun getSetSeries(setID: UInt32): UInt32? {
					return BatchNFT.setDatas[setID]?.series
				}

				access(all) fun getSetIDsByName(setName: String): [UInt32]? {
					var setIDs: [UInt32] = []

					for setData in BatchNFT.setDatas.values {
						if setName == setData.name {
							setIDs.append(setData.setID)
						}
					}

					if setIDs.length == 0 {
						return nil
					} else {
						return setIDs
					}
				}

				access(all) fun getPlaysInSet(setID: UInt32): [UInt32]? {
					return BatchNFT.sets[setID]?.plays
				}

				access(all) fun isEditionRetired(setID: UInt32, playID: UInt32): Bool? {
					if let setToRead <- BatchNFT.sets.remove(key: setID) {
						let retired = setToRead.retired[playID]
						BatchNFT.sets[setID] <-! setToRead
						return retired
					} else {
						return nil
					}
				}

				access(all) fun isSetLocked(setID: UInt32): Bool? {
					return BatchNFT.sets[setID]?.locked
				}

				access(all) fun getNumTestTokensInEdition(setID: UInt32, playID: UInt32): UInt32? {
					if let setToRead <- BatchNFT.sets.remove(key: setID) {
						let amount = setToRead.numberMintedPerPlay[playID]
						BatchNFT.sets[setID] <-! setToRead
						return amount
					} else {
						return nil
					}
				}

				init() {
					self.currentSeries = 0
					self.playDatas = {}
					self.setDatas = {}
					self.sets <- {}
					self.nextPlayID = 1
					self.nextSetID = 1
					self.totalSupply = 0

					self.account.storage.save<@Collection>(<- create Collection(), to: /storage/TestTokenCollection)

					let collectionCap = self.account.capabilities.storage.issue<&{TestTokenCollectionPublic}>(/storage/TestTokenCollection)
					self.account.capabilities.publish(collectionCap, at: /public/TestTokenCollection)

					self.account.storage.save<@Admin>(<- create Admin(), to: /storage/BatchNFTAdmin)
					emit ContractInitialized()
				}
			}
		`, nftAddress.Hex())
	}
	owner.DeployContract(b, be, "BatchNFT", batchNFTContract(nftAddress))
}

func deployNFT(b *testing.B, be TestBenchBlockExecutor, owner *TestBenchAccount) {
	const nftContract = `
		access(all) contract interface NonFungibleToken {
			access(all) var totalSupply: UInt64
			access(all) event ContractInitialized()
			access(all) event Withdraw(id: UInt64, from: Address?)
			access(all) event Deposit(id: UInt64, to: Address?)
			access(all) resource interface INFT {
				access(all) let id: UInt64
			}
			access(all) resource NFT: INFT {
				access(all) let id: UInt64
			}
			access(all) resource interface Provider {
				access(all) fun withdraw(withdrawID: UInt64): @NFT {
					post {
						result.id == withdrawID: "The ID of the withdrawn token must be the same as the requested ID"
					}
				}
			}
			access(all) resource interface Receiver {
				access(all) fun deposit(token: @NFT)
			}
			access(all) resource interface CollectionPublic {
				access(all) fun deposit(token: @NFT)
				access(all) fun getIDs(): [UInt64]
				access(all) fun borrowNFT(id: UInt64): &NFT
			}
			access(all) resource Collection: Provider, Receiver, CollectionPublic {
				access(all) var ownedNFTs: @{UInt64: NFT}
				access(all) fun withdraw(withdrawID: UInt64): @NFT
				access(all) fun deposit(token: @NFT)
				access(all) fun getIDs(): [UInt64]
				access(all) fun borrowNFT(id: UInt64): &NFT {
					pre {
						self.ownedNFTs[id] != nil: "NFT does not exist in the collection!"
					}
				}
			}
			access(all) fun createEmptyCollection(): @Collection {
				post {
					result.getIDs().length == 0: "The created collection must be empty!"
				}
			}
		}`

	owner.DeployContract(b, be, "NonFungibleToken", nftContract)
}<|MERGE_RESOLUTION|>--- conflicted
+++ resolved
@@ -10,7 +10,6 @@
 	"strings"
 	"testing"
 
-	"github.com/ipfs/go-datastore"
 	dssync "github.com/ipfs/go-datastore/sync"
 	blockstore "github.com/ipfs/go-ipfs-blockstore"
 	"github.com/onflow/atree"
@@ -24,6 +23,7 @@
 
 	flow2 "github.com/onflow/flow-go-sdk"
 	"github.com/onflow/flow-go-sdk/templates"
+
 	"github.com/onflow/flow-go/engine/execution"
 	"github.com/onflow/flow-go/engine/execution/computation"
 	"github.com/onflow/flow-go/engine/execution/computation/committer"
@@ -608,108 +608,66 @@
 		)
 	})
 	b.Run("get account and get storage capacity", func(b *testing.B) {
-<<<<<<< HEAD
-		benchTransaction(b, templateTx(100, `getAccount(signer.address).storage.capacity`))
-=======
 		benchTransaction(b,
 			func(b *testing.B, context benchTransactionContext) string {
-				return templateTx(100, `getAccount(signer.address).storageCapacity`)
-			},
-		)
->>>>>>> ba534d91
+				return templateTx(100, `getAccount(signer.address).storage.capacity`)
+			},
+		)
 	})
 	b.Run("get signer vault", func(b *testing.B) {
 		benchTransaction(
 			b,
-<<<<<<< HEAD
-			templateTx(100, `let vaultRef = signer.storage.borrow<&FlowToken.Vault>(from: /storage/flowTokenVault)!`),
-=======
-			func(b *testing.B, context benchTransactionContext) string {
-				return templateTx(100, `let vaultRef = signer.borrow<&FlowToken.Vault>(from: /storage/flowTokenVault)!`)
-			},
->>>>>>> ba534d91
+			func(b *testing.B, context benchTransactionContext) string {
+				return templateTx(100,
+					`let vaultRef = signer.storage.borrow<&FlowToken.Vault>(from: /storage/flowTokenVault)!`)
+			},
 		)
 	})
 	b.Run("get signer receiver", func(b *testing.B) {
 		benchTransaction(
 			b,
-<<<<<<< HEAD
-			templateTx(
-				100,
-				`let receiverRef =  getAccount(signer.address)
-				.capabilities.borrow<&{FungibleToken.Receiver}>(/public/flowTokenReceiver)!`,
-			),
-=======
 			func(b *testing.B, context benchTransactionContext) string {
 				return templateTx(100,
 					`let receiverRef =  getAccount(signer.address)
-					.getCapability(/public/flowTokenReceiver)
-					.borrow<&{FungibleToken.Receiver}>()!`)
-			},
->>>>>>> ba534d91
+						.capabilities.borrow<&{FungibleToken.Receiver}>(/public/flowTokenReceiver)!`)
+			},
 		)
 	})
 	b.Run("transfer tokens", func(b *testing.B) {
 		benchTransaction(
 			b,
-<<<<<<< HEAD
-			templateTx(100, `
-				let receiverRef =  getAccount(signer.address)
-					.capabilities.borrow<&{FungibleToken.Receiver}>(/public/flowTokenReceiver)!
-
-				let vaultRef = signer.storage.borrow<auth(FungibleToken.Withdrawable) &FlowToken.Vault>(from: /storage/flowTokenVault)!
-
-				receiverRef.deposit(from: <-vaultRef.withdraw(amount: 0.00001))
-			`),
-=======
 			func(b *testing.B, context benchTransactionContext) string {
 				return templateTx(100, `
 					let receiverRef =  getAccount(signer.address)
-						.getCapability(/public/flowTokenReceiver)
-						.borrow<&{FungibleToken.Receiver}>()!
-	
-					let vaultRef = signer.borrow<&FlowToken.Vault>(from: /storage/flowTokenVault)!
-	
+						.capabilities.borrow<&{FungibleToken.Receiver}>(/public/flowTokenReceiver)!
+
+					let vaultRef = signer.storage.borrow<auth(FungibleToken.Withdrawable) &FlowToken.Vault>(from: /storage/flowTokenVault)!
+
 					receiverRef.deposit(from: <-vaultRef.withdraw(amount: 0.00001))
 				`)
 			},
->>>>>>> ba534d91
 		)
 	})
 	b.Run("load and save empty string on signers address", func(b *testing.B) {
 		benchTransaction(
 			b,
-<<<<<<< HEAD
-			templateTx(100, `
-				signer.storage.load<String>(from: /storage/testpath)
-				signer.storage.save("", to: /storage/testpath)
-			`),
-=======
 			func(b *testing.B, context benchTransactionContext) string {
 				return templateTx(100, `
-					signer.load<String>(from: /storage/testpath)
-					signer.save("", to: /storage/testpath)
+					signer.storage.load<String>(from: /storage/testpath)
+					signer.storage.save("", to: /storage/testpath)
 				`)
 			},
->>>>>>> ba534d91
 		)
 	})
 	b.Run("load and save long string on signers address", func(b *testing.B) {
 		benchTransaction(
 			b,
-<<<<<<< HEAD
-			templateTx(100, fmt.Sprintf(`
-				signer.storage.load<String>(from: /storage/testpath)
-				signer.storage.save("%s", to: /storage/testpath)
-			`, longString)),
-=======
 			func(b *testing.B, context benchTransactionContext) string {
 				return templateTx(100, fmt.Sprintf(`
-					signer.load<String>(from: /storage/testpath)
-					signer.save("%s", to: /storage/testpath)
+					signer.storage.load<String>(from: /storage/testpath)
+					signer.storage.save("%s", to: /storage/testpath)
 				`, longString))
 			},
->>>>>>> ba534d91
 		)
 	})
 	b.Run("create new account", func(b *testing.B) {
@@ -736,19 +694,9 @@
 	b.Run("borrow array from storage", func(b *testing.B) {
 		benchTransaction(
 			b,
-<<<<<<< HEAD
-			templateTx(100, `
-				let strings = signer.storage.borrow<&[String]>(from: /storage/test)!
-				var i = 0
-				while (i < strings.length) {
-				  log(strings[i])
-				  i = i +1
-				}
-			`),
-=======
 			func(b *testing.B, context benchTransactionContext) string {
 				return templateTx(100, `
-					let strings = signer.borrow<&[String]>(from: /storage/test)!
+					let strings = signer.storage.borrow<&[String]>(from: /storage/test)!
 					var i = 0
 					while (i < strings.length) {
 					  log(strings[i])
@@ -756,23 +704,14 @@
 					}
 				`)
 			},
->>>>>>> ba534d91
 		)
 	})
 	b.Run("copy array from storage", func(b *testing.B) {
 		benchTransaction(
 			b,
-<<<<<<< HEAD
-			templateTx(100, `
-				let strings = signer.storage.copy<[String]>(from: /storage/test)!
-				var i = 0
-				while (i < strings.length) {
-				  log(strings[i])
-				  i = i +1
-=======
 			func(b *testing.B, context benchTransactionContext) string {
 				return templateTx(100, `
-					let strings = signer.copy<[String]>(from: /storage/test)!
+					let strings = signer.storage.copy<[String]>(from: /storage/test)!
 					var i = 0
 					while (i < strings.length) {
 					  log(strings[i])
@@ -830,7 +769,6 @@
 						)
 					}
 
->>>>>>> ba534d91
 				}
 
 				return templateTx(1, transactionBody)
