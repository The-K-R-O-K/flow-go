package errors

import "fmt"

type ErrorCode uint16

func (ec ErrorCode) String() string {
	return fmt.Sprintf("[Error Code: %d]", ec)
}

type FailureCode uint16

func (fc FailureCode) String() string {
	return fmt.Sprintf("[Failure Code: %d]", fc)
}

const (
	FailureCodeUnknownFailure         FailureCode = 2000
	FailureCodeEncodingFailure        FailureCode = 2001
	FailureCodeLedgerFailure          FailureCode = 2002
	FailureCodeStateMergeFailure      FailureCode = 2003
	FailureCodeBlockFinderFailure     FailureCode = 2004
	FailureCodeHasherFailure          FailureCode = 2005
	FailureCodeMetaTransactionFailure FailureCode = 2100
)

const (
	// tx validation errors 1000 - 1049
	// ErrCodeTxValidationError         ErrorCode = 1000 - reserved
	ErrCodeInvalidTxByteSizeError     ErrorCode = 1001
	ErrCodeInvalidReferenceBlockError ErrorCode = 1002
	// Deprecated: ErrCodeExpiredTransactionError
	ErrCodeExpiredTransactionError       ErrorCode = 1003
	ErrCodeInvalidScriptError            ErrorCode = 1004
	ErrCodeInvalidGasLimitError          ErrorCode = 1005
	ErrCodeInvalidProposalSignatureError ErrorCode = 1006
	ErrCodeInvalidProposalSeqNumberError ErrorCode = 1007
	ErrCodeInvalidPayloadSignatureError  ErrorCode = 1008
	ErrCodeInvalidEnvelopeSignatureError ErrorCode = 1009

	// base errors 1050 - 1100
	ErrCodeFVMInternalError            ErrorCode = 1050
	ErrCodeValueError                  ErrorCode = 1051
	ErrCodeInvalidArgumentError        ErrorCode = 1052
	ErrCodeInvalidAddressError         ErrorCode = 1053
	ErrCodeInvalidLocationError        ErrorCode = 1054
	ErrCodeAccountAuthorizationError   ErrorCode = 1055
	ErrCodeOperationAuthorizationError ErrorCode = 1056
	ErrCodeOperationNotSupportedError  ErrorCode = 1057

	// execution errors 1100 - 1200
	// ErrCodeExecutionError                 ErrorCode = 1100 - reserved
	ErrCodeCadenceRunTimeError      ErrorCode = 1101
	ErrCodeEncodingUnsupportedValue ErrorCode = 1102
	ErrCodeStorageCapacityExceeded  ErrorCode = 1103
	//  Deprecated: ErrCodeGasLimitExceededError  ErrorCode = 1104
<<<<<<< HEAD
	ErrCodeEventLimitExceededError            ErrorCode = 1105
	ErrCodeLedgerIntractionLimitExceededError ErrorCode = 1106
	ErrCodeStateKeySizeLimitError             ErrorCode = 1107
	ErrCodeStateValueSizeLimitError           ErrorCode = 1108
	ErrCodeTransactionFeeDeductionFailedError ErrorCode = 1109
	ErrCodeComputationLimitExceededError      ErrorCode = 1110
	ErrCodeMemoryLimitExceededError           ErrorCode = 1111
	ErrCodeScriptExecutionCancelledError      ErrorCode = 1112
	ErrCodeScriptExecutionTimedOutError       ErrorCode = 1113
=======
	ErrCodeEventLimitExceededError                   ErrorCode = 1105
	ErrCodeLedgerIntractionLimitExceededError        ErrorCode = 1106
	ErrCodeStateKeySizeLimitError                    ErrorCode = 1107
	ErrCodeStateValueSizeLimitError                  ErrorCode = 1108
	ErrCodeTransactionFeeDeductionFailedError        ErrorCode = 1109
	ErrCodeComputationLimitExceededError             ErrorCode = 1110
	ErrCodeMemoryLimitExceededError                  ErrorCode = 1111
	ErrCodeCouldNotDecodeExecutionParameterFromState ErrorCode = 1112
>>>>>>> 1df43de8

	// accounts errors 1200 - 1250
	// ErrCodeAccountError              ErrorCode = 1200 - reserved
	ErrCodeAccountNotFoundError          ErrorCode = 1201
	ErrCodeAccountPublicKeyNotFoundError ErrorCode = 1202
	ErrCodeAccountAlreadyExistsError     ErrorCode = 1203
	ErrCodeFrozenAccountError            ErrorCode = 1204

	// contract errors 1250 - 1300
	// ErrCodeContractError          ErrorCode = 1250 - reserved
	ErrCodeContractNotFoundError      ErrorCode = 1251
	ErrCodeContractNamesNotFoundError ErrorCode = 1252
)<|MERGE_RESOLUTION|>--- conflicted
+++ resolved
@@ -54,17 +54,6 @@
 	ErrCodeEncodingUnsupportedValue ErrorCode = 1102
 	ErrCodeStorageCapacityExceeded  ErrorCode = 1103
 	//  Deprecated: ErrCodeGasLimitExceededError  ErrorCode = 1104
-<<<<<<< HEAD
-	ErrCodeEventLimitExceededError            ErrorCode = 1105
-	ErrCodeLedgerIntractionLimitExceededError ErrorCode = 1106
-	ErrCodeStateKeySizeLimitError             ErrorCode = 1107
-	ErrCodeStateValueSizeLimitError           ErrorCode = 1108
-	ErrCodeTransactionFeeDeductionFailedError ErrorCode = 1109
-	ErrCodeComputationLimitExceededError      ErrorCode = 1110
-	ErrCodeMemoryLimitExceededError           ErrorCode = 1111
-	ErrCodeScriptExecutionCancelledError      ErrorCode = 1112
-	ErrCodeScriptExecutionTimedOutError       ErrorCode = 1113
-=======
 	ErrCodeEventLimitExceededError                   ErrorCode = 1105
 	ErrCodeLedgerIntractionLimitExceededError        ErrorCode = 1106
 	ErrCodeStateKeySizeLimitError                    ErrorCode = 1107
@@ -73,7 +62,8 @@
 	ErrCodeComputationLimitExceededError             ErrorCode = 1110
 	ErrCodeMemoryLimitExceededError                  ErrorCode = 1111
 	ErrCodeCouldNotDecodeExecutionParameterFromState ErrorCode = 1112
->>>>>>> 1df43de8
+	ErrCodeScriptExecutionCancelledError             ErrorCode = 1114
+	ErrCodeScriptExecutionTimedOutError              ErrorCode = 1113
 
 	// accounts errors 1200 - 1250
 	// ErrCodeAccountError              ErrorCode = 1200 - reserved
