package weighted

import (
	"github.com/onflow/cadence/runtime/common"

	"github.com/onflow/flow-go/fvm/errors"
	interfaceMeter "github.com/onflow/flow-go/fvm/meter"
)

// MeterExecutionInternalPrecisionBytes are the amount of bytes that are used internally by the Meter
// to allow for metering computation smaller than one unit of computation. This allows for more fine weights.
// A weight of 1 unit of computation is equal to 1<<16. The minimum possible weight is 1/65536.
const MeterExecutionInternalPrecisionBytes = 16

type ExecutionEffortWeights map[common.ComputationKind]uint64
type ExecutionMemoryWeights map[common.MemoryKind]uint64

var (
	// DefaultComputationWeights is the default weights for computation intensities
	// these weighs make the computation metering the same as it was before dynamic execution fees
	DefaultComputationWeights = ExecutionEffortWeights{
		common.ComputationKindStatement:          1 << MeterExecutionInternalPrecisionBytes,
		common.ComputationKindLoop:               1 << MeterExecutionInternalPrecisionBytes,
		common.ComputationKindFunctionInvocation: 1 << MeterExecutionInternalPrecisionBytes,
	}

	// DefaultMemoryWeights are currently hard-coded here. In the future we might like to
	// define this in a contract similar to the computation weights
	DefaultMemoryWeights = ExecutionMemoryWeights{

		// Values

		common.MemoryKindBool:                    8,
		common.MemoryKindAddress:                 32,
		common.MemoryKindString:                  138,
		common.MemoryKindCharacter:               24,
		common.MemoryKindMetaType:                0,
		common.MemoryKindNumber:                  8,
		common.MemoryKindArrayBase:               57,
		common.MemoryKindArrayLength:             1024,
		common.MemoryKindDictionaryBase:          33,
		common.MemoryKindDictionarySize:          1024,
		common.MemoryKindCompositeBase:           233,
		common.MemoryKindCompositeSize:           1024,
		common.MemoryKindOptional:                41,
		common.MemoryKindNil:                     1,
		common.MemoryKindVoid:                    1,
		common.MemoryKindTypeValue:               0,
		common.MemoryKindPathValue:               24,
		common.MemoryKindCapabilityValue:         1,
		common.MemoryKindLinkValue:               1,
		common.MemoryKindStorageReferenceValue:   41,
		common.MemoryKindEphemeralReferenceValue: 41,
		common.MemoryKindInterpretedFunction:     128,
		common.MemoryKindHostFunction:            41,
		common.MemoryKindBoundFunction:           25,
		common.MemoryKindBigInt:                  50,

		// Misc

		common.MemoryKindRawString:       9,
		common.MemoryKindAddressLocation: 18,
		common.MemoryKindBytes:           24,
		common.MemoryKindVariable:        18,

		// Tokens

		common.MemoryKindValueToken:  41,
		common.MemoryKindSyntaxToken: 25,
		common.MemoryKindSpaceToken:  50,

		// AST nodes

		common.MemoryKindProgram:        220,
		common.MemoryKindIdentifier:     17,
		common.MemoryKindArgument:       49,
		common.MemoryKindBlock:          25,
		common.MemoryKindFunctionBlock:  25,
		common.MemoryKindParameter:      25,
		common.MemoryKindParameterList:  59,
		common.MemoryKindTransfer:       1,
		common.MemoryKindMembers:        276,
		common.MemoryKindTypeAnnotation: 25,

		common.MemoryKindFunctionDeclaration:        49,
		common.MemoryKindCompositeDeclaration:       65,
		common.MemoryKindInterfaceDeclaration:       41,
		common.MemoryKindEnumCaseDeclaration:        25,
		common.MemoryKindFieldDeclaration:           41,
		common.MemoryKindTransactionDeclaration:     81,
		common.MemoryKindImportDeclaration:          41,
		common.MemoryKindVariableDeclaration:        97,
		common.MemoryKindSpecialFunctionDeclaration: 17,
		common.MemoryKindPragmaDeclaration:          17,

		common.MemoryKindAssignmentStatement: 41,
		common.MemoryKindBreakStatement:      1,
		common.MemoryKindContinueStatement:   1,
		common.MemoryKindEmitStatement:       9,
		common.MemoryKindExpressionStatement: 17,
		common.MemoryKindForStatement:        33,
		common.MemoryKindIfStatement:         33,
		common.MemoryKindReturnStatement:     17,
		common.MemoryKindSwapStatement:       33,
		common.MemoryKindSwitchStatement:     41,
		common.MemoryKindWhileStatement:      25,

		common.MemoryKindBooleanExpression:     9,
		common.MemoryKindNilExpression:         1,
		common.MemoryKindStringExpression:      17,
		common.MemoryKindIntegerExpression:     33,
		common.MemoryKindFixedPointExpression:  49,
		common.MemoryKindArrayExpression:       25,
		common.MemoryKindDictionaryExpression:  25,
		common.MemoryKindIdentifierExpression:  1,
		common.MemoryKindInvocationExpression:  49,
		common.MemoryKindMemberExpression:      25,
		common.MemoryKindIndexExpression:       33,
		common.MemoryKindConditionalExpression: 49,
		common.MemoryKindUnaryExpression:       25,
		common.MemoryKindBinaryExpression:      41,
		common.MemoryKindFunctionExpression:    25,
		common.MemoryKindCastingExpression:     41,
		common.MemoryKindCreateExpression:      9,
		common.MemoryKindDestroyExpression:     17,
		common.MemoryKindReferenceExpression:   33,
		common.MemoryKindForceExpression:       17,
		common.MemoryKindPathExpression:        1,

		common.MemoryKindConstantSizedType: 25,
		common.MemoryKindDictionaryType:    33,
		common.MemoryKindFunctionType:      33,
		common.MemoryKindInstantiationType: 41,
		common.MemoryKindNominalType:       25,
		common.MemoryKindOptionalType:      17,
		common.MemoryKindReferenceType:     25,
		common.MemoryKindRestrictedType:    41,
		common.MemoryKindVariableSizedType: 17,

		common.MemoryKindPosition: 25,
		common.MemoryKindRange:    1,
	}
)

func _() {
	// A compiler error signifies that we have not accounted for all memory kinds
	var x [1]struct{}
	_ = x[int(common.MemoryKindLast)-len(DefaultMemoryWeights)-1]
}

var _ interfaceMeter.Meter = &Meter{}

// Meter collects memory and computation usage and enforces limits
// for any each memory/computation usage call it sums intensity multiplied by the weight of the intensity to the total
// memory/computation usage metrics and returns error if limits are not met.
type Meter struct {
	computationUsed  uint64
	computationLimit uint64
	memoryUsed       uint64
	memoryLimit      uint64

	computationIntensities interfaceMeter.MeteredComputationIntensities
	memoryIntensities      interfaceMeter.MeteredMemoryIntensities

	computationWeights ExecutionEffortWeights
	memoryWeights      ExecutionMemoryWeights
}

type WeightedMeterOptions func(*Meter)

// NewMeter constructs a new Meter
func NewMeter(computationLimit, memoryLimit uint, options ...WeightedMeterOptions) *Meter {

	m := &Meter{
		computationLimit:       uint64(computationLimit) << MeterExecutionInternalPrecisionBytes,
		memoryLimit:            uint64(memoryLimit),
		computationWeights:     DefaultComputationWeights,
		memoryWeights:          DefaultMemoryWeights,
		computationIntensities: make(interfaceMeter.MeteredComputationIntensities),
		memoryIntensities:      make(interfaceMeter.MeteredMemoryIntensities),
	}

	for _, option := range options {
		option(m)
	}

	return m
}

// WithComputationWeights sets the weights for computation intensities
func WithComputationWeights(weights ExecutionEffortWeights) WeightedMeterOptions {
	return func(m *Meter) {
		m.computationWeights = weights
	}
}

// WithMemoryWeights sets the weights for the memory intensities
func WithMemoryWeights(weights ExecutionMemoryWeights) WeightedMeterOptions {
<<<<<<< HEAD
	if int(common.MemoryKindLast)-len(weights) != 1 {
		return func(m *Meter) {
			m.memoryWeights = weights
		}
	}

=======
>>>>>>> 91c96b70
	return func(m *Meter) {
		m.memoryWeights = weights
	}
}

// NewChild construct a new Meter instance with the same limits as parent
func (m *Meter) NewChild() interfaceMeter.Meter {
	return &Meter{
		computationLimit:       m.computationLimit,
		memoryLimit:            m.memoryLimit,
		computationWeights:     m.computationWeights,
		memoryWeights:          m.memoryWeights,
		computationIntensities: make(interfaceMeter.MeteredComputationIntensities),
		memoryIntensities:      make(interfaceMeter.MeteredMemoryIntensities),
	}
}

// MergeMeter merges the input meter into the current meter and checks for the limits
func (m *Meter) MergeMeter(child interfaceMeter.Meter, enforceLimits bool) error {

	var childComputationUsed uint64
	if basic, ok := child.(*Meter); ok {
		childComputationUsed = basic.computationUsed
	} else {
		childComputationUsed = uint64(child.TotalComputationUsed()) << MeterExecutionInternalPrecisionBytes
	}
	m.computationUsed = m.computationUsed + childComputationUsed
	if enforceLimits && m.computationUsed > m.computationLimit {
		return errors.NewComputationLimitExceededError(uint64(m.TotalComputationLimit()))
	}

	for key, intensity := range child.ComputationIntensities() {
		m.computationIntensities[key] += intensity
	}

	var childMemoryUsed uint64
	if basic, ok := child.(*Meter); ok {
		childMemoryUsed = basic.memoryUsed
	} else {
		childMemoryUsed = uint64(child.TotalMemoryUsed())
	}
	m.memoryUsed = m.memoryUsed + childMemoryUsed
	if enforceLimits && m.memoryUsed > m.memoryLimit {
		return errors.NewMemoryLimitExceededError(uint64(m.TotalMemoryLimit()))
	}

	for key, intensity := range child.MemoryIntensities() {
		m.memoryIntensities[key] += intensity
	}
	return nil
}

// SetComputationWeights sets the computation weights
func (m *Meter) SetComputationWeights(weights ExecutionEffortWeights) {
	m.computationWeights = weights
}

// MeterComputation captures computation usage and returns an error if it goes beyond the limit
func (m *Meter) MeterComputation(kind common.ComputationKind, intensity uint) error {
	m.computationIntensities[kind] += intensity
	w, ok := m.computationWeights[kind]
	if !ok {
		return nil
	}
	m.computationUsed += w * uint64(intensity)
	if m.computationUsed > m.computationLimit {
		return errors.NewComputationLimitExceededError(uint64(m.TotalComputationLimit()))
	}
	return nil
}

// ComputationIntensities returns all the measured computational intensities
func (m *Meter) ComputationIntensities() interfaceMeter.MeteredComputationIntensities {
	return m.computationIntensities
}

// TotalComputationUsed returns the total computation used
func (m *Meter) TotalComputationUsed() uint {
	return uint(m.computationUsed >> MeterExecutionInternalPrecisionBytes)
}

// TotalComputationLimit returns the total computation limit
func (m *Meter) TotalComputationLimit() uint {
	return uint(m.computationLimit >> MeterExecutionInternalPrecisionBytes)
}

// SetMemoryWeights sets the memory weights
func (m *Meter) SetMemoryWeights(weights ExecutionMemoryWeights) {
	m.memoryWeights = weights
}

// MeterMemory captures memory usage and returns an error if it goes beyond the limit
func (m *Meter) MeterMemory(kind common.MemoryKind, intensity uint) error {
	m.memoryIntensities[kind] += intensity
	w, ok := m.memoryWeights[kind]
	if !ok {
		return nil
	}
	m.memoryUsed += w * uint64(intensity)
	if m.memoryUsed > m.memoryLimit {
		return errors.NewMemoryLimitExceededError(uint64(m.TotalMemoryLimit()))
	}
	return nil
}

// MemoryIntensities returns all the measured memory intensities
func (m *Meter) MemoryIntensities() interfaceMeter.MeteredMemoryIntensities {
	return m.memoryIntensities
}

// TotalMemoryUsed returns the total memory used
func (m *Meter) TotalMemoryUsed() uint {
	return uint(m.memoryUsed)
}

// TotalMemoryLimit returns the total memory limit
func (m *Meter) TotalMemoryLimit() uint {
	return uint(m.memoryLimit)
}<|MERGE_RESOLUTION|>--- conflicted
+++ resolved
@@ -196,15 +196,12 @@
 
 // WithMemoryWeights sets the weights for the memory intensities
 func WithMemoryWeights(weights ExecutionMemoryWeights) WeightedMeterOptions {
-<<<<<<< HEAD
 	if int(common.MemoryKindLast)-len(weights) != 1 {
 		return func(m *Meter) {
 			m.memoryWeights = weights
 		}
 	}
 
-=======
->>>>>>> 91c96b70
 	return func(m *Meter) {
 		m.memoryWeights = weights
 	}
