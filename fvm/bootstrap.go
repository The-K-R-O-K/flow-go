--- conflicted
+++ resolved
@@ -434,7 +434,7 @@
 	b.deployStakingCollection(service, &env)
 
 	// sets up the EVM environment
-	b.setupEVM(service, fungibleToken, flowToken)
+	b.setupEVM(service, nonFungibleToken, fungibleToken, flowToken)
 
 	err = expectAccounts(systemcontracts.EVMStorageAccountIndex)
 	if err != nil {
@@ -446,12 +446,6 @@
 	// set the list of nodes which are allowed to stake in this network
 	b.setStakingAllowlist(service, b.identities.NodeIDs())
 
-<<<<<<< HEAD
-=======
-	// sets up the EVM environment
-	b.setupEVM(service, nonFungibleToken, fungibleToken, flowToken)
-
->>>>>>> eff9395a
 	return nil
 }
 
