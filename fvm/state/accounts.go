--- conflicted
+++ resolved
@@ -103,21 +103,7 @@
 	// mark that this account exists
 	a.ledger.Set(string(newAddress.Bytes()), "", keyExists, []byte{1})
 
-<<<<<<< HEAD
-	err = a.SetAllPublicKeys(newAddress, publicKeys)
-	if err != nil {
-		return flow.EmptyAddress, err
-	}
-
-	// update the address state
-	a.addresses.SetAddressGeneratorState(addressState)
-
-	return newAddress, nil
-=======
-	a.ledger.Set(string(newAddress.Bytes()), string(newAddress.Bytes()), keyCode, nil)
-
 	return a.SetAllPublicKeys(newAddress, publicKeys)
->>>>>>> 1001b58e
 }
 
 func (a *Accounts) GetPublicKey(address flow.Address, keyIndex uint64) (flow.AccountPublicKey, error) {
