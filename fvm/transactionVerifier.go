--- conflicted
+++ resolved
@@ -28,19 +28,6 @@
 	flow.TransactionSignature
 
 	signatureType
-<<<<<<< HEAD
-
-	accountKey flow.AccountPublicKey
-
-	verifyErr errors.CodedError
-}
-
-func (entry *signatureEntry) newError(err error) errors.CodedError {
-	return entry.errorBuilder(entry.TransactionSignature, err)
-}
-
-func (entry *signatureEntry) matches(
-=======
 }
 
 // signatureContinatuion is an internal/helper struct, accessible only by
@@ -66,16 +53,12 @@
 }
 
 func (entry *signatureContinuation) matches(
->>>>>>> f66ac965
 	proposalKey flow.ProposalKey,
 ) bool {
 	return entry.Address == proposalKey.Address &&
 		entry.KeyIndex == proposalKey.KeyIndex
 }
 
-<<<<<<< HEAD
-func (entry *signatureEntry) verify() errors.CodedError {
-=======
 func (entry *signatureContinuation) verify() errors.CodedError {
 	if entry.invokedVerify {
 		return entry.verifyErr
@@ -83,7 +66,6 @@
 
 	entry.invokedVerify = true
 
->>>>>>> f66ac965
 	valid, err := crypto.VerifySignatureFromTransaction(
 		entry.Signature,
 		entry.message,
@@ -105,11 +87,7 @@
 	envelopeSignatures []flow.TransactionSignature,
 	envelopeMessage []byte,
 ) (
-<<<<<<< HEAD
-	[]*signatureEntry,
-=======
 	[]*signatureContinuation,
->>>>>>> f66ac965
 	map[flow.Address]int,
 	map[flow.Address]int,
 	error,
@@ -142,11 +120,7 @@
 	}
 
 	numSignatures := len(payloadSignatures) + len(envelopeSignatures)
-<<<<<<< HEAD
-	signatures := make([]*signatureEntry, 0, numSignatures)
-=======
 	signatures := make([]*signatureContinuation, 0, numSignatures)
->>>>>>> f66ac965
 
 	type uniqueKey struct {
 		address flow.Address
@@ -156,17 +130,11 @@
 
 	for _, group := range list {
 		for _, signature := range group.signatures {
-<<<<<<< HEAD
-			entry := &signatureEntry{
-				TransactionSignature: signature,
-				signatureType:        group.signatureType,
-=======
 			entry := &signatureContinuation{
 				signatureEntry: signatureEntry{
 					TransactionSignature: signature,
 					signatureType:        group.signatureType,
 				},
->>>>>>> f66ac965
 			}
 
 			key := uniqueKey{
@@ -293,19 +261,12 @@
 	return nil
 }
 
-<<<<<<< HEAD
-func (v *TransactionVerifier) getAccountKeys(
-	txnState *state.TransactionState,
-	accounts environment.Accounts,
-	signatures []*signatureEntry,
-=======
 // getAccountKeys gets the signatures' account keys and populate the account
 // keys into the signature continuation structs.
 func (v *TransactionVerifier) getAccountKeys(
 	txnState storage.Transaction,
 	accounts environment.Accounts,
 	signatures []*signatureContinuation,
->>>>>>> f66ac965
 	proposalKey flow.ProposalKey,
 ) error {
 	foundProposalSignature := false
@@ -338,13 +299,6 @@
 	return nil
 }
 
-<<<<<<< HEAD
-func (v *TransactionVerifier) verifyAccountSignatures(
-	signatures []*signatureEntry,
-) error {
-	toVerifyChan := make(chan *signatureEntry, len(signatures))
-	verifiedChan := make(chan *signatureEntry, len(signatures))
-=======
 // verifyAccountSignatures verifies the given signature continuations and
 // aggregate the valid signatures' weights.
 func (v *TransactionVerifier) verifyAccountSignatures(
@@ -352,7 +306,6 @@
 ) error {
 	toVerifyChan := make(chan *signatureContinuation, len(signatures))
 	verifiedChan := make(chan *signatureContinuation, len(signatures))
->>>>>>> f66ac965
 
 	verificationConcurrency := v.VerificationConcurrency
 	if len(signatures) < verificationConcurrency {
@@ -389,36 +342,22 @@
 				}
 			}
 		}()
-<<<<<<< HEAD
-=======
 	}
 
 	for _, entry := range signatures {
 		toVerifyChan <- entry
->>>>>>> f66ac965
 	}
 	close(toVerifyChan)
 
-<<<<<<< HEAD
-	for _, entry := range signatures {
-		toVerifyChan <- entry
-	}
-	close(toVerifyChan)
-
-=======
->>>>>>> f66ac965
 	foundError := false
 	for i := 0; i < len(signatures); i++ {
 		entry := <-verifiedChan
 
-<<<<<<< HEAD
-=======
 		if !entry.invokedVerify {
 			// This is a programming error.
 			return fmt.Errorf("signatureContinuation.verify not called")
 		}
 
->>>>>>> f66ac965
 		if entry.verifyErr != nil {
 			// Unfortunately, we cannot return the first error we received
 			// from the verifiedChan since the entries may be out of order,
