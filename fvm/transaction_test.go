package fvm

import (
	"bytes"
	"fmt"
	"io/ioutil"
	"sort"
	"testing"

	"github.com/fxamacker/cbor/v2"
	"github.com/onflow/cadence/runtime"
	"github.com/rs/zerolog"
	"github.com/stretchr/testify/require"

	"github.com/onflow/flow-go/fvm/extralog"
	"github.com/onflow/flow-go/fvm/state"
	"github.com/onflow/flow-go/model/flow"
	"github.com/onflow/flow-go/utils/unittest"
)

func TestSafetyCheck(t *testing.T) {

	t.Run("parsing error in imported contract", func(t *testing.T) {

		// temporary solution
		dumpPath := extralog.ExtraLogDumpPath

		unittest.RunWithTempDir(t, func(tmpDir string) {

			extralog.ExtraLogDumpPath = tmpDir

			rt := runtime.NewInterpreterRuntime()

			buffer := &bytes.Buffer{}
			log := zerolog.New(buffer)
			txInvocator := NewTransactionInvocator(log)

			vm := New(rt)

			code := `
				import 0x0b2a3299cc857e29

				transaction {}
			`

			proc := Transaction(&flow.TransactionBody{Script: []byte(code)}, 0)

			contractAddress := flow.HexToAddress("0b2a3299cc857e29")

			ledger := state.NewMapLedger()

			contractCode := `X`

			// TODO: refactor this manual deployment by setting ledger keys
			//   into a proper deployment of the contract

			encodedName, err := encodeContractNames([]string{"TestContract"})
			require.NoError(t, err)

<<<<<<< HEAD
		err = txInvocator.Process(vm, &context, proc, st)
		require.Error(t, err)
=======
			err = ledger.Set(
				string(contractAddress.Bytes()),
				string(contractAddress.Bytes()),
				"contract_names",
				encodedName,
			)
			require.NoError(t, err)
			err = ledger.Set(
				string(contractAddress.Bytes()),
				string(contractAddress.Bytes()),
				"code.TestContract",
				[]byte(contractCode),
			)
			require.NoError(t, err)
>>>>>>> b2d079a1

			context := NewContext(log)

			st := state.NewState(
				ledger,
				state.WithMaxKeySizeAllowed(context.MaxStateKeySize),
				state.WithMaxValueSizeAllowed(context.MaxStateValueSize),
				state.WithMaxInteractionSizeAllowed(context.MaxStateInteractionSize),
			)

			err = txInvocator.Process(vm, context, proc, st)
			require.Error(t, err)

			require.Contains(t, buffer.String(), "programs")
			require.Contains(t, buffer.String(), "codes")
			require.Equal(t, int(context.MaxNumOfTxRetries), proc.Retried)

			dumpFiles := listFilesInDir(t, tmpDir)

			// one for codes, one for programs, per retry
			require.Len(t, dumpFiles, 2*proc.Retried)
		})

		extralog.ExtraLogDumpPath = dumpPath
	})

	t.Run("checking error in imported contract", func(t *testing.T) {

		rt := runtime.NewInterpreterRuntime()

		buffer := &bytes.Buffer{}
		log := zerolog.New(buffer)
		txInvocator := NewTransactionInvocator(log)

		vm := New(rt)

		code := `
			import 0x0b2a3299cc857e29

			transaction {}
		`

		proc := Transaction(&flow.TransactionBody{Script: []byte(code)}, 0)

		contractAddress := flow.HexToAddress("0b2a3299cc857e29")

		ledger := state.NewMapLedger()

		contractCode := `pub contract TestContract: X {}`

		// TODO: refactor this manual deployment by setting ledger keys
		//   into a proper deployment of the contract

		encodedName, err := encodeContractNames([]string{"TestContract"})
		require.NoError(t, err)

		err = ledger.Set(
			string(contractAddress.Bytes()),
			string(contractAddress.Bytes()),
			"contract_names",
			encodedName,
		)
		require.NoError(t, err)
		err = ledger.Set(
			string(contractAddress.Bytes()),
			string(contractAddress.Bytes()),
			"code.TestContract",
			[]byte(contractCode),
		)
		require.NoError(t, err)

		context := NewContext(log)

		st := state.NewState(
			ledger,
			state.WithMaxKeySizeAllowed(context.MaxStateKeySize),
			state.WithMaxValueSizeAllowed(context.MaxStateValueSize),
			state.WithMaxInteractionSizeAllowed(context.MaxStateInteractionSize),
		)

		err = txInvocator.Process(vm, &context, proc, st)
		require.Error(t, err)

		require.Contains(t, buffer.String(), "programs")
		require.Contains(t, buffer.String(), "codes")
		require.Equal(t, int(context.MaxNumOfTxRetries), proc.Retried)
	})

	t.Run("parsing error in transaction", func(t *testing.T) {

		rt := runtime.NewInterpreterRuntime()

		buffer := &bytes.Buffer{}
		log := zerolog.New(buffer)
		txInvocator := NewTransactionInvocator(log)

		vm := New(rt)

		code := `X`

		proc := Transaction(&flow.TransactionBody{Script: []byte(code)}, 0)

		ledger := state.NewMapLedger()
		context := NewContext(log)

		st := state.NewState(
			ledger,
			state.WithMaxKeySizeAllowed(context.MaxStateKeySize),
			state.WithMaxValueSizeAllowed(context.MaxStateValueSize),
			state.WithMaxInteractionSizeAllowed(context.MaxStateInteractionSize),
		)

		err := txInvocator.Process(vm, &context, proc, st)
		require.Error(t, err)

		require.NotContains(t, buffer.String(), "programs")
		require.NotContains(t, buffer.String(), "codes")
		require.Equal(t, 0, proc.Retried)

	})

	t.Run("checking error in transaction", func(t *testing.T) {

		rt := runtime.NewInterpreterRuntime()

		buffer := &bytes.Buffer{}
		log := zerolog.New(buffer)
		txInvocator := NewTransactionInvocator(log)

		vm := New(rt)

		code := `transaction(arg: X) { }`

		proc := Transaction(&flow.TransactionBody{Script: []byte(code)}, 0)

		ledger := state.NewMapLedger()
		context := NewContext(log)

		st := state.NewState(
			ledger,
			state.WithMaxKeySizeAllowed(context.MaxStateKeySize),
			state.WithMaxValueSizeAllowed(context.MaxStateValueSize),
			state.WithMaxInteractionSizeAllowed(context.MaxStateInteractionSize),
		)

		err := txInvocator.Process(vm, &context, proc, st)
		require.Error(t, err)

		require.NotContains(t, buffer.String(), "programs")
		require.NotContains(t, buffer.String(), "codes")
		require.Equal(t, 0, proc.Retried)
	})

}

func encodeContractNames(contractNames []string) ([]byte, error) {
	sort.Strings(contractNames)
	var buf bytes.Buffer
	cborEncoder := cbor.NewEncoder(&buf)
	err := cborEncoder.Encode(contractNames)
	if err != nil {
		return nil, fmt.Errorf("cannot encode contract names")
	}
	return buf.Bytes(), nil
}

func listFilesInDir(t *testing.T, dir string) []string {

	fileInfos, err := ioutil.ReadDir(dir)
	require.NoError(t, err)

	names := make([]string, len(fileInfos))

	for i, info := range fileInfos {
		names[i] = info.Name()
	}

	return names
}<|MERGE_RESOLUTION|>--- conflicted
+++ resolved
@@ -57,10 +57,6 @@
 			encodedName, err := encodeContractNames([]string{"TestContract"})
 			require.NoError(t, err)
 
-<<<<<<< HEAD
-		err = txInvocator.Process(vm, &context, proc, st)
-		require.Error(t, err)
-=======
 			err = ledger.Set(
 				string(contractAddress.Bytes()),
 				string(contractAddress.Bytes()),
@@ -75,7 +71,6 @@
 				[]byte(contractCode),
 			)
 			require.NoError(t, err)
->>>>>>> b2d079a1
 
 			context := NewContext(log)
 
@@ -86,7 +81,7 @@
 				state.WithMaxInteractionSizeAllowed(context.MaxStateInteractionSize),
 			)
 
-			err = txInvocator.Process(vm, context, proc, st)
+			err = txInvocator.Process(vm, &context, proc, st)
 			require.Error(t, err)
 
 			require.Contains(t, buffer.String(), "programs")
