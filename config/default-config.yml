config-file: "./default-config.yml"
network-config:
  # Network Configuration
  # Connection pruning determines whether connections to nodes
  # that are not part of protocol state should be trimmed
  networking-connection-pruning: true
  # Preferred unicasts protocols list of unicast protocols in preferred order
  preferred-unicast-protocols: [ ]
  received-message-cache-size: 10_000
  peerupdate-interval: 10m

  dns-cache-ttl: 5m
  # The size of the queue for notifications about new peers in the disallow list.
  disallow-list-notification-cache-size: 100
  unicast:
    rate-limiter:
      # Setting this to true will disable connection disconnects and gating when unicast rate limiters are configured
      dry-run: true
      # The number of seconds a peer will be forced to wait before being allowed to successfully reconnect to the node after being rate limited
      lockout-duration: 10s
      # Amount of unicast messages that can be sent by a peer per second
      message-rate-limit: 0
      # Bandwidth size in bytes a peer is allowed to send via unicast streams per second
      bandwidth-rate-limit: 0
      # Bandwidth size in bytes a peer is allowed to send via unicast streams at once
      bandwidth-burst-limit: 1e9
    manager:
      # The minimum number of consecutive successful streams to reset the unicast stream creation retry budget from zero to the maximum default. If it is set to 100 for example, it
      # means that if a peer has 100 consecutive successful streams to the remote peer, and the remote peer has a zero stream creation budget,
      # the unicast stream creation retry budget for that remote peer will be reset to the maximum default.
      stream-zero-retry-reset-threshold: 100
      # The maximum number of retry attempts for creating a unicast stream to a remote peer before giving up. If it is set to 3 for example, it means that if a peer fails to create
      # retry a unicast stream to a remote peer 3 times, the peer will give up and will not retry creating a unicast stream to that remote peer.
      # When it is set to zero it means that the peer will not retry creating a unicast stream to a remote peer if it fails.
      max-stream-creation-retry-attempt-times: 3
      # The size of the dial config cache used to keep track of the dial config for each remote peer. The dial config is used to keep track of the dial retry budget for each remote peer.
      # Recommended to set it to the maximum number of remote peers in the network.
      dial-config-cache-size: 10_000
      # Unicast create stream retry delay is initial delay used in the exponential backoff for create stream retries
      create-stream-retry-delay: 1s
    message-timeout: 5s
    # Enable stream protection for unicast streams; when enabled, all connections that are being established or
    #	have been already established for unicast streams are protected, meaning that they won't be closed by the connection manager.
    #	This is useful for preventing the connection manager from closing unicast streams that are being used by the application layer.
    #	However, it may interfere with the resource manager of libp2p, i.e., the connection manager may not be able to close connections
    #	that are not being used by the application layer while at the same time the node is running out of resources for new connections.
    enable-stream-protection: true
  # Resource manager config
  libp2p-resource-manager:
    # Maximum allowed fraction of file descriptors to be allocated by the libp2p resources in [0,1]
    # setting to zero means no allocation of memory by libp2p; and libp2p will run with very low limits
    memory-limit-ratio: 0.5 # flow default
    # Maximum allowed fraction of memory to be allocated by the libp2p resources in [0,1]
    # setting to zero means no allocation of memory by libp2p; and libp2p will run with very low limits
    file-descriptors-ratio: 0.2 # libp2p default
    # limits override: any non-zero values for libp2p-resource-limit-override will override the default values of the libp2p resource limits.
    limits-override:
      system:
        # maximum number of inbound system-wide streams, across all peers and protocols
        # Note that streams are ephemeral and are created and destroyed intermittently.
        streams-inbound: 15_000 # override
        # maximum number of outbound system-wide streams, across all peers and protocols
        # Note that streams are ephemeral and are created and destroyed intermittently.
        streams-outbound: 15_000 # override
        connections-inbound: 0 # no-override, use default
        connections-outbound: 0 # no-override, use default
        fd: 0 # no-override, use default
        memory-bytes: 0 # no-override, use default
      transient:
        # maximum number of inbound transient streams, across all streams that are not yet fully opened and associated with a protocol.
        # Note that streams are ephemeral and are created and destroyed intermittently.
        streams-inbound: 15_000 # override
        # maximum number of outbound transient streams, across all streams that are not yet fully opened and associated with a protocol.
        # Note that streams are ephemeral and are created and destroyed intermittently.
        streams-outbound: 15_000 # override
        connections-inbound: 0 # no-override, use default
        connections-outbound: 0 # no-override, use default
        fd: 0 # no-override, use default
        memory-bytes: 0 # no-override, use default
      protocol:
        # maximum number of inbound streams for each protocol across all peers; this is a per-protocol limit. We expect at least
        # three protocols per node; gossipsub, unicast, and dht. Note that streams are ephemeral and are created and destroyed intermittently.
        streams-inbound: 5000 # override
        # maximum number of outbound streams for each protocol across all peers; this is a per-protocol limit. We expect at least
        # three protocols per node; gossipsub, unicast, and dht. Note that streams are ephemeral and are created and destroyed intermittently.
        streams-outbound: 5000 # override
        connections-inbound: 0 # no-override, use default
        connections-outbound: 0 # no-override, use default
        fd: 0 # no-override, use default
        memory-bytes: 0 # no-override, use default
      peer:
        # maximum number of inbound streams from each peer across all protocols.
        streams-inbound: 1000 # override
        # maximum number of outbound streams from each peer across all protocols.
        streams-outbound: 1000 # override
        connections-inbound: 0 # no-override, use default
        connections-outbound: 0 # no-override, use default
        fd: 0 # no-override, use default
        memory-bytes: 0 # no-override, use default
      peer-protocol:
        # maximum number of inbound streams from each peer for each protocol.
        streams-inbound: 500 # override
        # maximum number of outbound streams from each peer for each protocol.
        streams-outbound: 500 # override
        connections-inbound: 0 # no-override, use default
        connections-outbound: 0 # no-override, use default
        fd: 0 # no-override, use default
        memory-bytes: 0 # no-override, use default
  connection-manager:
    # HighWatermark and LowWatermark govern the number of connections are maintained by the ConnManager.
    # When the peer count exceeds the HighWatermark, as many peers will be pruned (and
    # their connections terminated) until LowWatermark peers remain. In other words, whenever the
    # peer count is x > HighWatermark, the ConnManager will prune x - LowWatermark peers.
    # The pruning algorithm is as follows:
    # 1. The ConnManager will not prune any peers that have been connected for less than GracePeriod.
    # 2. The ConnManager will not prune any peers that are protected.
    # 3. The ConnManager will sort the peers based on their number of streams and direction of connections, and
    # prunes the peers with the least number of streams. If there are ties, the peer with the incoming connection
    # will be pruned. If both peers have incoming connections, and there are still ties, one of the peers will be
    # pruned at random.
    # Algorithm implementation is in https://github.com/libp2p/go-libp2p/blob/master/p2p/net/connmgr/connmgr.go#L262-L318
    # We assume number of nodes around 500, and each node is allowed to make at most 8 connections to each certain remote node,
    # we hence set the high-watermark to 500 * 8 = 4000, and the low-watermark to 500 * (0.5 * 4) = 1000, this means that when the
    # number of peers exceeds 4000, the connection manager will prune the peers with the least number of streams until the number of
    # peers is reduced to 1000 assuming an average of 2 connections per peer.
    high-watermark: 4000
    low-watermark: 1000
    # The silence period is a regular interval that the connection manager will check for pruning peers if the number of peers exceeds the high-watermark.
    # it is a regular interval and 10s is the default libp2p value.
    silence-period: 10s
    # The time to wait before a new connection is considered for pruning.
    grace-period: 1m
  # Gossipsub config
<<<<<<< HEAD
  # The default interval at which the mesh tracer logs the mesh topology. This is used for debugging and forensics purposes.
  #	Note that we purposefully choose this logging interval high enough to avoid spamming the logs. Moreover, the
  #	mesh updates will be logged individually and separately. The logging interval is only used to log the mesh
  #	topology as a whole specially when there are no updates to the mesh topology for a long time.
  gossipsub-local-mesh-logging-interval: 1m
  # The default interval at which the gossipsub score tracer logs the peer scores. This is used for debugging and forensics purposes.
  #	Note that we purposefully choose this logging interval high enough to avoid spamming the logs.
  gossipsub-score-tracer-interval: 1m
  # The default RPC sent tracker cache size. The RPC sent tracker is used to track RPC control messages sent from the local node.
  # Note: this cache size must be large enough to keep a history of sent messages in a reasonable time window of past history.
  gossipsub-rpc-sent-tracker-cache-size: 1_000_000
  # Cache size of the rpc sent tracker queue used for async tracking.
  gossipsub-rpc-sent-tracker-queue-cache-size: 100_000
  # Number of workers for rpc sent tracker worker pool.
  gossipsub-rpc-sent-tracker-workers: 5
  # Peer scoring is the default value for enabling peer scoring
  gossipsub-peer-scoring-enabled: true
  # The interval for updating the list of subscribed peers to all topics in gossipsub. This is used to keep track of subscriptions
  # violations and penalize peers accordingly. Recommended value is in the order of a few minutes to avoid contentions; as the operation
  # reads all topics and all peers subscribed to each topic.
  gossipsub-subscription-provider-update-interval: 10m
  # The size of cache for keeping the list of all peers subscribed to each topic (same as the local node). This cache is the local node's
  # view of the network and is used to detect subscription violations and penalize peers accordingly. Recommended to be big enough to
  # keep the entire network's size. Otherwise, the local node's view of the network will be incomplete due to cache eviction.
  # Recommended size is 10x the number of peers in the network.
  gossipsub-subscription-provider-cache-size: 10000

  # Gossipsub rpc inspectors configs
  # The size of the queue for notifications about invalid RPC messages
  gossipsub-rpc-inspector-notification-cache-size: 10_000
  # RPC control message validation inspector configs
  # Rpc validation inspector number of pool workers
  gossipsub-rpc-validation-inspector-workers: 5
  # Max number of ihave messages in a sample to be inspected. If the number of ihave messages exceeds this configured value
  # the control message ihaves will be truncated to the max sample size. This sample is randomly selected.
  gossipsub-rpc-ihave-max-sample-size: 1000
  # Max number of ihave message ids in a sample to be inspected per ihave. Each ihave message includes a list of message ids
  # each. If the size of the message ids list for a single ihave message exceeds the configured max message id sample size the list of message ids will be truncated.
  gossipsub-rpc-ihave-max-message-id-sample-size: 1000
  # Max number of control messages in a sample to be inspected when inspecting GRAFT and PRUNE message types. If the total number of control messages (GRAFT or PRUNE)
  # exceeds this max sample size then the respective message will be truncated before being processed.
  gossipsub-rpc-graft-and-prune-message-max-sample-size: 1000
  # Max number of iwant messages in a sample to be inspected. If the total number of iWant control messages
  # exceeds this max sample size then the respective message will be truncated before being processed.
  gossipsub-rpc-iwant-max-sample-size: 1000
  # Max number of iwant message ids in a sample to be inspected per iwant. Each iwant message includes a list of message ids
  # each, if the size of this list exceeds the configured max message id sample size the list of message ids will be truncated.
  gossipsub-rpc-iwant-max-message-id-sample-size: 1000
  # The allowed threshold of iWant messages received without a corresponding tracked iHave message that was sent. If the cache miss threshold is exceeded an
  # invalid control message notification is disseminated and the sender will be penalized.
  gossipsub-rpc-iwant-cache-miss-threshold: .5
  # The iWants size at which message id cache misses will be checked.
  gossipsub-rpc-iwant-cache-miss-check-size: 1000
  # The max allowed duplicate message IDs in a single iWant control message. If the duplicate message threshold is exceeded an invalid control message
  # notification is disseminated and the sender will be penalized.
  gossipsub-rpc-iwant-duplicate-message-id-threshold: .15
  # The size of the queue used by worker pool for the control message validation inspector
  gossipsub-rpc-validation-inspector-queue-cache-size: 100
  # Cluster prefixed control message validation configs
  # The size of the cache used to track the amount of cluster prefixed topics received by peers
  gossipsub-cluster-prefix-tracker-cache-size: 100
  # The decay val used for the geometric decay of cache counters used to keep track of cluster prefixed topics received by peers
  gossipsub-cluster-prefix-tracker-cache-decay: 0.99
  # The upper bound on the amount of cluster prefixed control messages that will be processed
  gossipsub-rpc-cluster-prefixed-hard-threshold: 100
  # The max sample size used for RPC message validation. If the total number of RPC messages exceeds this value a sample will be taken but messages will not be truncated
  gossipsub-rpc-message-max-sample-size: 1000
  # The threshold at which an error will be returned if the number of invalid RPC messages exceeds this value
  gossipsub-rpc-message-error-threshold: 500
  # RPC metrics observer inspector configs
  # The number of metrics inspector pool workers
  gossipsub-rpc-metrics-inspector-workers: 1
  # The size of the queue used by worker pool for the control message metrics inspector
  gossipsub-rpc-metrics-inspector-cache-size: 100
  # The penalty values for each gossipsub RPC control message type
  gossipsub-score-penalty:
    graft: -0.01
    prune: -0.01
    iHave: -0.01
    iWant: -0.01
    publish: -0.01
    cluster-prefixed-reduction-factor: 0.2
  # Threshold level for penalty. At each evaluation period, when a node's penalty is below this value, the decay rate slows down, ensuring longer decay periods for malicious nodes and quicker decay for honest ones.
  gossipsub-app-specific-penalty-decay-slowdown-threshold: -99
  # This setting adjusts the decay rate when a node's penalty falls below the threshold. The decay rate, ranging between 0 and 1, dictates how quickly penalties decrease: a higher rate results in slower decay. The decay calculation is multiplicative (newPenalty = decayRate * oldPenalty). The reduction factor increases the decay rate, thus decelerating the penalty reduction. For instance, with a 0.01 reduction factor, the decay rate increases by 0.01 at each evaluation interval when the penalty is below the threshold. Consequently, a decay rate of `x` diminishes the penalty to zero more rapidly than a rate of `x+0.01`.
  gossipsub-app-specific-penalty-decay-rate-reduction-factor: .01
  # Defines the frequency for evaluating and potentially adjusting the decay process of a spam record. At each interval, the system assesses the current penalty of a node. If this penalty is below the defined threshold, the decay rate is modified according to the reduction factor, slowing down the penalty reduction process. This reassessment at regular intervals ensures that the decay rate is dynamically adjusted to reflect the node's ongoing behavior, maintaining a balance between penalizing malicious activity and allowing recovery for honest nodes.
  gossipsub-app-specific-penalty-decay-evaluation-period: 10m
=======
  gossipsub:
    rpc-inspector:
      # The size of the queue for notifications about invalid RPC messages
      notification-cache-size: 10_000
      validation: # RPC control message validation inspector configs
        # Rpc validation inspector number of pool workers
        workers: 5
        # The size of the queue used by worker pool for the control message validation inspector
        queue-size: 100
        # The max sample size used for RPC message validation. If the total number of RPC messages exceeds this value a sample will be taken but messages will not be truncated
        message-max-sample-size: 1000
        # Max number of control messages in a sample to be inspected when inspecting GRAFT and PRUNE message types. If the total number of control messages (GRAFT or PRUNE)
        # exceeds this max sample size then the respective message will be truncated before being processed.
        graft-and-prune-message-max-sample-size: 1000
        # The threshold at which an error will be returned if the number of invalid RPC messages exceeds this value
        error-threshold: 500
        ihave: # Max number of ihave messages in a sample to be inspected. If the number of ihave messages exceeds this configured value
          # the control message ihaves will be truncated to the max sample size. This sample is randomly selected.
          max-sample-size: 1000
          # Max number of ihave message ids in a sample to be inspected per ihave. Each ihave message includes a list of message ids
          # each. If the size of the message ids list for a single ihave message exceeds the configured max message id sample size the list of message ids will be truncated.
          max-message-id-sample-size: 1000
        iwant:
          # Max number of iwant messages in a sample to be inspected. If the total number of iWant control messages
          # exceeds this max sample size then the respective message will be truncated before being processed.
          max-sample-size: 1000
          # Max number of iwant message ids in a sample to be inspected per iwant. Each iwant message includes a list of message ids
          # each, if the size of this list exceeds the configured max message id sample size the list of message ids will be truncated.
          max-message-id-sample-size: 1000
          # The allowed threshold of iWant messages received without a corresponding tracked iHave message that was sent. If the cache miss threshold is exceeded an
          # invalid control message notification is disseminated and the sender will be penalized.
          cache-miss-threshold: .5
          # The iWants size at which message id cache misses will be checked.
          cache-miss-check-size: 1000
          # The max allowed duplicate message IDs in a single iWant control message. If the duplicate message threshold is exceeded an invalid control message
          # notification is disseminated and the sender will be penalized.
          duplicate-message-id-threshold: .15
        cluster-prefixed-messages:
          # Cluster prefixed control message validation configs
          # The size of the cache used to track the amount of cluster prefixed topics received by peers
          tracker-cache-size: 100
          # The decay val used for the geometric decay of cache counters used to keep track of cluster prefixed topics received by peers
          tracker-cache-decay: 0.99
          # The upper bound on the amount of cluster prefixed control messages that will be processed
          hard-threshold: 100
      metrics:
        # RPC metrics observer inspector configs
        # The number of metrics inspector pool workers
        workers: 1
        # The size of the queue used by worker pool for the control message metrics inspector
        cache-size: 100
    rpc-tracer:
      # The default interval at which the mesh tracer logs the mesh topology. This is used for debugging and forensics purposes.
      #	Note that we purposefully choose this logging interval high enough to avoid spamming the logs. Moreover, the
      #	mesh updates will be logged individually and separately. The logging interval is only used to log the mesh
      #	topology as a whole specially when there are no updates to the mesh topology for a long time.
      local-mesh-logging-interval: 1m
      # The default interval at which the gossipsub score tracer logs the peer scores. This is used for debugging and forensics purposes.
      #	Note that we purposefully choose this logging interval high enough to avoid spamming the logs.
      score-tracer-interval: 1m
      # The default RPC sent tracker cache size. The RPC sent tracker is used to track RPC control messages sent from the local node.
      # Note: this cache size must be large enough to keep a history of sent messages in a reasonable time window of past history.
      rpc-sent-tracker-cache-size: 1_000_000
      # Cache size of the rpc sent tracker queue used for async tracking.
      rpc-sent-tracker-queue-cache-size: 100_000
      # Number of workers for rpc sent tracker worker pool.
      rpc-sent-tracker-workers: 5
      # Peer scoring is the default value for enabling peer scoring
    peer-scoring-enabled: true
    scoring-parameters:
      app-specific-score:
        # number of workers that asynchronously update the app specific score requests when they are expired.
        score-update-worker-num: 5
        # size of the queue used by the worker pool for the app specific score update requests. The queue is used to buffer the app specific score update requests
        # before they are processed by the worker pool. The queue size must be larger than total number of peers in the network.
        # The queue is deduplicated based on the peer ids ensuring that there is only one app specific score update request per peer in the queue.
        score-update-request-queue-size: 10_000
        # score ttl is the time to live for the app specific score. Once the score is expired; a new request will be sent to the app specific score provider to update the score.
        # until the score is updated, the previous score will be used.
        score-ttl: 1m
      spam-record-cache:
        # size of cache used to track spam records at gossipsub. Each peer id is mapped to a spam record that keeps track of the spam score for that peer.
        # cache should be big enough to keep track of the entire network's size. Otherwise, the local node's view of the network will be incomplete due to cache eviction.
        cache-size: 10_000
        # Threshold level for spam record penalty.
        # At each evaluation period, when a node's penalty is below this value, the decay rate slows down, ensuring longer decay periods for malicious nodes and quicker decay for honest ones.
        penalty-decay-slowdown-threshold: -99
        # This setting adjusts the decay rate when a node's penalty falls below the threshold.
        # The decay rate, ranging between 0 and 1, dictates how quickly penalties decrease: a higher rate results in slower decay.
        # The decay calculation is multiplicative (newPenalty = decayRate * oldPenalty).
        # The reduction factor increases the decay rate, thus decelerating the penalty reduction. For instance, with a 0.01 reduction factor,
        # the decay rate increases by 0.01 at each evaluation interval when the penalty is below the threshold.
        # Consequently, a decay rate of `x` diminishes the penalty to zero more rapidly than a rate of `x+0.01`.
        penalty-decay-rate-reduction-factor: 0.01
        # Defines the frequency for evaluating and potentially adjusting the decay process of a spam record.
        # At each interval, the system assesses the current penalty of a node.
        # If this penalty is below the defined threshold, the decay rate is modified according to the reduction factor, slowing down the penalty reduction process.
        # This reassessment at regular intervals ensures that the decay rate is dynamically adjusted to reflect the node's ongoing behavior,
        # maintaining a balance between penalizing malicious activity and allowing recovery for honest nodes.
        penalty-decay-evaluation-period: 10m
      # the intervals at which counters associated with a peer behavior in gossipsub system are decayed.
      decay-interval: 1m
    subscription-provider:
      # The interval for updating the list of subscribed peers to all topics in gossipsub. This is used to keep track of subscriptions
      # violations and penalize peers accordingly. Recommended value is in the order of a few minutes to avoid contentions; as the operation
      # reads all topics and all peers subscribed to each topic.
      update-interval: 10m
      # The size of cache for keeping the list of all peers subscribed to each topic (same as the local node). This cache is the local node's
      # view of the network and is used to detect subscription violations and penalize peers accordingly. Recommended to be big enough to
      # keep the entire network's size. Otherwise, the local node's view of the network will be incomplete due to cache eviction.
      # Recommended size is 10x the number of peers in the network.
      cache-size: 10000
>>>>>>> 7a2318ac
  # Application layer spam prevention
  alsp-spam-record-cache-size: 1000
  alsp-spam-report-queue-size: 10_000
  alsp-disable-penalty: false
  alsp-heart-beat-interval: 1s
  # Base probability in [0,1] that's used in creating the final probability of creating a
  # misbehavior report for a BatchRequest message. This is why the word "base" is used in the name of this field,
  # since it's not the final probability and there are other factors that determine the final probability.
  # The reason for this is that we want to increase the probability of creating a misbehavior report for a large batch.
  # Create misbehavior report for about 0.2% of BatchRequest messages for normal batch requests (i.e. not too large)
  # The final batch request probability is calculated as follows:
  # batchRequestBaseProb * (len(batchRequest.BlockIDs) + 1) / synccore.DefaultConfig().MaxSize
  # Example 1 (small batch of block IDs) if the batch request is for 10 blocks IDs and batchRequestBaseProb is 0.01, then the probability of
  # creating a misbehavior report is:
  # batchRequestBaseProb * (10+1) / synccore.DefaultConfig().MaxSize
  # = 0.01 * 11 / 64 = 0.00171875 = 0.171875%
  # Example 2 (large batch of block IDs) if the batch request is for 1000 block IDs and batchRequestBaseProb is 0.01, then the probability of
  # creating a misbehavior report is:
  # batchRequestBaseProb * (1000+1) / synccore.DefaultConfig().MaxSize
  # = 0.01 * 1001 / 64 = 0.15640625 = 15.640625%
  alsp-sync-engine-batch-request-base-prob: 0.01
  # Base probability in [0,1] that's used in creating the final probability of creating a
  # misbehavior report for a RangeRequest message. This is why the word "base" is used in the name of this field,
  # since it's not the final probability and there are other factors that determine the final probability.
  # The reason for this is that we want to increase the probability of creating a misbehavior report for a large range.
  # Create misbehavior report for about 0.2% of RangeRequest messages for normal range requests (i.e. not too large)
  # and about 15% of RangeRequest messages for very large range requests.
  # The final probability is calculated as follows:
  # rangeRequestBaseProb * ((rangeRequest.ToHeight-rangeRequest.FromHeight) + 1) / synccore.DefaultConfig().MaxSize
  # Example 1 (small range) if the range request is for 10 blocks and rangeRequestBaseProb is 0.01, then the probability of
  # creating a misbehavior report is:
  # rangeRequestBaseProb * (10+1) / synccore.DefaultConfig().MaxSize
  # = 0.01 * 11 / 64 = 0.00171875 = 0.171875%
  # Example 2 (large range) if the range request is for 1000 blocks and rangeRequestBaseProb is 0.01, then the probability of
  # creating a misbehavior report is:
  # rangeRequestBaseProb * (1000+1) / synccore.DefaultConfig().MaxSize
  # = 0.01 * 1001 / 64 = 0.15640625 = 15.640625%
  alsp-sync-engine-range-request-base-prob: 0.01
  # Probability in [0,1] of creating a misbehavior report for a SyncRequest message.
  # create misbehavior report for 1% of SyncRequest messages
  alsp-sync-engine-sync-request-prob: 0.01<|MERGE_RESOLUTION|>--- conflicted
+++ resolved
@@ -131,96 +131,6 @@
     # The time to wait before a new connection is considered for pruning.
     grace-period: 1m
   # Gossipsub config
-<<<<<<< HEAD
-  # The default interval at which the mesh tracer logs the mesh topology. This is used for debugging and forensics purposes.
-  #	Note that we purposefully choose this logging interval high enough to avoid spamming the logs. Moreover, the
-  #	mesh updates will be logged individually and separately. The logging interval is only used to log the mesh
-  #	topology as a whole specially when there are no updates to the mesh topology for a long time.
-  gossipsub-local-mesh-logging-interval: 1m
-  # The default interval at which the gossipsub score tracer logs the peer scores. This is used for debugging and forensics purposes.
-  #	Note that we purposefully choose this logging interval high enough to avoid spamming the logs.
-  gossipsub-score-tracer-interval: 1m
-  # The default RPC sent tracker cache size. The RPC sent tracker is used to track RPC control messages sent from the local node.
-  # Note: this cache size must be large enough to keep a history of sent messages in a reasonable time window of past history.
-  gossipsub-rpc-sent-tracker-cache-size: 1_000_000
-  # Cache size of the rpc sent tracker queue used for async tracking.
-  gossipsub-rpc-sent-tracker-queue-cache-size: 100_000
-  # Number of workers for rpc sent tracker worker pool.
-  gossipsub-rpc-sent-tracker-workers: 5
-  # Peer scoring is the default value for enabling peer scoring
-  gossipsub-peer-scoring-enabled: true
-  # The interval for updating the list of subscribed peers to all topics in gossipsub. This is used to keep track of subscriptions
-  # violations and penalize peers accordingly. Recommended value is in the order of a few minutes to avoid contentions; as the operation
-  # reads all topics and all peers subscribed to each topic.
-  gossipsub-subscription-provider-update-interval: 10m
-  # The size of cache for keeping the list of all peers subscribed to each topic (same as the local node). This cache is the local node's
-  # view of the network and is used to detect subscription violations and penalize peers accordingly. Recommended to be big enough to
-  # keep the entire network's size. Otherwise, the local node's view of the network will be incomplete due to cache eviction.
-  # Recommended size is 10x the number of peers in the network.
-  gossipsub-subscription-provider-cache-size: 10000
-
-  # Gossipsub rpc inspectors configs
-  # The size of the queue for notifications about invalid RPC messages
-  gossipsub-rpc-inspector-notification-cache-size: 10_000
-  # RPC control message validation inspector configs
-  # Rpc validation inspector number of pool workers
-  gossipsub-rpc-validation-inspector-workers: 5
-  # Max number of ihave messages in a sample to be inspected. If the number of ihave messages exceeds this configured value
-  # the control message ihaves will be truncated to the max sample size. This sample is randomly selected.
-  gossipsub-rpc-ihave-max-sample-size: 1000
-  # Max number of ihave message ids in a sample to be inspected per ihave. Each ihave message includes a list of message ids
-  # each. If the size of the message ids list for a single ihave message exceeds the configured max message id sample size the list of message ids will be truncated.
-  gossipsub-rpc-ihave-max-message-id-sample-size: 1000
-  # Max number of control messages in a sample to be inspected when inspecting GRAFT and PRUNE message types. If the total number of control messages (GRAFT or PRUNE)
-  # exceeds this max sample size then the respective message will be truncated before being processed.
-  gossipsub-rpc-graft-and-prune-message-max-sample-size: 1000
-  # Max number of iwant messages in a sample to be inspected. If the total number of iWant control messages
-  # exceeds this max sample size then the respective message will be truncated before being processed.
-  gossipsub-rpc-iwant-max-sample-size: 1000
-  # Max number of iwant message ids in a sample to be inspected per iwant. Each iwant message includes a list of message ids
-  # each, if the size of this list exceeds the configured max message id sample size the list of message ids will be truncated.
-  gossipsub-rpc-iwant-max-message-id-sample-size: 1000
-  # The allowed threshold of iWant messages received without a corresponding tracked iHave message that was sent. If the cache miss threshold is exceeded an
-  # invalid control message notification is disseminated and the sender will be penalized.
-  gossipsub-rpc-iwant-cache-miss-threshold: .5
-  # The iWants size at which message id cache misses will be checked.
-  gossipsub-rpc-iwant-cache-miss-check-size: 1000
-  # The max allowed duplicate message IDs in a single iWant control message. If the duplicate message threshold is exceeded an invalid control message
-  # notification is disseminated and the sender will be penalized.
-  gossipsub-rpc-iwant-duplicate-message-id-threshold: .15
-  # The size of the queue used by worker pool for the control message validation inspector
-  gossipsub-rpc-validation-inspector-queue-cache-size: 100
-  # Cluster prefixed control message validation configs
-  # The size of the cache used to track the amount of cluster prefixed topics received by peers
-  gossipsub-cluster-prefix-tracker-cache-size: 100
-  # The decay val used for the geometric decay of cache counters used to keep track of cluster prefixed topics received by peers
-  gossipsub-cluster-prefix-tracker-cache-decay: 0.99
-  # The upper bound on the amount of cluster prefixed control messages that will be processed
-  gossipsub-rpc-cluster-prefixed-hard-threshold: 100
-  # The max sample size used for RPC message validation. If the total number of RPC messages exceeds this value a sample will be taken but messages will not be truncated
-  gossipsub-rpc-message-max-sample-size: 1000
-  # The threshold at which an error will be returned if the number of invalid RPC messages exceeds this value
-  gossipsub-rpc-message-error-threshold: 500
-  # RPC metrics observer inspector configs
-  # The number of metrics inspector pool workers
-  gossipsub-rpc-metrics-inspector-workers: 1
-  # The size of the queue used by worker pool for the control message metrics inspector
-  gossipsub-rpc-metrics-inspector-cache-size: 100
-  # The penalty values for each gossipsub RPC control message type
-  gossipsub-score-penalty:
-    graft: -0.01
-    prune: -0.01
-    iHave: -0.01
-    iWant: -0.01
-    publish: -0.01
-    cluster-prefixed-reduction-factor: 0.2
-  # Threshold level for penalty. At each evaluation period, when a node's penalty is below this value, the decay rate slows down, ensuring longer decay periods for malicious nodes and quicker decay for honest ones.
-  gossipsub-app-specific-penalty-decay-slowdown-threshold: -99
-  # This setting adjusts the decay rate when a node's penalty falls below the threshold. The decay rate, ranging between 0 and 1, dictates how quickly penalties decrease: a higher rate results in slower decay. The decay calculation is multiplicative (newPenalty = decayRate * oldPenalty). The reduction factor increases the decay rate, thus decelerating the penalty reduction. For instance, with a 0.01 reduction factor, the decay rate increases by 0.01 at each evaluation interval when the penalty is below the threshold. Consequently, a decay rate of `x` diminishes the penalty to zero more rapidly than a rate of `x+0.01`.
-  gossipsub-app-specific-penalty-decay-rate-reduction-factor: .01
-  # Defines the frequency for evaluating and potentially adjusting the decay process of a spam record. At each interval, the system assesses the current penalty of a node. If this penalty is below the defined threshold, the decay rate is modified according to the reduction factor, slowing down the penalty reduction process. This reassessment at regular intervals ensures that the decay rate is dynamically adjusted to reflect the node's ongoing behavior, maintaining a balance between penalizing malicious activity and allowing recovery for honest nodes.
-  gossipsub-app-specific-penalty-decay-evaluation-period: 10m
-=======
   gossipsub:
     rpc-inspector:
       # The size of the queue for notifications about invalid RPC messages
@@ -291,6 +201,12 @@
       # Peer scoring is the default value for enabling peer scoring
     peer-scoring-enabled: true
     scoring-parameters:
+      penalties:
+        graft: -0.01
+        prune: -0.01
+        iHave: -0.01
+        iWant: -0.01
+        publish: -0.01
       app-specific-score:
         # number of workers that asynchronously update the app specific score requests when they are expired.
         score-update-worker-num: 5
@@ -333,7 +249,6 @@
       # keep the entire network's size. Otherwise, the local node's view of the network will be incomplete due to cache eviction.
       # Recommended size is 10x the number of peers in the network.
       cache-size: 10000
->>>>>>> 7a2318ac
   # Application layer spam prevention
   alsp-spam-record-cache-size: 1000
   alsp-spam-report-queue-size: 10_000
