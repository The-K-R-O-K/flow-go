--- conflicted
+++ resolved
@@ -37,7 +37,6 @@
   # Recommended to set it to the maximum number of remote peers in the network.
   unicast-dial-config-cache-size: 10_000
   # Resource manager config
-<<<<<<< HEAD
   # Maximum allowed fraction of file descriptors to be allocated by the libp2p resources in (0,1]
   libp2p-memory-limit-ratio: 0.5 # flow default
   # Maximum allowed fraction of memory to be allocated by the libp2p resources in (0,1]
@@ -59,7 +58,6 @@
   libp2p-inbound-stream-limit-peer: 1000
   # maximum number of inbound streams from each peer for each protocol.
   libp2p-inbound-stream-limit-protocol-peer: 500
-=======
   libp2p-resource-manager:
     # Maximum allowed fraction of file descriptors to be allocated by the libp2p resources in [0,1]
     # setting to zero means no allocation of memory by libp2p; and libp2p will run with very low limits
@@ -120,7 +118,6 @@
         connections-outbound: 0 # no-override, use default
         fd: 0 # no-override, use default
         memory-bytes: 0 # no-override, use default
->>>>>>> fef6b067
   # Connection manager config
   # HighWatermark and LowWatermark govern the number of connections are maintained by the ConnManager.
   # When the peer count exceeds the HighWatermark, as many peers will be pruned (and
