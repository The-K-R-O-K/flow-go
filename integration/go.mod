module github.com/onflow/flow-go/integration

go 1.20

require (
	cloud.google.com/go/bigquery v1.53.0
	github.com/VividCortex/ewma v1.2.0
	github.com/btcsuite/btcd/chaincfg/chainhash v1.0.2
	github.com/coreos/go-semver v0.3.0
	github.com/dapperlabs/testingdock v0.4.5-0.20231020233342-a2853fe18724
	github.com/dgraph-io/badger/v2 v2.2007.4
	github.com/docker/docker v24.0.6+incompatible
	github.com/docker/go-connections v0.4.0
	github.com/go-git/go-git/v5 v5.5.2
	github.com/go-yaml/yaml v2.1.0+incompatible
	github.com/gorilla/websocket v1.5.0
	github.com/ipfs/go-blockservice v0.4.0
	github.com/ipfs/go-cid v0.4.1
	github.com/ipfs/go-datastore v0.6.0
	github.com/ipfs/go-ds-badger2 v0.1.3
	github.com/ipfs/go-ipfs-blockstore v1.3.0
	github.com/onflow/cadence v0.42.6
	github.com/onflow/flow-core-contracts/lib/go/contracts v1.2.4-0.20231016154253-a00dbf7c061f
	github.com/onflow/flow-core-contracts/lib/go/templates v1.2.4-0.20231016154253-a00dbf7c061f
	github.com/onflow/flow-emulator v0.58.1-0.20231130142844-f22e54339f85
	github.com/onflow/flow-go v0.32.7
	github.com/onflow/flow-go-sdk v0.41.17
	github.com/onflow/flow-go/crypto v0.25.0
	github.com/onflow/flow-go/insecure v0.0.0-00010101000000-000000000000
	github.com/onflow/flow/protobuf/go/flow v0.3.2-0.20231124194313-106cc495def6
	github.com/plus3it/gorecurcopy v0.0.1
	github.com/prometheus/client_golang v1.16.0
	github.com/prometheus/client_model v0.5.0
	github.com/prometheus/common v0.42.0
	github.com/rs/zerolog v1.29.0
	github.com/stretchr/testify v1.8.4
	go.einride.tech/pid v0.1.0
	go.uber.org/atomic v1.11.0
	golang.org/x/exp v0.0.0-20230905200255-921286631fa9
	golang.org/x/sync v0.3.0
	google.golang.org/grpc v1.59.0
	google.golang.org/protobuf v1.31.0
)

require (
	cloud.google.com/go v0.110.7 // indirect
	cloud.google.com/go/compute v1.23.0 // indirect
	cloud.google.com/go/compute/metadata v0.2.3 // indirect
	cloud.google.com/go/iam v1.1.1 // indirect
	cloud.google.com/go/storage v1.30.1 // indirect
	github.com/Azure/go-ansiterm v0.0.0-20210617225240-d185dfc1b5a1 // indirect
	github.com/DataDog/zstd v1.5.2 // indirect
	github.com/Microsoft/go-winio v0.6.1 // indirect
	github.com/ProtonMail/go-crypto v0.0.0-20221026131551-cf6655e29de4 // indirect
	github.com/StackExchange/wmi v0.0.0-20180116203802-5d049714c4a6 // indirect
	github.com/VictoriaMetrics/fastcache v1.6.0 // indirect
	github.com/acomagu/bufpipe v1.0.3 // indirect
	github.com/andybalholm/brotli v1.0.4 // indirect
	github.com/apache/arrow/go/v12 v12.0.0 // indirect
	github.com/apache/thrift v0.16.0 // indirect
	github.com/aws/aws-sdk-go-v2 v1.21.2 // indirect
	github.com/aws/aws-sdk-go-v2/config v1.18.45 // indirect
	github.com/aws/aws-sdk-go-v2/credentials v1.13.43 // indirect
	github.com/aws/aws-sdk-go-v2/feature/ec2/imds v1.13.13 // indirect
	github.com/aws/aws-sdk-go-v2/feature/s3/manager v1.5.1 // indirect
	github.com/aws/aws-sdk-go-v2/internal/configsources v1.1.43 // indirect
	github.com/aws/aws-sdk-go-v2/internal/endpoints/v2 v2.4.37 // indirect
	github.com/aws/aws-sdk-go-v2/internal/ini v1.3.45 // indirect
	github.com/aws/aws-sdk-go-v2/service/internal/accept-encoding v1.3.0 // indirect
	github.com/aws/aws-sdk-go-v2/service/internal/presigned-url v1.9.37 // indirect
	github.com/aws/aws-sdk-go-v2/service/internal/s3shared v1.7.0 // indirect
	github.com/aws/aws-sdk-go-v2/service/s3 v1.15.0 // indirect
	github.com/aws/aws-sdk-go-v2/service/sso v1.15.2 // indirect
	github.com/aws/aws-sdk-go-v2/service/ssooidc v1.17.3 // indirect
	github.com/aws/aws-sdk-go-v2/service/sts v1.23.2 // indirect
	github.com/aws/smithy-go v1.15.0 // indirect
	github.com/benbjohnson/clock v1.3.5 // indirect
	github.com/beorn7/perks v1.0.1 // indirect
	github.com/bits-and-blooms/bitset v1.7.0 // indirect
	github.com/btcsuite/btcd/btcec/v2 v2.2.1 // indirect
	github.com/cenkalti/backoff v2.2.1+incompatible // indirect
	github.com/cenkalti/backoff/v4 v4.2.1 // indirect
	github.com/cespare/xxhash v1.1.0 // indirect
	github.com/cespare/xxhash/v2 v2.2.0 // indirect
	github.com/cloudflare/circl v1.1.0 // indirect
	github.com/cockroachdb/errors v1.9.1 // indirect
	github.com/cockroachdb/logtags v0.0.0-20230118201751-21c54148d20b // indirect
	github.com/cockroachdb/pebble v0.0.0-20230928194634-aa077af62593 // indirect
	github.com/cockroachdb/redact v1.1.3 // indirect
	github.com/cockroachdb/tokenbucket v0.0.0-20230807174530-cc333fc44b06 // indirect
	github.com/containerd/cgroups v1.1.0 // indirect
	github.com/containerd/fifo v1.1.0 // indirect
	github.com/coreos/go-systemd/v22 v22.5.0 // indirect
	github.com/cskr/pubsub v1.0.2 // indirect
	github.com/davecgh/go-spew v1.1.1 // indirect
	github.com/davidlazar/go-crypto v0.0.0-20200604182044-b73af7476f6c // indirect
	github.com/deckarep/golang-set/v2 v2.1.0 // indirect
	github.com/decred/dcrd/dcrec/secp256k1/v4 v4.2.0 // indirect
	github.com/dgraph-io/ristretto v0.1.0 // indirect
	github.com/dgryski/go-farm v0.0.0-20200201041132-a6ae2369ad13 // indirect
	github.com/dgryski/go-rendezvous v0.0.0-20200823014737-9f7001d12a5f // indirect
	github.com/distribution/reference v0.5.0 // indirect
	github.com/docker/cli v24.0.6+incompatible // indirect
	github.com/docker/distribution v2.8.3+incompatible // indirect
	github.com/docker/docker-credential-helpers v0.8.0 // indirect
	github.com/docker/go-metrics v0.0.1 // indirect
	github.com/docker/go-units v0.5.0 // indirect
	github.com/dustin/go-humanize v1.0.1 // indirect
	github.com/ef-ds/deque v1.0.4 // indirect
	github.com/elastic/gosigar v0.14.2 // indirect
	github.com/emirpasic/gods v1.18.1 // indirect
	github.com/ethereum/go-ethereum v1.13.4 // indirect
	github.com/flynn/noise v1.0.0 // indirect
	github.com/francoispqt/gojay v1.2.13 // indirect
	github.com/fsnotify/fsnotify v1.6.0 // indirect
	github.com/fxamacker/cbor/v2 v2.4.1-0.20230228173756-c0c9f774e40c // indirect
	github.com/fxamacker/circlehash v0.3.0 // indirect
	github.com/gabriel-vasile/mimetype v1.4.2 // indirect
	github.com/gammazero/deque v0.1.0 // indirect
	github.com/gammazero/workerpool v1.1.2 // indirect
	github.com/getsentry/sentry-go v0.18.0 // indirect
	github.com/glebarez/go-sqlite v1.21.1 // indirect
	github.com/go-git/gcfg v1.5.0 // indirect
	github.com/go-git/go-billy/v5 v5.4.0 // indirect
	github.com/go-kit/kit v0.12.0 // indirect
	github.com/go-kit/log v0.2.1 // indirect
	github.com/go-logfmt/logfmt v0.5.1 // indirect
	github.com/go-logr/logr v1.2.4 // indirect
	github.com/go-logr/stdr v1.2.2 // indirect
	github.com/go-ole/go-ole v1.2.6 // indirect
	github.com/go-playground/locales v0.14.1 // indirect
	github.com/go-playground/universal-translator v0.18.1 // indirect
	github.com/go-playground/validator/v10 v10.14.1 // indirect
	github.com/go-redis/redis/v8 v8.11.5 // indirect
	github.com/go-stack/stack v1.8.1 // indirect
	github.com/go-task/slim-sprig v0.0.0-20230315185526-52ccab3ef572 // indirect
	github.com/goccy/go-json v0.10.2 // indirect
	github.com/godbus/dbus/v5 v5.1.0 // indirect
	github.com/gofrs/flock v0.8.1 // indirect
	github.com/gogo/protobuf v1.3.2 // indirect
	github.com/golang/glog v1.1.2 // indirect
	github.com/golang/groupcache v0.0.0-20210331224755-41bb18bfe9da // indirect
	github.com/golang/mock v1.6.0 // indirect
	github.com/golang/protobuf v1.5.3 // indirect
	github.com/golang/snappy v0.0.5-0.20220116011046-fa5810519dcb // indirect
	github.com/google/flatbuffers v2.0.8+incompatible // indirect
	github.com/google/gopacket v1.1.19 // indirect
	github.com/google/pprof v0.0.0-20230602150820-91b7bce49751 // indirect
	github.com/google/s2a-go v0.1.4 // indirect
	github.com/google/uuid v1.3.1 // indirect
	github.com/googleapis/enterprise-certificate-proxy v0.2.3 // indirect
	github.com/googleapis/gax-go/v2 v2.11.0 // indirect
	github.com/gorilla/mux v1.8.1 // indirect
	github.com/grpc-ecosystem/go-grpc-middleware/providers/zerolog/v2 v2.0.0-rc.2 // indirect
	github.com/grpc-ecosystem/go-grpc-middleware/v2 v2.0.0-rc.2 // indirect
	github.com/grpc-ecosystem/go-grpc-prometheus v1.2.0 // indirect
	github.com/grpc-ecosystem/grpc-gateway/v2 v2.11.3 // indirect
	github.com/hashicorp/errwrap v1.1.0 // indirect
	github.com/hashicorp/go-multierror v1.1.1 // indirect
	github.com/hashicorp/golang-lru v0.5.5-0.20210104140557-80c98217689d // indirect
	github.com/hashicorp/golang-lru/v2 v2.0.2 // indirect
	github.com/hashicorp/hcl v1.0.0 // indirect
<<<<<<< HEAD
	github.com/holiman/uint256 v1.2.3 // indirect
	github.com/huin/goupnp v1.3.0 // indirect
=======
	github.com/holiman/bloomfilter/v2 v2.0.3 // indirect
	github.com/holiman/uint256 v1.2.2-0.20230321075855-87b91420868c // indirect
	github.com/huin/goupnp v1.2.0 // indirect
>>>>>>> 88e86009
	github.com/imdario/mergo v0.3.13 // indirect
	github.com/inconshreveable/mousetrap v1.1.0 // indirect
	github.com/ipfs/bbloom v0.0.4 // indirect
	github.com/ipfs/boxo v0.10.0 // indirect
	github.com/ipfs/go-block-format v0.1.2 // indirect
	github.com/ipfs/go-cidutil v0.1.0 // indirect
	github.com/ipfs/go-fetcher v1.5.0 // indirect
	github.com/ipfs/go-ipfs-delay v0.0.1 // indirect
	github.com/ipfs/go-ipfs-ds-help v1.1.0 // indirect
	github.com/ipfs/go-ipfs-exchange-interface v0.2.0 // indirect
	github.com/ipfs/go-ipfs-pq v0.0.3 // indirect
	github.com/ipfs/go-ipfs-provider v0.7.0 // indirect
	github.com/ipfs/go-ipfs-util v0.0.2 // indirect
	github.com/ipfs/go-ipld-format v0.5.0 // indirect
	github.com/ipfs/go-log v1.0.5 // indirect
	github.com/ipfs/go-log/v2 v2.5.1 // indirect
	github.com/ipfs/go-metrics-interface v0.0.1 // indirect
	github.com/ipfs/go-peertaskqueue v0.8.1 // indirect
	github.com/ipfs/go-verifcid v0.0.1 // indirect
	github.com/ipld/go-ipld-prime v0.20.0 // indirect
	github.com/jackpal/go-nat-pmp v1.0.2 // indirect
	github.com/jbenet/go-context v0.0.0-20150711004518-d14ea06fba99 // indirect
	github.com/jbenet/go-temp-err-catcher v0.1.0 // indirect
	github.com/jbenet/goprocess v0.1.4 // indirect
	github.com/jmespath/go-jmespath v0.4.0 // indirect
	github.com/k0kubun/pp/v3 v3.2.0 // indirect
	github.com/kevinburke/go-bindata v3.23.0+incompatible // indirect
	github.com/kevinburke/ssh_config v1.2.0 // indirect
	github.com/klauspost/asmfmt v1.3.2 // indirect
	github.com/klauspost/compress v1.16.5 // indirect
	github.com/klauspost/cpuid/v2 v2.2.5 // indirect
	github.com/koron/go-ssdp v0.0.4 // indirect
	github.com/kr/pretty v0.3.1 // indirect
	github.com/kr/text v0.2.0 // indirect
	github.com/leodido/go-urn v1.2.4 // indirect
	github.com/libp2p/go-addr-util v0.1.0 // indirect
	github.com/libp2p/go-buffer-pool v0.1.0 // indirect
	github.com/libp2p/go-cidranger v1.1.0 // indirect
	github.com/libp2p/go-flow-metrics v0.1.0 // indirect
	github.com/libp2p/go-libp2p v0.28.1 // indirect
	github.com/libp2p/go-libp2p-asn-util v0.3.0 // indirect
	github.com/libp2p/go-libp2p-core v0.20.1 // indirect
	github.com/libp2p/go-libp2p-kad-dht v0.24.2 // indirect
	github.com/libp2p/go-libp2p-kbucket v0.6.3 // indirect
	github.com/libp2p/go-libp2p-pubsub v0.9.3 // indirect
	github.com/libp2p/go-libp2p-record v0.2.0 // indirect
	github.com/libp2p/go-msgio v0.3.0 // indirect
	github.com/libp2p/go-nat v0.2.0 // indirect
	github.com/libp2p/go-netroute v0.2.1 // indirect
	github.com/libp2p/go-reuseport v0.3.0 // indirect
	github.com/libp2p/go-yamux/v4 v4.0.0 // indirect
	github.com/logrusorgru/aurora v2.0.3+incompatible // indirect
	github.com/logrusorgru/aurora/v4 v4.0.0 // indirect
	github.com/lufia/plan9stats v0.0.0-20211012122336-39d0f177ccd0 // indirect
	github.com/magiconair/properties v1.8.7 // indirect
	github.com/marten-seemann/tcp v0.0.0-20210406111302-dfbc87cc63fd // indirect
	github.com/mattn/go-colorable v0.1.13 // indirect
	github.com/mattn/go-isatty v0.0.19 // indirect
	github.com/mattn/go-runewidth v0.0.14 // indirect
	github.com/matttproud/golang_protobuf_extensions v1.0.4 // indirect
	github.com/miekg/dns v1.1.54 // indirect
	github.com/mikioh/tcpinfo v0.0.0-20190314235526-30a79bb1804b // indirect
	github.com/mikioh/tcpopt v0.0.0-20190314235656-172688c1accc // indirect
	github.com/minio/asm2plan9s v0.0.0-20200509001527-cdd76441f9d8 // indirect
	github.com/minio/c2goasm v0.0.0-20190812172519-36a3d3bbc4f3 // indirect
	github.com/minio/sha256-simd v1.0.1 // indirect
	github.com/mitchellh/colorstring v0.0.0-20190213212951-d06e56a500db // indirect
	github.com/mitchellh/mapstructure v1.5.0 // indirect
	github.com/moby/term v0.5.0 // indirect
	github.com/morikuni/aec v1.0.0 // indirect
	github.com/mr-tron/base58 v1.2.0 // indirect
	github.com/multiformats/go-base32 v0.1.0 // indirect
	github.com/multiformats/go-base36 v0.2.0 // indirect
	github.com/multiformats/go-multiaddr v0.9.0 // indirect
	github.com/multiformats/go-multiaddr-dns v0.3.1 // indirect
	github.com/multiformats/go-multiaddr-fmt v0.1.0 // indirect
	github.com/multiformats/go-multibase v0.2.0 // indirect
	github.com/multiformats/go-multicodec v0.9.0 // indirect
	github.com/multiformats/go-multihash v0.2.3 // indirect
	github.com/multiformats/go-multistream v0.4.1 // indirect
	github.com/multiformats/go-varint v0.0.7 // indirect
	github.com/olekukonko/tablewriter v0.0.5 // indirect
	github.com/onflow/atree v0.6.0 // indirect
	github.com/onflow/flow-ft/lib/go/contracts v0.7.1-0.20230711213910-baad011d2b13 // indirect
	github.com/onflow/flow-nft/lib/go/contracts v1.1.0 // indirect
	github.com/onflow/go-bitswap v0.0.0-20230703214630-6d3db958c73d // indirect
	github.com/onflow/nft-storefront/lib/go/contracts v0.0.0-20221222181731-14b90207cead // indirect
	github.com/onflow/sdks v0.5.0 // indirect
	github.com/onflow/wal v0.0.0-20230529184820-bc9f8244608d // indirect
	github.com/onsi/ginkgo/v2 v2.9.7 // indirect
	github.com/opencontainers/go-digest v1.0.0 // indirect
	github.com/opencontainers/image-spec v1.0.2 // indirect
	github.com/opencontainers/runtime-spec v1.0.2 // indirect
	github.com/opentracing/opentracing-go v1.2.0 // indirect
	github.com/pbnjay/memory v0.0.0-20210728143218-7b4eea64cf58 // indirect
	github.com/pelletier/go-toml/v2 v2.0.6 // indirect
	github.com/pierrec/lz4 v2.6.1+incompatible // indirect
	github.com/pierrec/lz4/v4 v4.1.17 // indirect
	github.com/pjbgf/sha1cd v0.2.3 // indirect
	github.com/pkg/errors v0.9.1 // indirect
	github.com/pmezard/go-difflib v1.0.0 // indirect
	github.com/polydawn/refmt v0.89.0 // indirect
	github.com/power-devops/perfstat v0.0.0-20210106213030-5aafc221ea8c // indirect
	github.com/prometheus/procfs v0.12.0 // indirect
	github.com/psiemens/graceland v1.0.0 // indirect
	github.com/psiemens/sconfig v0.1.0 // indirect
	github.com/quic-go/qpack v0.4.0 // indirect
	github.com/quic-go/qtls-go1-19 v0.3.2 // indirect
	github.com/quic-go/qtls-go1-20 v0.2.2 // indirect
	github.com/quic-go/quic-go v0.33.0 // indirect
	github.com/quic-go/webtransport-go v0.5.3 // indirect
	github.com/raulk/go-watchdog v1.3.0 // indirect
	github.com/remyoudompheng/bigfft v0.0.0-20230129092748-24d4a6f8daec // indirect
	github.com/rivo/uniseg v0.4.4 // indirect
	github.com/rogpeppe/go-internal v1.9.0 // indirect
	github.com/rootless-containers/rootlesskit v1.1.1 // indirect
	github.com/schollz/progressbar/v3 v3.13.1 // indirect
	github.com/sergi/go-diff v1.1.0 // indirect
	github.com/sethvargo/go-retry v0.2.3 // indirect
	github.com/shirou/gopsutil v3.21.4-0.20210419000835-c7a38de76ee5+incompatible // indirect
	github.com/shirou/gopsutil/v3 v3.22.2 // indirect
	github.com/sirupsen/logrus v1.9.2 // indirect
	github.com/skeema/knownhosts v1.1.0 // indirect
	github.com/slok/go-http-metrics v0.10.0 // indirect
	github.com/sony/gobreaker v0.5.0 // indirect
	github.com/spaolacci/murmur3 v1.1.0 // indirect
	github.com/spf13/afero v1.9.3 // indirect
	github.com/spf13/cast v1.5.0 // indirect
	github.com/spf13/cobra v1.8.0 // indirect
	github.com/spf13/jwalterweatherman v1.1.0 // indirect
	github.com/spf13/pflag v1.0.5 // indirect
	github.com/spf13/viper v1.15.0 // indirect
	github.com/stretchr/objx v0.5.0 // indirect
	github.com/subosito/gotenv v1.4.2 // indirect
	github.com/syndtr/goleveldb v1.0.1-0.20210819022825-2ae1ddf74ef7 // indirect
	github.com/texttheater/golang-levenshtein/levenshtein v0.0.0-20200805054039-cae8b0eaed6c // indirect
	github.com/tklauser/go-sysconf v0.3.12 // indirect
	github.com/tklauser/numcpus v0.6.1 // indirect
	github.com/turbolent/prettier v0.0.0-20220320183459-661cc755135d // indirect
	github.com/vmihailenco/msgpack v4.0.4+incompatible // indirect
	github.com/vmihailenco/msgpack/v4 v4.3.12 // indirect
	github.com/vmihailenco/tagparser v0.1.2 // indirect
	github.com/whyrusleeping/go-keyspace v0.0.0-20160322163242-5b898ac5add1 // indirect
	github.com/x448/float16 v0.8.4 // indirect
	github.com/xanzy/ssh-agent v0.3.3 // indirect
	github.com/yhassanzadeh13/go-libp2p-pubsub v0.6.11-flow-expose-msg.0.20230703223453-544e2fe28a26 // indirect
	github.com/yusufpapurcu/wmi v1.2.2 // indirect
	github.com/zeebo/blake3 v0.2.3 // indirect
	github.com/zeebo/xxh3 v1.0.2 // indirect
	go.opencensus.io v0.24.0 // indirect
	go.opentelemetry.io/otel v1.16.0 // indirect
	go.opentelemetry.io/otel/exporters/otlp/internal/retry v1.16.0 // indirect
	go.opentelemetry.io/otel/exporters/otlp/otlptrace v1.16.0 // indirect
	go.opentelemetry.io/otel/exporters/otlp/otlptrace/otlptracegrpc v1.14.0 // indirect
	go.opentelemetry.io/otel/metric v1.16.0 // indirect
	go.opentelemetry.io/otel/sdk v1.16.0 // indirect
	go.opentelemetry.io/otel/trace v1.16.0 // indirect
	go.opentelemetry.io/proto/otlp v0.19.0 // indirect
	go.uber.org/dig v1.17.0 // indirect
	go.uber.org/fx v1.19.2 // indirect
	go.uber.org/multierr v1.11.0 // indirect
	go.uber.org/zap v1.24.0 // indirect
<<<<<<< HEAD
	golang.org/x/crypto v0.14.0 // indirect
	golang.org/x/mod v0.12.0 // indirect
	golang.org/x/net v0.17.0 // indirect
	golang.org/x/oauth2 v0.10.0 // indirect
	golang.org/x/sys v0.13.0 // indirect
	golang.org/x/term v0.13.0 // indirect
	golang.org/x/text v0.13.0 // indirect
=======
	golang.org/x/crypto v0.12.0 // indirect
	golang.org/x/mod v0.10.0 // indirect
	golang.org/x/net v0.14.0 // indirect
	golang.org/x/oauth2 v0.11.0 // indirect
	golang.org/x/sys v0.12.0 // indirect
	golang.org/x/term v0.11.0 // indirect
	golang.org/x/text v0.12.0 // indirect
>>>>>>> 88e86009
	golang.org/x/time v0.3.0 // indirect
	golang.org/x/tools v0.13.0 // indirect
	golang.org/x/xerrors v0.0.0-20220907171357-04be3eba64a2 // indirect
	gonum.org/v1/gonum v0.13.0 // indirect
	google.golang.org/api v0.126.0 // indirect
	google.golang.org/appengine v1.6.7 // indirect
	google.golang.org/genproto v0.0.0-20230822172742-b8732ec3820d // indirect
	google.golang.org/genproto/googleapis/api v0.0.0-20230822172742-b8732ec3820d // indirect
	google.golang.org/genproto/googleapis/rpc v0.0.0-20230822172742-b8732ec3820d // indirect
	google.golang.org/grpc/cmd/protoc-gen-go-grpc v1.2.0 // indirect
	gopkg.in/ini.v1 v1.67.0 // indirect
	gopkg.in/natefinch/npipe.v2 v2.0.0-20160621034901-c1b8fa8bdcce // indirect
	gopkg.in/warnings.v0 v0.1.2 // indirect
	gopkg.in/yaml.v3 v3.0.1 // indirect
	lukechampine.com/blake3 v1.2.1 // indirect
	modernc.org/libc v1.22.3 // indirect
	modernc.org/mathutil v1.5.0 // indirect
	modernc.org/memory v1.5.0 // indirect
	modernc.org/sqlite v1.21.1 // indirect
)

replace github.com/onflow/flow-go => ../

replace github.com/onflow/flow-go/insecure => ../insecure<|MERGE_RESOLUTION|>--- conflicted
+++ resolved
@@ -160,14 +160,9 @@
 	github.com/hashicorp/golang-lru v0.5.5-0.20210104140557-80c98217689d // indirect
 	github.com/hashicorp/golang-lru/v2 v2.0.2 // indirect
 	github.com/hashicorp/hcl v1.0.0 // indirect
-<<<<<<< HEAD
+	github.com/holiman/bloomfilter/v2 v2.0.3 // indirect
 	github.com/holiman/uint256 v1.2.3 // indirect
 	github.com/huin/goupnp v1.3.0 // indirect
-=======
-	github.com/holiman/bloomfilter/v2 v2.0.3 // indirect
-	github.com/holiman/uint256 v1.2.2-0.20230321075855-87b91420868c // indirect
-	github.com/huin/goupnp v1.2.0 // indirect
->>>>>>> 88e86009
 	github.com/imdario/mergo v0.3.13 // indirect
 	github.com/inconshreveable/mousetrap v1.1.0 // indirect
 	github.com/ipfs/bbloom v0.0.4 // indirect
@@ -330,7 +325,6 @@
 	go.uber.org/fx v1.19.2 // indirect
 	go.uber.org/multierr v1.11.0 // indirect
 	go.uber.org/zap v1.24.0 // indirect
-<<<<<<< HEAD
 	golang.org/x/crypto v0.14.0 // indirect
 	golang.org/x/mod v0.12.0 // indirect
 	golang.org/x/net v0.17.0 // indirect
@@ -338,15 +332,6 @@
 	golang.org/x/sys v0.13.0 // indirect
 	golang.org/x/term v0.13.0 // indirect
 	golang.org/x/text v0.13.0 // indirect
-=======
-	golang.org/x/crypto v0.12.0 // indirect
-	golang.org/x/mod v0.10.0 // indirect
-	golang.org/x/net v0.14.0 // indirect
-	golang.org/x/oauth2 v0.11.0 // indirect
-	golang.org/x/sys v0.12.0 // indirect
-	golang.org/x/term v0.11.0 // indirect
-	golang.org/x/text v0.12.0 // indirect
->>>>>>> 88e86009
 	golang.org/x/time v0.3.0 // indirect
 	golang.org/x/tools v0.13.0 // indirect
 	golang.org/x/xerrors v0.0.0-20220907171357-04be3eba64a2 // indirect
