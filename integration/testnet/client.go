package testnet

import (
	"context"
	"fmt"
	"time"

	"github.com/onflow/flow-go-sdk/templates"

	"google.golang.org/grpc"
	"google.golang.org/grpc/credentials/insecure"

	"github.com/onflow/cadence"

	sdk "github.com/onflow/flow-go-sdk"
	client "github.com/onflow/flow-go-sdk/access/grpc"
	"github.com/onflow/flow-go-sdk/crypto"
	sdkcrypto "github.com/onflow/flow-go-sdk/crypto"

	"github.com/onflow/flow-go/engine/common/rpc/convert"
	"github.com/onflow/flow-go/model/flow"
	"github.com/onflow/flow-go/state/protocol/inmem"
	"github.com/onflow/flow-go/utils/dsl"
	"github.com/onflow/flow-go/utils/unittest"
)

// Client is a GRPC client of the Access API exposed by the Flow network.
// NOTE: we use integration/client rather than sdk/client as a stopgap until
// the SDK client is updated with the latest protobuf definitions.
type Client struct {
	client         *client.Client
	accountKey     *sdk.AccountKey
	accountKeyPriv sdkcrypto.PrivateKey
	signer         sdkcrypto.InMemorySigner
	seqNo          uint64
	Chain          flow.Chain
	account        *sdk.Account
}

// NewClientWithKey returns a new client to an Access API listening at the given
// address, using the given account key for signing transactions.
func NewClientWithKey(accessAddr string, accountAddr sdk.Address, key sdkcrypto.PrivateKey, chain flow.Chain) (*Client, error) {

	flowClient, err := client.NewClient(accessAddr, grpc.WithTransportCredentials(insecure.NewCredentials()))
	if err != nil {
		return nil, fmt.Errorf("could not create new flow client: %w", err)
	}

	acc, err := flowClient.GetAccount(context.Background(), accountAddr)
	if err != nil {
		return nil, fmt.Errorf("could not get the account %x: %w", accountAddr, err)
	}
	accountKey := acc.Keys[0]

	mySigner, err := crypto.NewInMemorySigner(key, accountKey.HashAlgo)
	if err != nil {
		return nil, fmt.Errorf("could not create a signer: %w", err)
	}

	tc := &Client{
		client:         flowClient,
		accountKey:     accountKey,
		accountKeyPriv: key,
		signer:         mySigner,
		Chain:          chain,
		seqNo:          accountKey.SequenceNumber,
		account:        acc,
	}
	return tc, nil
}

// NewClient returns a new client to an Access API listening at the given
// address, with a test service account key for signing transactions.
func NewClient(addr string, chain flow.Chain) (*Client, error) {
	key := unittest.ServiceAccountPrivateKey
	privateKey, err := sdkcrypto.DecodePrivateKey(sdkcrypto.SignatureAlgorithm(key.SignAlgo), key.PrivateKey.Encode())
	if err != nil {
		return nil, fmt.Errorf("could not decode private key: %w", err)
	}
	// Uncomment for debugging keys

	//json, err := key.MarshalJSON()
	//if err != nil {
	//	return nil, fmt.Errorf("cannot marshal key json: %w", err)
	//}
	//public := key.PublicKey(1000)
	//publicJson, err := public.MarshalJSON()
	//if err != nil {
	//	return nil, fmt.Errorf("cannot marshal key json: %w", err)
	//}
	//
	//fmt.Printf("New client with private key: \n%s\n", json)
	//fmt.Printf("and public key: \n%s\n", publicJson)

	return NewClientWithKey(addr, sdk.Address(chain.ServiceAddress()), privateKey, chain)
}

// AccountKeyPriv returns the private used to create the in memory signer for the account
func (c *Client) AccountKeyPriv() sdkcrypto.PrivateKey {
	return c.accountKeyPriv
}

func (c *Client) GetSeqNumber() uint64 {
	n := c.seqNo
	c.seqNo++
	return n
}

func (c *Client) Events(ctx context.Context, typ string) ([]sdk.BlockEvents, error) {
	return c.client.GetEventsForHeightRange(ctx, typ, 0, 1000)
}

// DeployContract submits a transaction to deploy a contract with the given
// code to the root account.
func (c *Client) DeployContract(ctx context.Context, refID sdk.Identifier, contract dsl.Contract) (*sdk.Transaction, error) {

	code := dsl.Transaction{
		Import: dsl.Import{},
		Content: dsl.Prepare{
			Content: dsl.UpdateAccountCode{Code: contract.ToCadence(), Name: contract.Name},
		},
	}

	tx := sdk.NewTransaction().
		SetScript([]byte(code.ToCadence())).
		SetReferenceBlockID(refID).
		SetProposalKey(c.SDKServiceAddress(), 0, c.GetSeqNumber()).
		SetPayer(c.SDKServiceAddress()).
		AddAuthorizer(c.SDKServiceAddress())

<<<<<<< HEAD
	err := c.SignAndSendTransaction(ctx, tx)
	if err != nil {
		return nil, fmt.Errorf("could not deploy contract: %w", err)
	}

	return tx, nil
=======
	return tx, c.SignAndSendTransaction(ctx, tx)
>>>>>>> 12654f86
}

// SignTransaction signs the transaction using the proposer's key
func (c *Client) SignTransaction(tx *sdk.Transaction) (*sdk.Transaction, error) {

	err := tx.SignEnvelope(tx.Payer, tx.ProposalKey.KeyIndex, c.signer)
	if err != nil {
		return nil, err
	}

	return tx, err
}

// SendTransaction submits the transaction to the Access API. The caller must
// set up the transaction, including signing it.
func (c *Client) SendTransaction(ctx context.Context, tx *sdk.Transaction) error {
	return c.client.SendTransaction(ctx, *tx)
}

// SignAndSendTransaction signs, then sends, a transaction. I bet you didn't
// see that one coming.
func (c *Client) SignAndSendTransaction(ctx context.Context, tx *sdk.Transaction) error {
	tx, err := c.SignTransaction(tx)
	if err != nil {
		return fmt.Errorf("could not sign transaction: %w", err)
	}

	return c.SendTransaction(ctx, tx)
}

func (c *Client) ExecuteScript(ctx context.Context, script dsl.Main) (cadence.Value, error) {

	code := script.ToCadence()

	res, err := c.client.ExecuteScriptAtLatestBlock(ctx, []byte(code), nil)
	if err != nil {
		return nil, fmt.Errorf("could not execute script: %w", err)
	}

	return res, nil
}

func (c *Client) ExecuteScriptBytes(ctx context.Context, script []byte, args []cadence.Value) (cadence.Value, error) {
	res, err := c.client.ExecuteScriptAtLatestBlock(ctx, script, args)
	if err != nil {
		return nil, fmt.Errorf("could not execute script: %w", err)
	}

	return res, nil
}

func (c *Client) SDKServiceAddress() sdk.Address {
	return sdk.Address(c.Chain.ServiceAddress())
}

// AccountKey returns the flow account key for the client
func (c *Client) AccountKey() *sdk.AccountKey {
	return c.accountKey
}

func (c *Client) Account() *sdk.Account {
	return c.account
}

// WaitForSealed waits for the transaction to be sealed, then returns the result.
func (c *Client) WaitForSealed(ctx context.Context, id sdk.Identifier) (*sdk.TransactionResult, error) {
<<<<<<< HEAD
	return c.waitForStatus(ctx, id, sdk.TransactionStatusSealed)
}

// WaitForExecuted waits for the transaction to be executed, then returns the result.
func (c *Client) WaitForExecuted(ctx context.Context, id sdk.Identifier) (*sdk.TransactionResult, error) {
	return c.waitForStatus(ctx, id, sdk.TransactionStatusExecuted)
}

// waitForStatus waits for the transaction to be in a certain status, then returns the result.
func (c *Client) waitForStatus(
	ctx context.Context,
	id sdk.Identifier,
	status sdk.TransactionStatus,
) (*sdk.TransactionResult, error) {
	fmt.Printf("Waiting for transaction %s to be sealed...\n", id)
	errCount := 0
	var result *sdk.TransactionResult
	var err error
	for result == nil || (result.Status != status) {
=======
	return c.WaitForStatus(ctx, id, sdk.TransactionStatusSealed)
}

// WaitForStatus waits for the transaction to reach the requested status, then returns the result.
func (c *Client) WaitForStatus(ctx context.Context, id sdk.Identifier, targetStatus sdk.TransactionStatus) (*sdk.TransactionResult, error) {
	fmt.Printf("Waiting for transaction %s to be %s...\n", id, targetStatus)
	errCount := 0
	var result *sdk.TransactionResult
	var err error
	for result == nil || (result.Status != targetStatus) {
>>>>>>> 12654f86
		childCtx, cancel := context.WithTimeout(ctx, time.Second*5)
		result, err = c.client.GetTransactionResult(childCtx, id)
		cancel()
		if err != nil {
			fmt.Print("x")
			errCount++
			if errCount >= 10 {
				return &sdk.TransactionResult{
					Error: err,
				}, err
			}
		} else {
			fmt.Print(".")
		}
		time.Sleep(250 * time.Millisecond)
	}

	fmt.Println()
	fmt.Printf("(Wait for Seal) Transaction %s %s\n", id, targetStatus)

	return result, err
}

// Ping sends a ping request to the node
func (c *Client) Ping(ctx context.Context) error {
	return c.client.Ping(ctx)
}

// GetLatestProtocolSnapshot returns the latest protocol state snapshot.
// The snapshot head is latest finalized - tail of sealing segment is latest sealed.
func (c *Client) GetLatestProtocolSnapshot(ctx context.Context) (*inmem.Snapshot, error) {
	b, err := c.client.GetLatestProtocolStateSnapshot(ctx)
	if err != nil {
		return nil, fmt.Errorf("could not get latest snapshot from access node: %v", err)
	}

	snapshot, err := convert.BytesToInmemSnapshot(b)
	if err != nil {
		return nil, fmt.Errorf("could not convert bytes to snapshot: %v", err)
	}

	return snapshot, nil
}

// GetLatestBlockID returns block ID of the latest sealed block
func (c *Client) GetLatestBlockID(ctx context.Context) (flow.Identifier, error) {
	header, err := c.client.GetLatestBlockHeader(ctx, true)
	if err != nil {
		return flow.ZeroID, fmt.Errorf("could not get latest sealed block header: %w", err)
	}

	var id flow.Identifier
	copy(id[:], header.ID[:])
	return id, nil
}

// GetLatestSealedBlockHeader returns full block header for the latest sealed block
func (c *Client) GetLatestSealedBlockHeader(ctx context.Context) (*sdk.BlockHeader, error) {
	header, err := c.client.GetLatestBlockHeader(ctx, true)
	if err != nil {
		return nil, fmt.Errorf("could not get latest sealed block header: %w", err)
	}

	return header, nil
}

// GetLatestFinalizedBlockHeader returns full block header for the latest finalized block
func (c *Client) GetLatestFinalizedBlockHeader(ctx context.Context) (*sdk.BlockHeader, error) {
	header, err := c.client.GetLatestBlockHeader(ctx, false)
	if err != nil {
		return nil, fmt.Errorf("could not get latest sealed block header: %w", err)
	}

	return header, nil
}

func (c *Client) UserAddress(txResp *sdk.TransactionResult) (sdk.Address, bool) {
	var (
		address sdk.Address
		found   bool
	)

	// For account creation transactions that create multiple accounts, assume the last
	// created account is the user account. This is specifically the case for the
	// locked token shared account creation transactions.
	for _, event := range txResp.Events {
		if event.Type == sdk.EventAccountCreated {
			accountCreatedEvent := sdk.AccountCreatedEvent(event)
			address = accountCreatedEvent.Address()
			found = true
		}
	}

	return address, found
}

// CreatedAccounts returns the addresses of all accounts created in the given transaction,
// in the order they were created.
func (c *Client) CreatedAccounts(txResp *sdk.TransactionResult) []sdk.Address {
	var addresses []sdk.Address
	for _, event := range txResp.Events {
		if event.Type == sdk.EventAccountCreated {
			accountCreatedEvent := sdk.AccountCreatedEvent(event)
			addresses = append(addresses, accountCreatedEvent.Address())
		}
	}
	return addresses
}

func (c *Client) TokenAmountByRole(role flow.Role) (string, float64, error) {
	if role == flow.RoleCollection {
		return "250000.0", 250000.0, nil
	}
	if role == flow.RoleConsensus {
		return "500000.0", 500000.0, nil
	}
	if role == flow.RoleExecution {
		return "1250000.0", 1250000.0, nil
	}
	if role == flow.RoleVerification {
		return "135000.0", 135000.0, nil
	}
	if role == flow.RoleAccess {
		return "100.0", 100.0, nil
	}

	return "", 0, fmt.Errorf("could not get token amount by role: %v", role)
}

func (c *Client) GetAccount(accountAddress sdk.Address) (*sdk.Account, error) {
	ctx := context.Background()
	account, err := c.client.GetAccount(ctx, accountAddress)
	if err != nil {
		return nil, fmt.Errorf("could not get account: %w", err)
	}

	return account, nil
}

func (c *Client) CreateAccount(
	ctx context.Context,
	accountKey *sdk.AccountKey,
	payerAccount *sdk.Account,
	payer sdk.Address,
	latestBlockID sdk.Identifier,
) (sdk.Address, error) {

	payerKey := payerAccount.Keys[0]
	tx, err := templates.CreateAccount([]*sdk.AccountKey{accountKey}, nil, payer)
	if err != nil {
		return sdk.Address{}, fmt.Errorf("failed cusnctruct create account transaction %w", err)
	}
	tx.SetGasLimit(1000).
		SetReferenceBlockID(latestBlockID).
		SetProposalKey(payer, 0, payerKey.SequenceNumber).
		SetPayer(payer)

	err = c.SignAndSendTransaction(ctx, tx)
	if err != nil {
		return sdk.Address{}, fmt.Errorf("failed to sign and send create account transaction %w", err)
	}

	result, err := c.WaitForSealed(ctx, tx.ID())
	if err != nil {
		return sdk.Address{}, fmt.Errorf("failed to wait for create account transaction to seal %w", err)
	}

	if address, ok := c.UserAddress(result); ok {
		return address, nil
	}

	return sdk.Address{}, fmt.Errorf("failed to get account address of the created flow account")
}

func (c *Client) GetEventsForBlockIDs(
	ctx context.Context,
	eventType string,
	blockIDs []sdk.Identifier,
) ([]sdk.BlockEvents, error) {
	events, err := c.client.GetEventsForBlockIDs(ctx, eventType, blockIDs)
	if err != nil {
		return nil, fmt.Errorf("could not get events for block ids: %w", err)
	}

	return events, nil
}<|MERGE_RESOLUTION|>--- conflicted
+++ resolved
@@ -128,16 +128,12 @@
 		SetPayer(c.SDKServiceAddress()).
 		AddAuthorizer(c.SDKServiceAddress())
 
-<<<<<<< HEAD
 	err := c.SignAndSendTransaction(ctx, tx)
 	if err != nil {
 		return nil, fmt.Errorf("could not deploy contract: %w", err)
 	}
 
 	return tx, nil
-=======
-	return tx, c.SignAndSendTransaction(ctx, tx)
->>>>>>> 12654f86
 }
 
 // SignTransaction signs the transaction using the proposer's key
@@ -204,7 +200,6 @@
 
 // WaitForSealed waits for the transaction to be sealed, then returns the result.
 func (c *Client) WaitForSealed(ctx context.Context, id sdk.Identifier) (*sdk.TransactionResult, error) {
-<<<<<<< HEAD
 	return c.waitForStatus(ctx, id, sdk.TransactionStatusSealed)
 }
 
@@ -224,18 +219,6 @@
 	var result *sdk.TransactionResult
 	var err error
 	for result == nil || (result.Status != status) {
-=======
-	return c.WaitForStatus(ctx, id, sdk.TransactionStatusSealed)
-}
-
-// WaitForStatus waits for the transaction to reach the requested status, then returns the result.
-func (c *Client) WaitForStatus(ctx context.Context, id sdk.Identifier, targetStatus sdk.TransactionStatus) (*sdk.TransactionResult, error) {
-	fmt.Printf("Waiting for transaction %s to be %s...\n", id, targetStatus)
-	errCount := 0
-	var result *sdk.TransactionResult
-	var err error
-	for result == nil || (result.Status != targetStatus) {
->>>>>>> 12654f86
 		childCtx, cancel := context.WithTimeout(ctx, time.Second*5)
 		result, err = c.client.GetTransactionResult(childCtx, id)
 		cancel()
