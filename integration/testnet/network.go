--- conflicted
+++ resolved
@@ -1043,11 +1043,7 @@
 
 	// IMPORTANT: we must use this ordering when writing the DKG keys as
 	//            this ordering defines the DKG participant's indices
-<<<<<<< HEAD
-	stakedNodeInfos := bootstrap.Sort(toNodeInfos(stakedConfs), order.Canonical[flow.Identity])
-=======
-	stakedNodeInfos := bootstrap.Sort(toNodeInfos(stakedConfs), flow.Canonical)
->>>>>>> 38484ebe
+	stakedNodeInfos := bootstrap.Sort(toNodeInfos(stakedConfs), flow.Canonical[flow.Identity])
 
 	dkg, err := runBeaconKG(stakedConfs)
 	if err != nil {
@@ -1319,13 +1315,8 @@
 func setupClusterGenesisBlockQCs(nClusters uint, epochCounter uint64, confs []ContainerConfig) ([]*cluster.Block, flow.AssignmentList, []*flow.QuorumCertificate, error) {
 
 	participantsUnsorted := toParticipants(confs)
-<<<<<<< HEAD
-	participants := participantsUnsorted.Sort(order.Canonical[flow.Identity])
+	participants := participantsUnsorted.Sort(flow.Canonical[flow.Identity])
 	collectors := participants.Filter(filter.HasRole[flow.Identity](flow.RoleCollection)).ToSkeleton()
-=======
-	participants := participantsUnsorted.Sort(flow.Canonical)
-	collectors := participants.Filter(filter.HasRole(flow.RoleCollection))
->>>>>>> 38484ebe
 	assignments := unittest.ClusterAssignment(nClusters, collectors)
 	clusters, err := factory.NewClusterList(assignments, collectors)
 	if err != nil {
@@ -1357,11 +1348,7 @@
 		}
 
 		// must order in canonical ordering otherwise decoding signer indices from cluster QC would fail
-<<<<<<< HEAD
-		clusterCommittee := bootstrap.ToIdentityList(clusterNodeInfos).Sort(order.Canonical[flow.Identity]).ToSkeleton()
-=======
-		clusterCommittee := bootstrap.ToIdentityList(clusterNodeInfos).Sort(flow.Canonical)
->>>>>>> 38484ebe
+		clusterCommittee := bootstrap.ToIdentityList(clusterNodeInfos).Sort(flow.Canonical[flow.Identity]).ToSkeleton()
 		qc, err := run.GenerateClusterRootQC(clusterNodeInfos, clusterCommittee, block)
 		if err != nil {
 			return nil, nil, nil, fmt.Errorf("fail to generate cluster root QC with clusterNodeInfos %v, %w",
