--- conflicted
+++ resolved
@@ -36,10 +36,7 @@
 	PrometheusTargetsFile    = "./targets.nodes.json"
 	DefaultAccessGatewayName = "access_1"
 	DefaultObserverName      = "observer"
-<<<<<<< HEAD
-=======
 	DefaultLogLevel          = "DEBUG"
->>>>>>> f66ac965
 	DefaultGOMAXPROCS        = 8
 	DefaultMaxObservers      = 1000
 	DefaultCollectionCount   = 3
