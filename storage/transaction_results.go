package storage

import "github.com/onflow/flow-go/model/flow"

// TransactionResults represents persistent storage for transaction result
type TransactionResults interface {

	// BatchStore inserts a batch of transaction result into a batch
	BatchStore(blockID flow.Identifier, transactionResults []flow.TransactionResult, batch BatchStorage) error

	// ByBlockIDTransactionID returns the transaction result for the given block ID and transaction ID
	ByBlockIDTransactionID(blockID flow.Identifier, transactionID flow.Identifier) (*flow.TransactionResult, error)

	// ByBlockIDTransactionIndex returns the transaction result for the given blockID and transaction index
	ByBlockIDTransactionIndex(blockID flow.Identifier, txIndex uint32) (*flow.TransactionResult, error)

	// ByBlockID gets all transaction results for a block, ordered by transaction index
	ByBlockID(id flow.Identifier) ([]flow.TransactionResult, error)
}

// LightTransactionResults represents persistent storage for light transaction result
type LightTransactionResults interface {

	// BatchStore inserts a batch of transaction result into a batch
	BatchStore(blockID flow.Identifier, transactionResults []flow.LightTransactionResult, batch BatchStorage) error

	// ByBlockIDTransactionID returns the transaction result for the given block ID and transaction ID
	ByBlockIDTransactionID(blockID flow.Identifier, transactionID flow.Identifier) (*flow.LightTransactionResult, error)

	// ByBlockIDTransactionIndex returns the transaction result for the given blockID and transaction index
	ByBlockIDTransactionIndex(blockID flow.Identifier, txIndex uint32) (*flow.LightTransactionResult, error)

	// ByBlockID gets all transaction results for a block, ordered by transaction index
	ByBlockID(id flow.Identifier) ([]flow.LightTransactionResult, error)
}

// TransactionResultErrorMessages represents persistent storage for transaction result error messages
type TransactionResultErrorMessages interface {

	// Store will store transaction result error messages for the given block ID.
	//
	// No errors are expected during normal operation.
	Store(blockID flow.Identifier, transactionResultErrorMessages []flow.TransactionResultErrorMessage) error

<<<<<<< HEAD
	// Exists returns true if transaction result error messages the given ID has been stored.
=======
	// Exists returns true if transaction result error messages for the given ID have been stored.
>>>>>>> 203e10f4
	//
	// No errors are expected during normal operation.
	Exists(blockID flow.Identifier) (bool, error)

	// ByBlockIDTransactionID returns the transaction result error message for the given block ID and transaction ID.
	//
<<<<<<< HEAD
	// No errors are expected during normal operation.
=======
	// Expected errors during normal operation:
	//   - `storage.ErrNotFound` if no transaction error message is known at given block and transaction id.
>>>>>>> 203e10f4
	ByBlockIDTransactionID(blockID flow.Identifier, transactionID flow.Identifier) (*flow.TransactionResultErrorMessage, error)

	// ByBlockIDTransactionIndex returns the transaction result error message for the given blockID and transaction index.
	//
<<<<<<< HEAD
	// No errors are expected during normal operation.
=======
	// Expected errors during normal operation:
	//   - `storage.ErrNotFound` if no transaction error message is known at given block and transaction index.
>>>>>>> 203e10f4
	ByBlockIDTransactionIndex(blockID flow.Identifier, txIndex uint32) (*flow.TransactionResultErrorMessage, error)

	// ByBlockID gets all transaction result error messages for a block, ordered by transaction index.
	//
<<<<<<< HEAD
	// No errors are expected during normal operation.
=======
	// Expected errors during normal operation:
	//   - `storage.ErrNotFound` if no transaction error messages is known at given block.
>>>>>>> 203e10f4
	ByBlockID(id flow.Identifier) ([]flow.TransactionResultErrorMessage, error)
}<|MERGE_RESOLUTION|>--- conflicted
+++ resolved
@@ -42,42 +42,26 @@
 	// No errors are expected during normal operation.
 	Store(blockID flow.Identifier, transactionResultErrorMessages []flow.TransactionResultErrorMessage) error
 
-<<<<<<< HEAD
-	// Exists returns true if transaction result error messages the given ID has been stored.
-=======
 	// Exists returns true if transaction result error messages for the given ID have been stored.
->>>>>>> 203e10f4
 	//
 	// No errors are expected during normal operation.
 	Exists(blockID flow.Identifier) (bool, error)
 
 	// ByBlockIDTransactionID returns the transaction result error message for the given block ID and transaction ID.
 	//
-<<<<<<< HEAD
-	// No errors are expected during normal operation.
-=======
 	// Expected errors during normal operation:
 	//   - `storage.ErrNotFound` if no transaction error message is known at given block and transaction id.
->>>>>>> 203e10f4
 	ByBlockIDTransactionID(blockID flow.Identifier, transactionID flow.Identifier) (*flow.TransactionResultErrorMessage, error)
 
 	// ByBlockIDTransactionIndex returns the transaction result error message for the given blockID and transaction index.
 	//
-<<<<<<< HEAD
-	// No errors are expected during normal operation.
-=======
 	// Expected errors during normal operation:
 	//   - `storage.ErrNotFound` if no transaction error message is known at given block and transaction index.
->>>>>>> 203e10f4
 	ByBlockIDTransactionIndex(blockID flow.Identifier, txIndex uint32) (*flow.TransactionResultErrorMessage, error)
 
 	// ByBlockID gets all transaction result error messages for a block, ordered by transaction index.
 	//
-<<<<<<< HEAD
-	// No errors are expected during normal operation.
-=======
 	// Expected errors during normal operation:
 	//   - `storage.ErrNotFound` if no transaction error messages is known at given block.
->>>>>>> 203e10f4
 	ByBlockID(id flow.Identifier) ([]flow.TransactionResultErrorMessage, error)
 }