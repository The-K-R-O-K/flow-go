--- conflicted
+++ resolved
@@ -29,20 +29,7 @@
 	return r.firstHeight, nil
 }
 
-<<<<<<< HEAD
 func (r Registers) Get(ID flow.RegisterID, height uint64) (flow.RegisterValue, error) {
-=======
-func (r *Registers) SetLatestHeight(height uint64) error {
-	if height-r.latestHeight > 1 || height-r.latestHeight < 0 {
-		panic("invalid height")
-	}
-
-	r.latestHeight = height
-	return nil
-}
-
-func (r *Registers) Get(ID flow.RegisterID, height uint64) (flow.RegisterValue, error) {
->>>>>>> bce162e9
 	h, ok := r.registers[height]
 	if !ok {
 		return nil, fmt.Errorf("height %d for registers not indexed", height)
@@ -56,15 +43,10 @@
 	return entry, nil
 }
 
-<<<<<<< HEAD
-func (r Registers) Store(entries flow.RegisterEntries, height uint64) error {
+func (r *Registers) Store(entries flow.RegisterEntries, height uint64) error {
 	if _, ok := r.registers[height]; !ok {
 		r.registers[height] = make(map[flow.RegisterID]flow.RegisterValue)
 	}
-
-=======
-func (r *Registers) Store(entries flow.RegisterEntries, height uint64) error {
->>>>>>> bce162e9
 	for _, e := range entries {
 		if _, ok := r.registers[height]; !ok {
 			r.registers[height] = make(map[flow.RegisterID]flow.RegisterValue)
