--- conflicted
+++ resolved
@@ -297,13 +297,8 @@
 	opts := DefaultPebbleOptions(cache, registers.NewMVCCComparer())
 	unittest.RunWithConfiguredPebbleInstance(tb, opts, func(p *pebble.DB) {
 		// insert initial heights to pebble
-<<<<<<< HEAD
-		require.NoError(tb, p.Set(firstHeightKey(), EncodedUint64(first), nil))
-		require.NoError(tb, p.Set(latestHeightKey(), EncodedUint64(latest), nil))
-=======
 		require.NoError(tb, p.Set(firstHeightKey(), encodedUint64(first), nil))
 		require.NoError(tb, p.Set(latestHeightKey(), encodedUint64(latest), nil))
->>>>>>> dafd8fd2
 		r, err := NewRegisters(p)
 		require.NoError(tb, err)
 		f(r)
