--- conflicted
+++ resolved
@@ -16,23 +16,6 @@
 	seed := make([]byte, KeyGenSeedMinLenBLSBLS12381)
 	data := make([]byte, 100)
 
-<<<<<<< HEAD
-	loops := 20
-	for j := 0; j < loops; j++ {
-		n, err := rand.Read(seed)
-		require.Equal(t, n, KeyGenSeedMinLenBLSBLS12381)
-		require.NoError(t, err)
-		sk, err := GeneratePrivateKey(BLSBLS12381, seed)
-		require.NoError(t, err)
-		_, err = rand.Read(data)
-		require.NoError(t, err)
-		// generate a SPoCK proof
-		kmac := NewBLSKMAC("spock test")
-		s, err := SPOCKProve(sk, data, kmac)
-		require.NoError(t, err)
-		pk := sk.PublicKey()
-		// SPoCK verify against the data (happy path)
-=======
 	n, err := rand.Read(seed)
 	require.Equal(t, n, KeyGenSeedMinLenBLSBLS12381)
 	require.NoError(t, err)
@@ -49,7 +32,6 @@
 
 	// SPoCK verify against the data (happy path)
 	t.Run("correctness check", func(t *testing.T) {
->>>>>>> d8927083
 		result, err := SPOCKVerifyAgainstData(pk, s, data, kmac)
 		require.NoError(t, err)
 		assert.True(t, result, fmt.Sprintf(
@@ -85,25 +67,6 @@
 	seed2 := make([]byte, KeyGenSeedMinLenBLSBLS12381)
 	data := make([]byte, 100)
 
-<<<<<<< HEAD
-	loops := 20
-	for j := 0; j < loops; j++ {
-		// data
-		_, err := rand.Read(data)
-		require.NoError(t, err)
-		// sk1
-		n, err := rand.Read(seed1)
-		require.Equal(t, n, KeyGenSeedMinLenBLSBLS12381)
-		require.NoError(t, err)
-		sk1, err := GeneratePrivateKey(BLSBLS12381, seed1)
-		require.NoError(t, err)
-		// sk2
-		n, err = rand.Read(seed2)
-		require.Equal(t, n, KeyGenSeedMinLenBLSBLS12381)
-		require.NoError(t, err)
-		sk2, err := GeneratePrivateKey(BLSBLS12381, seed2)
-		require.NoError(t, err)
-=======
 	// data
 	_, err := rand.Read(data)
 	require.NoError(t, err)
@@ -119,7 +82,6 @@
 	require.NoError(t, err)
 	sk2, err := GeneratePrivateKey(BLSBLS12381, seed2)
 	require.NoError(t, err)
->>>>>>> d8927083
 
 	// generate SPoCK proofs
 	kmac := NewBLSKMAC("spock test")
