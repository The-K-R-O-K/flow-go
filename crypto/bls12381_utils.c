// +build relic

// this file contains utility functions for the curve BLS 12-381
// these tools are shared by the BLS signature scheme, the BLS based threshold signature
// and the BLS distributed key generation protcols

#include "bls12381_utils.h"
#include "bls_include.h"

// The functions are tested for ALLOC=AUTO (not for ALLOC=DYNAMIC)

// return macro values to the upper Go Layer
int get_valid() {
    return VALID;
}

int get_invalid() {
    return INVALID;
}

// global variable of the pre-computed data
prec_st bls_prec_st;
prec_st* bls_prec = NULL;

#if (hashToPoint == OPSWU)
extern const uint64_t p_3div4_data[Fp_DIGITS];
extern const uint64_t p_1div2_data[Fp_DIGITS];
extern const uint64_t a1_data[Fp_DIGITS];
extern const uint64_t b1_data[Fp_DIGITS];
extern const uint64_t iso_Nx_data[ELLP_Nx_LEN][Fp_DIGITS];
extern const uint64_t iso_Dx_data[ELLP_Dx_LEN][Fp_DIGITS];
extern const uint64_t iso_Ny_data[ELLP_Ny_LEN][Fp_DIGITS];
extern const uint64_t iso_Dy_data[ELLP_Dy_LEN][Fp_DIGITS];
#endif

#if (MEMBERSHIP_CHECK_G1 == BOWE)
extern const uint64_t beta_data[Fp_DIGITS];
extern const uint64_t z2_1_by3_data[2];
#endif

// sets the global variable to input
void precomputed_data_set(prec_st* p) {
    bls_prec = p;
}

// Reads a prime field element from a digit vector in big endian format.
// There is no conversion to Montgomery domain in this function.
 #define fp_read_raw(a, data_pointer) dv_copy((a), (data_pointer), Fp_DIGITS)

// pre-compute some data required for curve BLS12-381
prec_st* init_precomputed_data_BLS12_381() {
    bls_prec = &bls_prec_st;
    #if (hashToPoint == OPSWU)
    fp_read_raw(bls_prec->a1, a1_data);
    fp_read_raw(bls_prec->b1, b1_data);
    // (p-3)/4
    bn_read_raw(&bls_prec->p_3div4, p_3div4_data, Fp_DIGITS);
    // (p-1)/2
    fp_read_raw(bls_prec->p_1div2, p_1div2_data);
    for (int i=0; i<ELLP_Dx_LEN; i++)  
        fp_read_raw(bls_prec->iso_Dx[i], iso_Dx_data[i]);
    for (int i=0; i<ELLP_Nx_LEN; i++)  
        fp_read_raw(bls_prec->iso_Nx[i], iso_Nx_data[i]);
    for (int i=0; i<ELLP_Dy_LEN; i++)  
        fp_read_raw(bls_prec->iso_Dy[i], iso_Dy_data[i]);
    for (int i=0; i<ELLP_Ny_LEN; i++)  
        fp_read_raw(bls_prec->iso_Ny[i], iso_Ny_data[i]);
    #endif
    #if (MEMBERSHIP_CHECK_G1 == BOWE)
    bn_read_raw(&bls_prec->beta, beta_data, Fp_DIGITS);
    bn_read_raw(&bls_prec->z2_1_by3, z2_1_by3_data, 2);
    #endif
    return bls_prec;
}

// Initializes Relic context with BLS12-381 parameters
ctx_t* relic_init_BLS12_381() { 
    // check Relic was compiled with the right conf 
    if (ALLOC != AUTO) return NULL;

    // initialize relic core with a new context
    ctx_t* bls_ctx = (ctx_t*) malloc(sizeof(ctx_t));
    core_set(bls_ctx);
    if (core_init() != RLC_OK) return NULL;

    // init BLS curve
    int ret = RLC_OK;
    #if (FP_PRIME == 381)
    ret = ep_param_set_any_pairf(); // sets B12_P381 if FP_PRIME = 381 in relic config
    #else
    ep_param_set(B12_P381);
    ep2_curve_set_twist(EP_MTYPE);  // Multiplicative twist 
    #endif 

    if (ret != RLC_OK) return NULL;
    return core_get();
}

// seeds relic PRG
void seed_relic(byte* seed, int len) {
    #if RAND == HASHD
    // instantiate a new DRBG
    ctx_t *ctx = core_get();
    ctx->seeded = 0;
    #endif
    rand_seed(seed, len);
}

// Exponentiation of a generic point p in G1
void ep_mult(ep_t res, const ep_t p, const bn_t expo) {
    // Using window NAF of size 2
    #if (EP_MUL	== LWNAF)
        g1_mul(res, p, expo);
    #else 
        ep_mul_lwnaf(res, p, expo);
    #endif
}

// Exponentiation of generator g1 in G1
// This function is not called by BLS but is here for DEBUG/TESTs purposes
void ep_mult_gen(ep_t res, const bn_t expo) {
#define GENERIC_POINT 0
#define FIXED_MULT    (GENERIC_POINT^1)

#if GENERIC_POINT
    ep_mult(res, &core_get()->ep_g, expo);
#elif FIXED_MULT
    // Using precomputed table of size 4
    g1_mul_gen(res, expo);
#endif
}

// Exponentiation of a generic point p in G2
void ep2_mult(ep2_t res, ep2_t p, bn_t expo) {
    // Using window NAF of size 2
    #if (EP_MUL	== LWNAF)
        g2_mul(res, p, expo);
    #else 
        ep2_mul_lwnaf(res, p, expo);
    #endif
}

// Exponentiation of fixed g2 in G2
void ep2_mult_gen(ep2_t res, const bn_t expo) {
    // Using precomputed table of size 4
    g2_mul_gen(res, (bn_st*)expo);
}

// DEBUG printing functions 
void bytes_print_(char* s, byte* data, int len) {
    printf("[%s]:\n", s);
    for (int i=0; i<len; i++) 
        printf("%02x,", data[i]);
    printf("\n");
}

// DEBUG printing functions 
void fp_print_(char* s, fp_st a) {
    char* str = malloc(sizeof(char) * fp_size_str(a, 16));
    fp_write_str(str, 100, a, 16);
    printf("[%s]:\n%s\n", s, str);
    free(str);
}

void bn_print_(char* s, bn_st *a) {
    char* str = malloc(sizeof(char) * bn_size_str(a, 16));
    bn_write_str(str, 128, a, 16);
    printf("[%s]:\n%s\n", s, str);
    free(str);
}

void ep_print_(char* s, ep_st* p) {
    printf("[%s]:\n", s);
    g1_print(p);
}

void ep2_print_(char* s, ep2_st* p) {
    printf("[%s]:\n", s);
    g2_print(p);
}

// generates a random number less than the order r
void bn_randZr_star(bn_t x) {
    int seed_len = BITS_TO_BYTES(Fr_BITS + SEC_BITS);
    byte* seed = (byte*) malloc(seed_len);
    rand_bytes(seed, seed_len);
    bn_map_to_Zr_star(x, seed, seed_len);
}

// generates a random number less than the order r
void bn_randZr(bn_t x) {
    bn_t r;
    bn_new(r); 
    g2_get_ord(r);

    bn_new_size(x, BITS_TO_DIGITS(Fr_BITS + SEC_BITS));
    bn_rand(x, RLC_POS, Fr_BITS + SEC_BITS);
    bn_mod(x, x, r);
    bn_free(r);
}

// reads a scalar from an array and maps it to Zr
// the resulting scalar is in the range 0 < a < r
// len must be less than BITS_TO_BYTES(RLC_BN_BITS)
void bn_map_to_Zr_star(bn_t a, const uint8_t* bin, int len) {
    bn_t tmp;
    bn_new(tmp);
    bn_new_size(tmp, BYTES_TO_DIGITS(len));
    bn_read_bin(tmp, bin, len);
    bn_t r;
    bn_new(r); 
    g2_get_ord(r);
    bn_sub_dig(r,r,1);
    bn_mod_basic(a,tmp,r);
    bn_add_dig(a,a,1);
    bn_free(r);
    bn_free(tmp);
}


// reads a bit in a prime field element at a given index
// whether the field element is in Montgomery domain or not
static int fp_get_bit_generic(const fp_t a, int bit) {
#if (FP_RDC == MONTY)
    bn_t tmp;
    bn_new(tmp);
    fp_prime_back(tmp, a);
    int res = bn_get_bit(tmp, bit);
    bn_free(tmp);
    return res;
#else
    return fp_get_bit(a, bit);
#endif
}

// uncompress a G1 point p into r taken into account the coordinate x
// and the LS bit of the y coordinate. 
//
// (taken and modifed from Relic ep_upk function)
// Change: the square root (y) is chosen regardless of the modular multiplication used.
// If montgomery multiplication is used, the square root is reduced to check the LS bit.
//
// Copyright 2019 D. F. Aranha and C. P. L. Gouvêa and T. Markmann and R. S. Wahby and K. Liao
// https://github.com/relic-toolkit/relic
//
//    Licensed under the Apache License, Version 2.0 (the "License");
//    you may not use this file except in compliance with the License.
//    You may obtain a copy of the License at

//        http://www.apache.org/licenses/LICENSE-2.0

//    Unless required by applicable law or agreed to in writing, software
//    distributed under the License is distributed on an "AS IS" BASIS,
//    WITHOUT WARRANTIES OR CONDITIONS OF ANY KIND, either express or implied.
//    See the License for the specific language governing permissions and
//    limitations under the License.
static int ep_upk_generic(ep_t r, const ep_t p) {
    fp_t t;
    int result = 0;
    fp_null(t);
    TRY {
        fp_new(t);
        ep_rhs(t, p);
        /* t0 = sqrt(x1^3 + a * x1 + b). */
        result = fp_srt(t, t);
        if (result) {
            /* Verify if least significant bit of the result matches the
            * compressed y-coordinate. */
            #if (FP_RDC == MONTY)
            bn_t tmp;
            bn_new(tmp);
            fp_prime_back(tmp, t);
            if (bn_get_bit(tmp, 0) != fp_get_bit(p->y, 0)) {
                fp_neg(t, t);
            }
            bn_free(tmp);
            #else
            if (fp_get_bit(t, 0) != fp_get_bit(p->y, 0)) {
                fp_neg(t, t);
            }
            #endif
            fp_copy(r->x, p->x);
            fp_copy(r->y, t);
            fp_set_dig(r->z, 1);
            r->norm = 1;
        }
    }
    CATCH_ANY {
        THROW(ERR_CAUGHT);
    }
    FINALLY {
        fp_free(t);
    }
    return result;
}


// ep_write_bin_compact exports a point a in E(Fp) to a buffer bin in a compressed or uncompressed form.
// len is the allocated size of the buffer bin for sanity check
// The encoding is inspired from zkcrypto (https://github.com/zkcrypto/pairing/tree/master/src/bls12_381) with a small change to accomodate Relic lib 
//
// The most significant bit of the buffer, when set, indicates that the point is in compressed form. 
// Otherwise, the point is in uncompressed form.
// The second-most significant bit, when set, indicates that the point is at infinity. 
// If this bit is set, the remaining bits of the group element's encoding should be set to zero.
// The third-most significant bit is set if (and only if) this point is in compressed form and it is not the point at infinity and its y-coordinate is odd.
void ep_write_bin_compact(byte *bin, const ep_t a, const int len) {
    ep_t t;
    ep_null(t);
    const int G1size = (G1_BYTES/(SERIALIZATION+1));

    if (len!=G1size) {
        THROW(ERR_NO_BUFFER);
        return;
    }
 
    if (ep_is_infty(a)) {
            // set the infinity bit
            bin[0] = (SERIALIZATION << 7) | 0x40;
            memset(bin+1, 0, G1size-1);
            return;
    }

    TRY {
        ep_new(t);
        ep_norm(t, a);
        fp_write_bin(bin, Fp_BYTES, t->x);

        if (SERIALIZATION == COMPRESSED) {
            bin[0] |= (fp_get_bit_generic(t->y, 0) << 5);
        } else {
            fp_write_bin(bin + Fp_BYTES, Fp_BYTES, t->y);
        }
    } CATCH_ANY {
        THROW(ERR_CAUGHT);
    }

    bin[0] |= (SERIALIZATION << 7);
    ep_free(t);
 }


// ep_read_bin_compact imports a point from a buffer in a compressed or uncompressed form.
// len is the size of the input buffer
// The encoding is inspired from zkcrypto (https://github.com/zkcrypto/pairing/tree/master/src/bls12_381) with a small change to accomodate Relic lib
// look at the comments of ep_write_bin_compact for a detailed description
// The code is a modified version of Relic ep_read_bin
int ep_read_bin_compact(ep_t a, const byte *bin, const int len) {
    const int G1size = (G1_BYTES/(SERIALIZATION+1));
    if (len!=G1size) {
        return RLC_ERR;
    }
    // check if the point is infinity
    if (bin[0] & 0x40) {
        // check if the remaining bits are cleared
        if (bin[0] & 0x3F) {
            return RLC_ERR;
        }
        for (int i=1; i<G1size-1; i++) {
            if (bin[i]) {
                return RLC_ERR;
            } 
        }
		ep_set_infty(a);
		return RLC_OK;
	} 

    int compressed = bin[0] >> 7;
    int y_is_odd = (bin[0] >> 5) & 1;

    if (y_is_odd && (!compressed)) {
        return RLC_ERR;
    } 

	a->norm = 1;
	fp_set_dig(a->z, 1);
    byte* temp = (byte*)malloc(Fp_BYTES);
    if (!temp) {
        THROW(ERR_NO_MEMORY);
        return RLC_ERR;
    }
    memcpy(temp, bin, Fp_BYTES);
    temp[0] &= 0x1F;
	fp_read_bin(a->x, temp, Fp_BYTES);
    free(temp);

    if (SERIALIZATION == UNCOMPRESSED) {
        fp_read_bin(a->y, bin + Fp_BYTES, Fp_BYTES);
        return RLC_OK;
    }
    fp_zero(a->y);
    fp_set_bit(a->y, 0, y_is_odd);
    if (ep_upk_generic(a, a) == 1) {
        return RLC_OK;
    }
    return RLC_ERR;
}

// uncompress a G2 point p into r taking into account the coordinate x
// and the LS bit of the y lower coordinate.
//
// (taken and modifed from Relic ep2_upk function)
// Change: the square root (y) is chosen regardless of the modular multiplication used.
// If montgomery multiplication is used, the square root is reduced to check the LS bit.
//
// Copyright 2019 D. F. Aranha and C. P. L. Gouvêa and T. Markmann and R. S. Wahby and K. Liao
// https://github.com/relic-toolkit/relic
static  int ep2_upk_generic(ep2_t r, ep2_t p) {
    fp2_t t;
    int result = 0;
    fp2_null(t);
    TRY {
        fp2_new(t);
        ep2_rhs(t, p);
        /* t0 = sqrt(x1^3 + a * x1 + b). */
        result = fp2_srt(t, t);
        if (result) {
            /* Verify if least significant bit of the result matches the
             * compressed y-coordinate. */
            #if (FP_RDC == MONTY)
            bn_t tmp;
            bn_new(tmp);
            fp_prime_back(tmp, t[0]);
            if (bn_get_bit(tmp, 0) != fp_get_bit(p->y[0], 0)) {
                fp2_neg(t, t);
            }
            bn_free(tmp);
            #else
            if (fp_get_bit(t[0], 0) != fp_get_bit(p->y[0], 0)) {
                fp2_neg(t, t);
            }
            #endif
            fp2_copy(r->x, p->x);
            fp2_copy(r->y, t);
            fp_set_dig(r->z[0], 1);
            fp_zero(r->z[1]);
            r->norm = 1;
        }
    }
    CATCH_ANY {
        THROW(ERR_CAUGHT);
    }
    FINALLY {
        fp2_free(t);
    }
    return result;
}

// ep2_write_bin_compact exports a point in E(Fp^2) to a buffer in a compressed or uncompressed form.
// The most significant bit of the buffer, when set, indicates that the point is in compressed form. 
// Otherwise, the point is in uncompressed form.
// The second-most significant bit indicates that the point is at infinity. 
// If this bit is set, the remaining bits of the group element's encoding should be set to zero.
// The third-most significant bit is set if (and only if) this point is in compressed form and it is not the point at infinity and its y-coordinate is odd.
void ep2_write_bin_compact(byte *bin, const ep2_t a, const int len) {
    ep2_t t;
    ep2_null(t);
    const int G2size = (G2_BYTES/(SERIALIZATION+1));

    if (len!=G2size) {
        THROW(ERR_NO_BUFFER);
        return;
    }
 
    if (ep2_is_infty((ep2_st *)a)) {
            // set the infinity bit
            bin[0] = (SERIALIZATION << 7) | 0x40;
            memset(bin+1, 0, G2size-1);
            return;
    }

    TRY {
        ep2_new(t);
        ep2_norm(t, (ep2_st *)a);
        fp2_write_bin(bin, 2*Fp_BYTES, t->x, 0);

        if (SERIALIZATION == COMPRESSED) {
            bin[0] |= (fp_get_bit_generic(t->y[0], 0) << 5);
        } else {
            fp2_write_bin(bin + 2*Fp_BYTES, 2*Fp_BYTES, t->y, 0);
        }
    } CATCH_ANY {
        THROW(ERR_CAUGHT);
    }

    bin[0] |= (SERIALIZATION << 7);
    ep_free(t);
}

// ep2_read_bin_compact imports a point from a buffer in a compressed or uncompressed form.
// The code is a modified version of Relic ep_read_bin
int ep2_read_bin_compact(ep2_t a, const byte *bin, const int len) {
    const int G2size = (G2_BYTES/(SERIALIZATION+1));
    if (len!=G2size) {
        return RLC_ERR;
    }

    // check if the point in infinity
    if (bin[0] & 0x40) {
        // the remaining bits need to be cleared
        if (bin[0] & 0x3F) {
            return RLC_ERR;
        }
        for (int i=1; i<G2size-1; i++) {
            if (bin[i]) {
                return RLC_ERR;
            } 
        }
		ep2_set_infty(a);
		return RLC_OK;
	} 
    byte compressed = bin[0] >> 7;
    byte y_is_odd = (bin[0] >> 5) & 1;
    if (y_is_odd && (!compressed)) {
        return RLC_ERR;
    } 
	a->norm = 1;
	fp_set_dig(a->z[0], 1);
	fp_zero(a->z[1]);
    byte* temp = (byte*)malloc(2*Fp_BYTES);
    if (!temp) {
        THROW(ERR_NO_MEMORY);
        return RLC_ERR;
    }
    memcpy(temp, bin, 2*Fp_BYTES);
    // clear the header bits
    temp[0] &= 0x1F;
    fp2_read_bin(a->x, temp, 2*Fp_BYTES);
    free(temp);

    if (SERIALIZATION == UNCOMPRESSED) {
        fp2_read_bin(a->y, bin + 2*Fp_BYTES, 2*Fp_BYTES);
        return RLC_OK;
    }
    
    fp2_zero(a->y);
    fp_set_bit(a->y[0], 0, y_is_odd);
    fp_zero(a->y[1]);
    if (ep2_upk_generic(a, a) == 1) {
        return RLC_OK;
    }
    return RLC_ERR;
}

// computes the sum of the array elements x and writes the sum in jointx
// the sum is computed in Zr
void bn_sum_vector(bn_t jointx, const bn_st* x, const int len) {
    bn_t r;
    bn_new(r); 
    g2_get_ord(r);
    bn_set_dig(jointx, 0);
    bn_new_size(jointx, BITS_TO_DIGITS(Fr_BITS+1));
    for (int i=0; i<len; i++) {
        bn_add(jointx, jointx, &x[i]);
        if (bn_cmp(jointx, r) == RLC_GT) 
            bn_sub(jointx, jointx, r);
    }
    bn_free(r);
}

// computes the sum of the G2 array elements y and writes the sum in jointy
void ep2_sum_vector(ep2_t jointy, ep2_st* y, const int len){
    ep2_set_infty(jointy);
    for (int i=0; i<len; i++){
        ep2_add_projc(jointy, jointy, &y[i]);
    }
}

// Subtracts the sum of a G2 array elements y from an element x and writes the 
// result in res
void ep2_subtract_vector(ep2_t res, ep2_t x, ep2_st* y, const int len){
    ep2_sum_vector(res, y, len);
    ep2_neg(res, res);
    ep2_add_projc(res, x, res);
}

<<<<<<< HEAD
// computes the sum of the G1 array elements y and writes the sum in jointy
=======
// computes the sum of the G2 array elements y and writes the sum in jointy
>>>>>>> cda222ba
void ep_sum_vector(ep_t jointx, ep_st* x, const int len) {
    ep_set_infty(jointx);
    for (int i=0; i<len; i++){
        ep_add_projc(jointx, jointx, &x[i]);
    }
}

// Computes the sum of the signatures (G1 elements) flattened in an single sigs array
// and store the sum bytes in dest
<<<<<<< HEAD
// The function assumes sigs is correctly allocated with regards to len.
=======
// The function assmues sigs is correctly allocated with regards to len.
>>>>>>> cda222ba
int ep_sum_vector_byte(byte* dest, const byte* sigs_bytes, const int len) {
    // temp variables
    ep_t acc;        
    ep_new(acc);
    ep_set_infty(acc);
    ep_st* sigs = (ep_st*) malloc(len * sizeof(ep_st));

<<<<<<< HEAD
    // import the points from the array
    for (int i=0; i < len; i++) {
        ep_new(sigs[i]);
        // deserialize each point from the input array
=======
    // convert the points
    for (int i=0; i < len; i++) {
        ep_new(sigs[i]);
>>>>>>> cda222ba
        if (ep_read_bin_compact(&sigs[i], &sigs_bytes[SIGNATURE_LEN*i], SIGNATURE_LEN) != RLC_OK)
            return INVALID;
    }
    // sum the points
    ep_sum_vector(acc, sigs, len);
    // export the result
    ep_write_bin_compact(dest, acc, SIGNATURE_LEN);

    // free the temp memory
    ep_free(acc);
    for (int i=0; i < len; i++) ep_free(sig[i]);
    free(sigs);
    return VALID;
}

// uses a simple scalar multiplication by G1's order
// to check whether a point on the curve E1 is in G1.
int simple_subgroup_check_G1(const ep_t p){
    ep_t inf;
    ep_new(inf);
    // check p^order == infinity
    // use basic double & add as lwnaf reduces the expo modulo r
    ep_mul_basic(inf, p, &core_get()->ep_r);
    if (!ep_is_infty(inf)){
        ep_free(inf);
        return INVALID;
    }
    ep_free(inf);
    return VALID;
}

// uses a simple scalar multiplication by G1's order
// to check whether a point on the curve E2 is in G2.
int simple_subgroup_check_G2(const ep2_t p){
    ep2_t inf;
    ep2_new(inf);
    // check p^order == infinity
    // use basic double & add as lwnaf reduces the expo modulo r
    ep2_mul_basic(inf, (ep2_st*)p, &core_get()->ep_r);
    if (!ep2_is_infty(inf)){
        ep2_free(inf);
        return INVALID;
    }
    ep2_free(inf);
    return VALID;
}

#if (MEMBERSHIP_CHECK_G1 == BOWE)
// beta such that beta^3 == 1 mod p
// beta is in the Montgomery form
const uint64_t beta_data[Fp_DIGITS] = { 
    0xcd03c9e48671f071, 0x5dab22461fcda5d2, 0x587042afd3851b95,
    0x8eb60ebe01bacb9e, 0x03f97d6e83d050d2, 0x18f0206554638741,
};


// (z^2-1)/3 with z being the parameter of bls12-381
const uint64_t z2_1_by3_data[2] = { 
    0x0000000055555555, 0x396c8c005555e156  
};

// uses Bowe's check from section 3.2 from https://eprint.iacr.org/2019/814.pdf
// to check whether a point on the curve E1 is in G1.
int bowe_subgroup_check_G1(const ep_t p){
    if (ep_is_infty(p) == 1) 
        return VALID;
    fp_t b;
    fp_new(b);
    dv_copy(b, beta_data, Fp_DIGITS); 
    ep_t sigma, sigma2, p_inv;
    ep_new(sigma);
    ep_new(sigma2);
    ep_new(p_inv);

    // si(p) 
    ep_copy(sigma, p);
    fp_mul(sigma[0].x, sigma[0].x, b);
    // -si^2(p)
    ep_copy(sigma2, sigma);
    fp_mul(sigma2[0].x, sigma2[0].x, b);
    fp_neg(sigma2[0].y, sigma2[0].y);
    ep_dbl(sigma, sigma);
    // -p
    ep_copy(p_inv, p);
    fp_neg(p_inv[0].y, p_inv[0].y);
    // (z^2-1)/3 (2*si(p) - p - si^2(p)) - si^2(p)
    ep_add(sigma, sigma, p_inv);
    ep_add(sigma, sigma, sigma2);
    // TODO: multiplication using a chain?
    ep_mul_lwnaf(sigma, sigma, &bls_prec->z2_1_by3);
    ep_add(sigma, sigma, sigma2);
    
    ep_free(sigma2);
    ep_free(p_inv);
    // check result against infinity
    if (!ep_is_infty(sigma)){
        ep_free(sigma);
        return INVALID;
    }
    ep_free(sigma);
    return VALID;
}
#endif

// generates a random point in G1 and stores it in p
void ep_rand_G1(ep_t p) {
    // multiplies G1 generator by a random scalar
    ep_rand(p);
}

// generates a random point in E1\G1 and stores it in p
void ep_rand_G1complement(ep_t p) {
    // generate a random point in E1
    p->norm = 1;
    fp_set_dig(p->z, 1);
    do {
        fp_rand(p->x); // set x to a random field element
        byte r;
        rand_bytes(&r, 1);
        fp_zero(p->y);
        fp_set_bit(p->y, 0, r&1); // set y randomly to 0 or 1
    }
    while (ep_upk_generic(p, p) == 0); // make sure p is in E1

    // map the point to E1\G1 by clearing G1 order
    bn_t order;
    bn_new(order); 
    g1_get_ord(order);
    ep_mul_basic(p, p, order);
}

int subgroup_check_G1_test(int inG1, int method) {
    // generate a random p
    ep_t p;
	if (inG1) ep_rand_G1(p); // p in G1
	else ep_rand_G1complement(p); // p in E1\G1

    if (!ep_is_valid(p)) { // sanity check to make sure p is in E1
        return UNDEFINED; // this should not happen
    }
        
    switch (method) {
    case EXP_ORDER: 
        return simple_subgroup_check_G1(p);
    #if  (MEMBERSHIP_CHECK_G1 == BOWE)
    case BOWE:
        return bowe_subgroup_check_G1(p);
    #endif
    default:
        if (inG1) return VALID;
        else return INVALID;
    }
}

int subgroup_check_G1_bench() {
    ep_t p;
	ep_curve_get_gen(p);
    int res;
    // check p is in G1
    #if MEMBERSHIP_CHECK_G1 == EXP_ORDER
    res = simple_subgroup_check_G1(p);
    #elif MEMBERSHIP_CHECK_G1 == BOWE
    res = bowe_subgroup_check_G1(p);
    #endif
    return res;
}<|MERGE_RESOLUTION|>--- conflicted
+++ resolved
@@ -574,11 +574,7 @@
     ep2_add_projc(res, x, res);
 }
 
-<<<<<<< HEAD
 // computes the sum of the G1 array elements y and writes the sum in jointy
-=======
-// computes the sum of the G2 array elements y and writes the sum in jointy
->>>>>>> cda222ba
 void ep_sum_vector(ep_t jointx, ep_st* x, const int len) {
     ep_set_infty(jointx);
     for (int i=0; i<len; i++){
@@ -588,11 +584,7 @@
 
 // Computes the sum of the signatures (G1 elements) flattened in an single sigs array
 // and store the sum bytes in dest
-<<<<<<< HEAD
 // The function assumes sigs is correctly allocated with regards to len.
-=======
-// The function assmues sigs is correctly allocated with regards to len.
->>>>>>> cda222ba
 int ep_sum_vector_byte(byte* dest, const byte* sigs_bytes, const int len) {
     // temp variables
     ep_t acc;        
@@ -600,16 +592,10 @@
     ep_set_infty(acc);
     ep_st* sigs = (ep_st*) malloc(len * sizeof(ep_st));
 
-<<<<<<< HEAD
     // import the points from the array
     for (int i=0; i < len; i++) {
         ep_new(sigs[i]);
         // deserialize each point from the input array
-=======
-    // convert the points
-    for (int i=0; i < len; i++) {
-        ep_new(sigs[i]);
->>>>>>> cda222ba
         if (ep_read_bin_compact(&sigs[i], &sigs_bytes[SIGNATURE_LEN*i], SIGNATURE_LEN) != RLC_OK)
             return INVALID;
     }
