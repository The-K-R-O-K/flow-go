--- conflicted
+++ resolved
@@ -104,16 +104,12 @@
 // Start triggers Joint Feldman protocol start for the current participant.
 // The seed is used to generate the FVSS secret polynomial
 // (including the instance group private key) when the current
-<<<<<<< HEAD
-// participant is the leader.
+// participant is the dealer.
 //
 // The returned erorr is :
 //    - dkgInvalidStateTransitionError if the DKG instance is already running.
 //    - error if an unexpected exception occurs
 //    - nil otherwise.
-=======
-// participant is the dealer.
->>>>>>> ec0d00e4
 func (s *JointFeldmanState) Start(seed []byte) error {
 	if s.jointRunning {
 		return dkgInvalidStateTransitionErrorf("dkg is already running")
