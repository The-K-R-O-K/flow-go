--- conflicted
+++ resolved
@@ -2,28 +2,15 @@
 
 import (
 	"encoding/json"
-<<<<<<< HEAD
-	"io/ioutil"
-	"math"
-	"os"
-=======
 	"math"
 	"os"
 	"os/exec"
->>>>>>> 138e1c32
 	"regexp"
 	"strings"
 	"sync"
 	"testing"
 	"time"
 
-<<<<<<< HEAD
-	"github.com/onflow/flow-go/model/flow"
-	"github.com/onflow/flow-go/network"
-	cborcodec "github.com/onflow/flow-go/network/codec/cbor"
-
-=======
->>>>>>> 138e1c32
 	"github.com/dgraph-io/badger/v2"
 	"github.com/rs/zerolog"
 	"github.com/stretchr/testify/assert"
@@ -397,11 +384,6 @@
 	assert.Equal(t, flow.GetIDs(expectedBlocks), flow.GetIDs(actualSegmentBlocks))
 }
 
-<<<<<<< HEAD
-// NetworkCodec returns cbor codec
-func NetworkCodec() network.Codec {
-	return cborcodec.NewCodec()
-=======
 // NetworkCodec returns cbor codec.
 func NetworkCodec() network.Codec {
 	return cborcodec.NewCodec()
@@ -451,5 +433,4 @@
 // NetworkSlashingViolationsConsumer returns a slashing violations consumer for network middleware
 func NetworkSlashingViolationsConsumer(logger zerolog.Logger) slashing.ViolationsConsumer {
 	return slashing.NewSlashingViolationsConsumer(logger)
->>>>>>> 138e1c32
 }