package trie

import (
	"encoding/json"
	"fmt"
	"io"
	"sync"

	"github.com/onflow/flow-go/ledger"
	"github.com/onflow/flow-go/ledger/common/bitutils"
	"github.com/onflow/flow-go/ledger/complete/mtrie/node"
)

// MTrie represents a perfect in-memory full binary Merkle tree with uniform height.
// For a detailed description of the storage model, please consult `mtrie/README.md`
//
// A MTrie is a thin wrapper around a the trie's root Node. An MTrie implements the
// logic for forming MTrie-graphs from the elementary nodes. Specifically:
//   - how Nodes (graph vertices) form a Trie,
//   - how register values are read from the trie,
//   - how Merkle proofs are generated from a trie, and
//   - how a new Trie with updated values is generated.
//
// `MTrie`s are _immutable_ data structures. Updating register values is implemented through
// copy-on-write, which creates a new `MTrie`. For minimal memory consumption, all sub-tries
// that where not affected by the write operation are shared between the original MTrie
// (before the register updates) and the updated MTrie (after the register writes).
//
// MTrie expects that for a specific path, the register's key never changes.
//
// DEFINITIONS and CONVENTIONS:
//   - HEIGHT of a node v in a tree is the number of edges on the longest downward path
//     between v and a tree leaf. The height of a tree is the height of its root.
//     The height of a Trie is always the height of the fully-expanded tree.
type MTrie struct {
	root     *node.Node
	regCount uint64 // number of registers allocated in the trie
	regSize  uint64 // size of registers allocated in the trie
}

// NewEmptyMTrie returns an empty Mtrie (root is nil)
func NewEmptyMTrie() *MTrie {
	return &MTrie{root: nil}
}

// IsEmpty checks if a trie is empty.
//
// An empty try doesn't mean a trie with no allocated registers.
func (mt *MTrie) IsEmpty() bool {
	return mt.root == nil
}

// NewMTrie returns a Mtrie given the root
func NewMTrie(root *node.Node, regCount uint64, regSize uint64) (*MTrie, error) {
	if root != nil && root.Height() != ledger.NodeMaxHeight {
		return nil, fmt.Errorf("height of root node must be %d but is %d, hash: %s", ledger.NodeMaxHeight, root.Height(), root.Hash().String())
	}
	return &MTrie{
		root:     root,
		regCount: regCount,
		regSize:  regSize,
	}, nil
}

// RootHash returns the trie's root hash.
// Concurrency safe (as Tries are immutable structures by convention)
func (mt *MTrie) RootHash() ledger.RootHash {
	if mt.IsEmpty() {
		// case of an empty trie
		return EmptyTrieRootHash()
	}
	return ledger.RootHash(mt.root.Hash())
}

// AllocatedRegCount returns the number of allocated registers in the trie.
// Concurrency safe (as Tries are immutable structures by convention)
func (mt *MTrie) AllocatedRegCount() uint64 {
	return mt.regCount
}

// AllocatedRegSize returns the size of allocated registers in the trie.
// Concurrency safe (as Tries are immutable structures by convention)
func (mt *MTrie) AllocatedRegSize() uint64 {
	return mt.regSize
}

// RootNode returns the Trie's root Node
// Concurrency safe (as Tries are immutable structures by convention)
func (mt *MTrie) RootNode() *node.Node {
	return mt.root
}

// String returns the trie's string representation.
// Concurrency safe (as Tries are immutable structures by convention)
func (mt *MTrie) String() string {
	if mt.IsEmpty() {
		return fmt.Sprintf("Empty Trie with default root hash: %v\n", mt.RootHash())
	}
	trieStr := fmt.Sprintf("Trie root hash: %v\n", mt.RootHash())
	return trieStr + mt.root.FmtStr("", "")
}

// UnsafeValueSizes returns payload value sizes for the given paths.
// UNSAFE: requires _all_ paths to have a length of mt.Height bits.
// CAUTION: while getting payload value sizes, `paths` is permuted IN-PLACE for optimized processing.
// Return:
//   - `sizes` []int
//     For each path, the corresponding payload value size is written into sizes. AFTER
//     the size operation completes, the order of `path` and `sizes` are such that
//     for `path[i]` the corresponding register value size is referenced by `sizes[i]`.
//
// TODO move consistency checks from Forest into Trie to obtain a safe, self-contained API
func (mt *MTrie) UnsafeValueSizes(paths []ledger.Path, payloadStorage ledger.PayloadStorage) ([]int, error) {
	sizes := make([]int, len(paths)) // pre-allocate slice for the result
	err := valueSizes(sizes, paths, mt.root, payloadStorage)
	if err != nil {
		return nil, err
	}
	return sizes, nil
}

// valueSizes returns value sizes of all the registers in `paths“ in subtree with `head` as root node.
// For each `path[i]`, the corresponding value size is written into `sizes[i]` for the same index `i`.
// CAUTION:
//   - while reading the payloads, `paths` is permuted IN-PLACE for optimized processing.
//   - unchecked requirement: all paths must go through the `head` node
func valueSizes(sizes []int, paths []ledger.Path, head *node.Node, payloadStorage ledger.PayloadStorage) error {
	// check for empty paths
	if len(paths) == 0 {
		return nil
	}

	// path not found
	if head == nil {
		return nil
	}

	// reached a leaf node
	if head.IsLeaf() {
		leafPath, leafPayload, err := payloadStorage.Get(head.ExpandedLeafHash())
		if err != nil {
			return fmt.Errorf("could not get payload from storage: %w", err)
		}
		for i, p := range paths {
			if leafPath == p {
				if leafPayload != nil {
					sizes[i] = leafPayload.Value().Size()
				}
				// NOTE: break isn't used here because precondition
				// doesn't require paths being deduplicated.
			}
		}
		return nil
	}

	// reached an interim node with only one path
	if len(paths) == 1 {
		path := paths[0][:]

		// traverse nodes following the path until a leaf node or nil node is reached.
		// "for" loop helps to skip partition and recursive call when there's only one path to follow.
		for {
			depth := ledger.NodeMaxHeight - head.Height() // distance to the tree root
			bit := bitutils.ReadBit(path, depth)
			if bit == 0 {
				head = head.LeftChild()
			} else {
				head = head.RightChild()
			}
			if head.IsLeaf() {
				break
			}
		}

		return valueSizes(sizes, paths, head, payloadStorage)
	}

	// reached an interim node with more than one paths

	// partition step to quick sort the paths:
	// lpaths contains all paths that have `0` at the partitionIndex
	// rpaths contains all paths that have `1` at the partitionIndex
	depth := ledger.NodeMaxHeight - head.Height() // distance to the tree root
	partitionIndex := SplitPaths(paths, depth)
	lpaths, rpaths := paths[:partitionIndex], paths[partitionIndex:]
	lsizes, rsizes := sizes[:partitionIndex], sizes[partitionIndex:]

	// read values from left and right subtrees in parallel
	parallelRecursionThreshold := 32 // threshold to avoid the parallelization going too deep in the recursion
	if len(lpaths) < parallelRecursionThreshold || len(rpaths) < parallelRecursionThreshold {
		err := valueSizes(lsizes, lpaths, head.LeftChild(), payloadStorage)
		if err != nil {
			return err
		}
		err = valueSizes(rsizes, rpaths, head.RightChild(), payloadStorage)
		if err != nil {
			return err
		}
	} else {
		// concurrent read of left and right subtree
		wg := sync.WaitGroup{}
		wg.Add(1)
		var goerr error
		go func() {
			goerr = valueSizes(lsizes, lpaths, head.LeftChild(), payloadStorage)
			wg.Done()
		}()
		err := valueSizes(rsizes, rpaths, head.RightChild(), payloadStorage)
		wg.Wait() // wait for all threads
		if err != nil {
			return err
		}
		if goerr != nil {
			return goerr
		}
	}
	return nil
}

// ReadSinglePayload reads and returns a payload for a single path from root
// it returns (ledger.EmptyPayload(), nil) if no payload was found for the given path
// it returns (payload, nil) if payload was found for the given path
// it returns (nil, err) for any exception
func (mt *MTrie) ReadSinglePayload(path ledger.Path, payloads ledger.PayloadStorage) (*ledger.Payload, error) {
	return readSinglePayload(path, mt.root, payloads)
}

func readSinglePayload(path ledger.Path, head *node.Node, payloadStorage ledger.PayloadStorage) (*ledger.Payload, error) {
	pathBytes := path[:]

	if head == nil {
		return ledger.EmptyPayload(), nil
	}

	depth := ledger.NodeMaxHeight - head.Height() // distance to the tree root

	// Traverse nodes following the path until a leaf node or nil node is reached.
	for !head.IsLeaf() {
		bit := bitutils.ReadBit(pathBytes, depth)
		if bit == 0 {
			head = head.LeftChild()
		} else {
			head = head.RightChild()
		}
		depth++
	}

	if head.IsDefaultNode() {
		return ledger.EmptyPayload(), nil
	}

	leafHash := head.ExpandedLeafHash()
	leafPath, payload, err := payloadStorage.Get(leafHash)
	if err != nil {
		return nil, fmt.Errorf("could not get payloads with hash %v from storage: %w", leafHash, err)
	}

	if leafPath != path {
		return ledger.EmptyPayload(), nil
	}

	return payload, nil
}

// UnsafeRead reads payloads for the given paths.
// UNSAFE: requires _all_ paths to have a length of mt.Height bits.
// CAUTION: while reading the payloads, `paths` is permuted IN-PLACE for optimized processing.
// Return:
//   - `payloads` []*ledger.Payload
//     For each path, the corresponding payload is written into payloads. AFTER
//     the read operation completes, the order of `path` and `payloads` are such that
//     for `path[i]` the corresponding register value is referenced by 0`payloads[i]`.
//
// TODO move consistency checks from Forest into Trie to obtain a safe, self-contained API
func (mt *MTrie) UnsafeRead(paths []ledger.Path, payloadStorage ledger.PayloadStorage) ([]*ledger.Payload, error) {
	payloads := make([]*ledger.Payload, len(paths)) // pre-allocate slice for the result
	err := read(payloads, paths, mt.root, payloadStorage)
	return payloads, err
}

// read reads all the registers in subtree with `head` as root node. For each
// `path[i]`, the corresponding payload is written into `payloads[i]` for the same index `i`.
// CAUTION:
//   - while reading the payloads, `paths` is permuted IN-PLACE for optimized processing.
//   - unchecked requirement: all paths must go through the `head` node
func read(
	payloads []*ledger.Payload,
	paths []ledger.Path,
	head *node.Node,
	payloadStorage ledger.PayloadStorage,
) error {
	// check for empty paths
	if len(paths) == 0 {
		return nil
	}

	// path not found
	if head == nil {
		for i := range paths {
			payloads[i] = ledger.EmptyPayload()
		}
		return nil
	}

	// reached a leaf node
	if head.IsLeaf() {
		leafHash := head.ExpandedLeafHash()
		leafPath, leafPayload, err := payloadStorage.Get(leafHash)
		if err != nil {
			return fmt.Errorf("could not get payload with hash %v: %w", leafHash, err)
		}
		for i, p := range paths {
			if leafPath == p {
				payloads[i] = leafPayload
			} else {
				payloads[i] = ledger.EmptyPayload()
			}
		}
		return nil
	}

	// reached an interim node
	if len(paths) == 1 {
		// call findLeafNode to skip partition and recursive calls when there is only one path
		payload, err := readSinglePayload(paths[0], head, payloadStorage)
		if err != nil {
			return fmt.Errorf("could not read single payload at path %v: %w", paths[0], err)
		}
		payloads[0] = payload
		return nil
	}

	// partition step to quick sort the paths:
	// lpaths contains all paths that have `0` at the partitionIndex
	// rpaths contains all paths that have `1` at the partitionIndex
	depth := ledger.NodeMaxHeight - head.Height() // distance to the tree root
	partitionIndex := SplitPaths(paths, depth)
	lpaths, rpaths := paths[:partitionIndex], paths[partitionIndex:]
	lpayloads, rpayloads := payloads[:partitionIndex], payloads[partitionIndex:]

	// read values from left and right subtrees in parallel
	parallelRecursionThreshold := 32 // threshold to avoid the parallelization going too deep in the recursion
	if len(lpaths) < parallelRecursionThreshold || len(rpaths) < parallelRecursionThreshold {
		err := read(lpayloads, lpaths, head.LeftChild(), payloadStorage)
		if err != nil {
			return err
		}
		err = read(rpayloads, rpaths, head.RightChild(), payloadStorage)
		if err != nil {
			return err
		}
	} else {
		var lerr error
		// concurrent read of left and right subtree
		wg := sync.WaitGroup{}
		wg.Add(1)
		go func() {
			lerr = read(lpayloads, lpaths, head.LeftChild(), payloadStorage)
			wg.Done()
		}()
		err := read(rpayloads, rpaths, head.RightChild(), payloadStorage)
		if err != nil {
			return err
		}
		wg.Wait() // wait for all threads
		if lerr != nil {
			return lerr
		}
	}

	return nil
}

// NewTrieWithUpdatedRegisters constructs a new trie containing all registers from the parent trie,
// and returns:
//   - updated trie
//   - max depth touched during update (this isn't affected by prune flag)
//   - error
//
// The key-value pairs specify the registers whose values are supposed to hold updated values
// compared to the parent trie. Constructing the new trie is done in a COPY-ON-WRITE manner:
//   - The original trie remains unchanged.
//   - subtries that remain unchanged are from the parent trie instead of copied.
//
// UNSAFE: method requires the following conditions to be satisfied:
//   - keys are NOT duplicated
//   - requires _all_ paths to have a length of mt.Height bits.
//
// CAUTION: `updatedPaths` and `updatedPayloads` are permuted IN-PLACE for optimized processing.
// CAUTION: MTrie expects that for a specific path, the payload's key never changes.
// TODO: move consistency checks from MForest to here, to make API safe and self-contained
func NewTrieWithUpdatedRegisters(
	parentTrie *MTrie,
	updatedPaths []ledger.Path,
	updatedPayloads []ledger.Payload,
	prune bool,
	payloadStorage ledger.PayloadStorage,
) (*MTrie, uint16, error) {
	updatedRoot, regCountDelta, regSizeDelta, lowestHeightTouched, err := update(
		ledger.NodeMaxHeight,
		parentTrie.root,
		updatedPaths,
		updatedPayloads,
		nil,
		prune,
		payloadStorage,
	)

	if err != nil {
		return nil, 0, fmt.Errorf("could not update trie with payloads: %w", err)
	}

	updatedTrieRegCount := int64(parentTrie.AllocatedRegCount()) + regCountDelta
	updatedTrieRegSize := int64(parentTrie.AllocatedRegSize()) + regSizeDelta
	maxDepthTouched := uint16(ledger.NodeMaxHeight - lowestHeightTouched)

	updatedTrie, err := NewMTrie(updatedRoot, uint64(updatedTrieRegCount), uint64(updatedTrieRegSize))
	if err != nil {
		return nil, 0, fmt.Errorf("constructing updated trie failed: %w", err)
	}

	// before returning the trie, add all payloads to storage
	// TODO: avoid re-computing hash
	// integrate into "update"
	leafNodeUpdates := toLeafNodeUpdates(updatedPaths, updatedPayloads)

	err = payloadStorage.Add(leafNodeUpdates)
	if err != nil {
		return nil, 0, fmt.Errorf("could not update storage with leaf node updates: %w", err)
	}

	return updatedTrie, maxDepthTouched, nil
}

// toLeafNodeUpdates converts the trie updates into the leaf nodes updates to be stored in storage
func toLeafNodeUpdates(paths []ledger.Path, payloads []ledger.Payload) []ledger.LeafNode {

	deduplicatedPaths := make([]ledger.Path, 0, len(paths))
	deduplicatedPayloads := make([]ledger.Payload, 0, len(paths))
	payloadMap := make(map[ledger.Path]int) // index into deduplicatedPaths, deduplicatedPayloads with register update
	for i, path := range paths {
		payload := payloads[i]
		// check if we already have encountered an update for the respective register
		if idx, ok := payloadMap[path]; ok {
			deduplicatedPayloads[idx] = payload
		} else {
			payloadMap[path] = len(deduplicatedPaths)
			deduplicatedPaths = append(deduplicatedPaths, path)
			deduplicatedPayloads = append(deduplicatedPayloads, payload)
		}
	}

	leafs := make([]ledger.LeafNode, 0, len(deduplicatedPayloads))

	for i, path := range deduplicatedPaths {
		payload := deduplicatedPayloads[i]
		// trie doesn't store nodes with empty payload, so we skip them, and never
		// add them to storage
		if payload.IsEmpty() {
			continue
		}
		hash := ledger.ComputeFullyExpandedLeafValue(path, &payload)
		leafs = append(leafs, ledger.LeafNode{
			Hash:    hash,
			Path:    path,
			Payload: payload,
		})
	}

	return leafs
}

// updateResult is a wrapper of return values from update().
// It's used to communicate values from goroutine.
type updateResult struct {
	child                  *node.Node
	allocatedRegCountDelta int64
	allocatedRegSizeDelta  int64
	lowestHeightTouched    int
	err                    error
}

// update traverses the subtree recursively and create new nodes with
// the updated payloads on the given paths
//
// it returns:
//   - new updated node or original node if nothing was updated
//   - allocated register count delta in subtrie (allocatedRegCountDelta)
//   - allocated register size delta in subtrie (allocatedRegSizeDelta)
//   - lowest height reached during recursive update in subtrie (lowestHeightTouched)
//
// update also compact a subtree into a single compact leaf node in the case where
// there is only 1 payload stored in the subtree.
//
// allocatedRegCountDelta and allocatedRegSizeDelta are used to compute updated
// trie's allocated register count and size.  lowestHeightTouched is used to
// compute max depth touched during update.
// CAUTION: while updating, `paths` and `payloads` are permuted IN-PLACE for optimized processing.
// UNSAFE: method requires the following conditions to be satisfied:
//   - paths all share the same common prefix [0 : mt.maxHeight-1 - nodeHeight)
//     (excluding the bit at index headHeight)
//   - paths are NOT duplicated
func update(
<<<<<<< HEAD
	nodeHeight int,
	parentNode *node.Node,
	paths []ledger.Path,
	payloads []ledger.Payload,
	compactLeaf *node.Node,
	prune bool,
	payloadStorage ledger.PayloadStorage,
) (n *node.Node, allocatedRegCountDelta int64, allocatedRegSizeDelta int64, lowestHeightTouched int, err error) {
	// No new paths to write
=======
	nodeHeight int, // the height of the node during traversing the subtree
	currentNode *node.Node, // the current node on the travesing path, if it's nil it means the trie has no node on this path
	paths []ledger.Path, // the paths to update the payloads
	payloads []ledger.Payload, // the payloads to be updated at the given paths
	compactLeaf *node.Node, // a compact leaf node from its ancester, it could be nil
	prune bool, // prune is a flag for whether pruning nodes with empty payload. not pruning is useful for generating proof, expecially non-inclusion proof
) (n *node.Node, allocatedRegCountDelta int64, allocatedRegSizeDelta int64, lowestHeightTouched int) {
	// No new path to update
>>>>>>> 9429bdee
	if len(paths) == 0 {
		if compactLeaf != nil {
<<<<<<< HEAD
			leafHash := compactLeaf.ExpandedLeafHash()
			compactPath, leafPayload, err := payloadStorage.Get(leafHash)
			if err != nil {
				return nil, 0, 0, 0, fmt.Errorf("could not get payload by leaf hash %v: %w", leafHash, err)
			}

			// create a new node for the compact leaf path and payload. The old node shouldn't
			// be recycled as it is still used by the tree copy before the update.
			n = node.NewLeaf(compactPath, leafPayload, nodeHeight)
			return n, 0, 0, nodeHeight, nil
		}
		return parentNode, 0, 0, nodeHeight, nil
	}

	if len(paths) == 1 && parentNode.IsDefaultNode() && compactLeaf == nil {
		n = node.NewLeaf(paths[0], &payloads[0], nodeHeight)
		if payloads[0].IsEmpty() {
			// Unallocated register doesn't affect allocatedRegCountDelta and allocatedRegSizeDelta.
			return n, 0, 0, nodeHeight, nil
		}
		return n, 1, int64(payloads[0].Size()), nodeHeight, nil
	}

	if parentNode != nil && parentNode.IsLeaf() { // if we're here then compactLeaf == nil
		if parentNode.IsDefaultNode() {
			compactLeaf = parentNode
		} else {

			// check if the parent node path is among the updated paths
			found := false
			parentLeafHash := parentNode.ExpandedLeafHash()

			parentPath, parentPayload, err := payloadStorage.Get(parentLeafHash)
			if err != nil {
				return nil, 0, 0, 0, fmt.Errorf("could not get payload for parent leaf hash %v: %w", parentLeafHash, err)
			}

			for i, p := range paths {
				if p == parentPath {
					// the case where the recursion stops: only one path to update
					if len(paths) == 1 {
						if !parentPayload.ValueEquals(&payloads[i]) {
							n = node.NewLeaf(paths[i], payloads[i].DeepCopy(), nodeHeight)

							allocatedRegCountDelta, allocatedRegSizeDelta =
								computeAllocatedRegDeltas(parentPayload, &payloads[i])
=======
			// if a compactLeaf from a higher height is still left,
			// then expand the compact leaf node to the current height by creating a new compact leaf
			// node with the same path and payload.
			// The old node shouldn't be recycled as it is still used by the tree copy before the update.
			n = node.NewLeaf(*compactLeaf.Path(), compactLeaf.Payload(), nodeHeight)
			return n, 0, 0, nodeHeight
		}
		// if no path to update and there is no compact leaf node on this path, we return
		// the current node regardless it exists or not.
		return currentNode, 0, 0, nodeHeight
	}

	if len(paths) == 1 && currentNode == nil && compactLeaf == nil {
		// if there is only 1 path to update, and the existing tree has no node on this path, also
		// no compact leaf node from its ancester, it means we are storing a payload on a new path,
		n = node.NewLeaf(paths[0], payloads[0].DeepCopy(), nodeHeight)
		if payloads[0].IsEmpty() {
			// if we are storing an empty node, then no register is allocated
			// allocatedRegCountDelta and allocatedRegSizeDelta should both be 0
			return n, 0, 0, nodeHeight
		}
		// if we are storing a non-empty node, we are allocating a new register
		return n, 1, int64(payloads[0].Size()), nodeHeight
	}

	if currentNode != nil && currentNode.IsLeaf() { // if we're here then compactLeaf == nil
		// check if the current node path is among the updated paths
		found := false
		currentPath := *currentNode.Path()
		for i, p := range paths {
			if p == currentPath {
				// the case where the recursion stops: only one path to update
				if len(paths) == 1 {
					// check if the only path to update has the same payload.
					// if payload is the same, we could skip the update to avoid creating duplicated node
					if !currentNode.Payload().ValueEquals(&payloads[i]) {
						n = node.NewLeaf(paths[i], payloads[i].DeepCopy(), nodeHeight)

						allocatedRegCountDelta, allocatedRegSizeDelta =
							computeAllocatedRegDeltas(currentNode.Payload(), &payloads[i])
>>>>>>> 9429bdee

							return n, allocatedRegCountDelta, allocatedRegSizeDelta, nodeHeight, nil
						}
						// avoid creating a new node when the same payload is written
						return parentNode, 0, 0, nodeHeight, nil
					}
<<<<<<< HEAD
					// the case where the recursion carries on: len(paths)>1
					found = true

					allocatedRegCountDelta, allocatedRegSizeDelta =
						computeAllocatedRegDeltasFromHigherHeight(parentPayload)
=======
					// avoid creating a new node when the same payload is written
					return currentNode, 0, 0, nodeHeight
				}
				// the case where the recursion carries on: len(paths)>1
				found = true

				allocatedRegCountDelta, allocatedRegSizeDelta =
					computeAllocatedRegDeltasFromHigherHeight(currentNode.Payload())
>>>>>>> 9429bdee

					break
				}
			}
			if !found {
				// if the parent node carries a path not included in the input path, then the parent node
				// represents a compact leaf that needs to be carried down the recursion.
				compactLeaf = parentNode
			}
<<<<<<< HEAD
=======
		}
		if !found {
			// if the current node carries a path not included in the input path, then the current node
			// represents a compact leaf that needs to be carried down the recursion.
			compactLeaf = currentNode
>>>>>>> 9429bdee
		}
	}

	// in the remaining code:
	//   - either len(paths) > 1
	//   - or len(paths) == 1 and compactLeaf!= nil
	//   - or len(paths) == 1 and currentNode != nil && !currentNode.IsLeaf()

	// Split paths and payloads to recurse:
	// lpaths contains all paths that have `0` at the partitionIndex
	// rpaths contains all paths that have `1` at the partitionIndex
	depth := ledger.NodeMaxHeight - nodeHeight // distance to the tree root
	partitionIndex := splitByPath(paths, payloads, depth)
	lpaths, rpaths := paths[:partitionIndex], paths[partitionIndex:]
	lpayloads, rpayloads := payloads[:partitionIndex], payloads[partitionIndex:]

	// check if there is a compact leaf that needs to get deep to height 0
	var lcompactLeaf, rcompactLeaf *node.Node
	if compactLeaf != nil {
		// if yes, check which branch it will go to.
		leafHash := compactLeaf.ExpandedLeafHash()
		leafPath, _, err := payloadStorage.Get(leafHash)
		if err != nil {
			return nil, 0, 0, 0, fmt.Errorf("could not get payload from storage by hash %v: %w", leafHash, err)
		}

		if bitutils.ReadBit(leafPath[:], depth) == 0 {
			lcompactLeaf = compactLeaf
		} else {
			rcompactLeaf = compactLeaf
		}
	}

	// set the node children
	var oldLeftChild, oldRightChild *node.Node
	if currentNode != nil {
		oldLeftChild = currentNode.LeftChild()
		oldRightChild = currentNode.RightChild()
	}

	// recurse over each branch
	var newLeftChild, newRightChild *node.Node
	var lRegCountDelta, rRegCountDelta int64
	var lRegSizeDelta, rRegSizeDelta int64
	var lLowestHeightTouched, rLowestHeightTouched int
	parallelRecursionThreshold := 16
	if len(lpaths) < parallelRecursionThreshold || len(rpaths) < parallelRecursionThreshold {
		// runtime optimization: if there are _no_ updates for either left or right sub-tree, proceed single-threaded
<<<<<<< HEAD
		lChild, lRegCountDelta, lRegSizeDelta, lLowestHeightTouched, err = update(nodeHeight-1, lchildParent, lpaths, lpayloads, lcompactLeaf, prune, payloadStorage)
		if err != nil {
			return nil, 0, 0, 0, fmt.Errorf("could not update: %w", err)
		}
		rChild, rRegCountDelta, rRegSizeDelta, rLowestHeightTouched, err = update(nodeHeight-1, rchildParent, rpaths, rpayloads, rcompactLeaf, prune, payloadStorage)
		if err != nil {
			return nil, 0, 0, 0, fmt.Errorf("could not update: %w", err)
		}
=======
		newLeftChild, lRegCountDelta, lRegSizeDelta, lLowestHeightTouched = update(nodeHeight-1, oldLeftChild, lpaths, lpayloads, lcompactLeaf, prune)
		newRightChild, rRegCountDelta, rRegSizeDelta, rLowestHeightTouched = update(nodeHeight-1, oldRightChild, rpaths, rpayloads, rcompactLeaf, prune)
>>>>>>> 9429bdee
	} else {
		// runtime optimization: process the left child in a separate thread

		// Since we're receiving 4 values from goroutine, use a
		// struct and channel to reduce allocs/op.
		// Although WaitGroup approach can be faster than channel (esp. with 2+ goroutines),
		// we only use 1 goroutine here and need to communicate results from it. So using
		// channel is faster and uses fewer allocs/op in this case.
		results := make(chan updateResult, 1)
		go func(retChan chan<- updateResult) {
<<<<<<< HEAD
			child, regCountDelta, regSizeDelta, lowestHeightTouched, err := update(nodeHeight-1, lchildParent, lpaths, lpayloads, lcompactLeaf, prune, payloadStorage)
			retChan <- updateResult{child, regCountDelta, regSizeDelta, lowestHeightTouched, err}
		}(results)

		rChild, rRegCountDelta, rRegSizeDelta, rLowestHeightTouched, err = update(nodeHeight-1, rchildParent, rpaths, rpayloads, rcompactLeaf, prune, payloadStorage)
		if err != nil {
			return nil, 0, 0, 0, fmt.Errorf("could not update: %w", err)
		}

		// Wait for results from goroutine.
		ret := <-results
		if ret.err != nil {
			return nil, 0, 0, 0, fmt.Errorf("could not update: %w", err)
		}
		lChild, lRegCountDelta, lRegSizeDelta, lLowestHeightTouched = ret.child, ret.allocatedRegCountDelta, ret.allocatedRegSizeDelta, ret.lowestHeightTouched
=======
			child, regCountDelta, regSizeDelta, lowestHeightTouched := update(nodeHeight-1, oldLeftChild, lpaths, lpayloads, lcompactLeaf, prune)
			retChan <- updateResult{child, regCountDelta, regSizeDelta, lowestHeightTouched}
		}(results)

		newRightChild, rRegCountDelta, rRegSizeDelta, rLowestHeightTouched = update(nodeHeight-1, oldRightChild, rpaths, rpayloads, rcompactLeaf, prune)

		// Wait for results from goroutine.
		ret := <-results
		newLeftChild, lRegCountDelta, lRegSizeDelta, lLowestHeightTouched = ret.child, ret.allocatedRegCountDelta, ret.allocatedRegSizeDelta, ret.lowestHeightTouched
>>>>>>> 9429bdee
	}

	allocatedRegCountDelta += lRegCountDelta + rRegCountDelta
	allocatedRegSizeDelta += lRegSizeDelta + rRegSizeDelta
	lowestHeightTouched = minInt(lLowestHeightTouched, rLowestHeightTouched)

	// mitigate storage exhaustion attack: avoids creating a new node when the exact same
	// payload is re-written at a register. CAUTION: we only check that the children are
	// unchanged. This is only sufficient for interim nodes (for leaf nodes, the children
	// might be unchanged, i.e. both nil, but the payload could have changed).
<<<<<<< HEAD
	if !parentNode.IsLeaf() && lChild == lchildParent && rChild == rchildParent {
		return parentNode, 0, 0, lowestHeightTouched, nil
=======
	// In case the current node was a leaf, we _cannot reuse_ it, because we potentially
	// updated registers in the sub-trie
	if !currentNode.IsLeaf() && newLeftChild == oldLeftChild && newRightChild == oldRightChild {
		return currentNode, 0, 0, lowestHeightTouched
>>>>>>> 9429bdee
	}

	// if prune is on, then will check and create a compact leaf node if one child is nil, and the
	// other child is a leaf node
	if prune {
<<<<<<< HEAD
		n = node.NewInterimCompactifiedNode(nodeHeight, lChild, rChild)
		return n, allocatedRegCountDelta, allocatedRegSizeDelta, lowestHeightTouched, nil
	}

	n = node.NewInterimNode(nodeHeight, lChild, rChild)
	return n, allocatedRegCountDelta, allocatedRegSizeDelta, lowestHeightTouched, nil
=======
		n = node.NewInterimCompactifiedNode(nodeHeight, newLeftChild, newRightChild)
		return n, allocatedRegCountDelta, allocatedRegSizeDelta, lowestHeightTouched
	}

	n = node.NewInterimNode(nodeHeight, newLeftChild, newRightChild)
	return n, allocatedRegCountDelta, allocatedRegSizeDelta, lowestHeightTouched
>>>>>>> 9429bdee
}

// computeAllocatedRegDeltasFromHigherHeight returns the deltas
// needed to compute the allocated reg count and reg size when
// a payload is updated or unallocated at a lower height.
func computeAllocatedRegDeltasFromHigherHeight(oldPayload *ledger.Payload) (allocatedRegCountDelta, allocatedRegSizeDelta int64) {
	if !oldPayload.IsEmpty() {
		// Allocated register will be updated or unallocated at lower height.
		allocatedRegCountDelta--
	}
	oldPayloadSize := oldPayload.Size()
	allocatedRegSizeDelta -= int64(oldPayloadSize)
	return
}

// computeAllocatedRegDeltas returns the allocated reg count
// and reg size deltas computed from old payload and new payload.
// PRECONDITION: !oldPayload.Equals(newPayload)
func computeAllocatedRegDeltas(oldPayload, newPayload *ledger.Payload) (allocatedRegCountDelta, allocatedRegSizeDelta int64) {
	allocatedRegCountDelta = 0
	if newPayload.IsEmpty() {
		// Old payload is not empty while new payload is empty.
		// Allocated register will be unallocated.
		allocatedRegCountDelta = -1
	} else if oldPayload.IsEmpty() {
		// Old payload is empty while new payload is not empty.
		// Unallocated register will be allocated.
		allocatedRegCountDelta = 1
	}

	oldPayloadSize := oldPayload.Size()
	newPayloadSize := newPayload.Size()
	allocatedRegSizeDelta = int64(newPayloadSize - oldPayloadSize)
	return
}

// UnsafeProofs provides proofs for the given paths.
//
// CAUTION: while updating, `paths` and `proofs` are permuted IN-PLACE for optimized processing.
// UNSAFE: requires _all_ paths to have a length of mt.Height bits.
// Paths in the input query don't have to be deduplicated, though deduplication would
// result in allocating less dynamic memory to store the proofs.
func (mt *MTrie) UnsafeProofs(paths []ledger.Path, payloadStorage ledger.PayloadStorage) (*ledger.TrieBatchProof, error) {
	// create non-inclusion proof by default, so that
	// if we can prove its inclusive then it's noninclusive
	batchProofs := ledger.NewTrieBatchProofWithEmptyProofs(paths)
	err := prove(mt.root, paths, batchProofs.Proofs, payloadStorage)
	if err != nil {
		return nil, fmt.Errorf("could not get proof: %w", err)
	}
	return batchProofs, nil
}

// prove traverses the subtree and stores proofs for the given register paths in
// the provided `proofs` slice
// CAUTION: while updating, `paths` and `proofs` are permuted IN-PLACE for optimized processing.
// UNSAFE: method requires the following conditions to be satisfied:
//   - paths all share the same common prefix [0 : mt.maxHeight-1 - nodeHeight)
//     (excluding the bit at index headHeight)
func prove(head *node.Node, paths []ledger.Path, proofs []*ledger.TrieProof, payloadStorage ledger.PayloadStorage) error {
	// check for empty paths
	if len(paths) == 0 {
		return nil
	}

	// we've reached the end of a trie
	// and path is not found (noninclusion proof)
	if head == nil {
		// by default, proofs are non-inclusion proofs
		return nil
	}

	// we've reached a leaf
	if head.IsLeaf() {
		if head.IsDefaultNode() {
			// if a leaf is a default node, means nothing is stored on this path,
			// we return proof for non-existing path
			for i, path := range paths {
				proofs[i].Path = path
				proofs[i].Payload = ledger.EmptyPayload()
				proofs[i].Inclusion = true
			}

			return nil
		}

		leafHash := head.ExpandedLeafHash()
		leafPath, leafPayload, err := payloadStorage.Get(leafHash)
		if err != nil {
			return fmt.Errorf("could not get payload by hash %v: %w", head.ExpandedLeafHash(), err)
		}
		for i, path := range paths {
			// value matches (inclusion proof)
			if leafPath == path {
				proofs[i].Path = leafPath
				proofs[i].Payload = leafPayload
				proofs[i].Inclusion = true
			}
		}
		// by default, proofs are non-inclusion proofs
		return nil
	}

	// increment steps for all the proofs
	for _, p := range proofs {
		p.Steps++
	}

	// partition step to quick sort the paths:
	// lpaths contains all paths that have `0` at the partitionIndex
	// rpaths contains all paths that have `1` at the partitionIndex
	depth := ledger.NodeMaxHeight - head.Height() // distance to the tree root
	partitionIndex := splitTrieProofsByPath(paths, proofs, depth)
	lpaths, rpaths := paths[:partitionIndex], paths[partitionIndex:]
	lproofs, rproofs := proofs[:partitionIndex], proofs[partitionIndex:]

	parallelRecursionThreshold := 64 // threshold to avoid the parallelization going too deep in the recursion
	if len(lpaths) < parallelRecursionThreshold || len(rpaths) < parallelRecursionThreshold {
		// runtime optimization: below the parallelRecursionThreshold, we proceed single-threaded
		addSiblingTrieHashToProofs(head.RightChild(), depth, lproofs)
		err := prove(head.LeftChild(), lpaths, lproofs, payloadStorage)
		if err != nil {
			return err
		}

		addSiblingTrieHashToProofs(head.LeftChild(), depth, rproofs)
		err = prove(head.RightChild(), rpaths, rproofs, payloadStorage)
		if err != nil {
			return err
		}
	} else {
		wg := sync.WaitGroup{}
		wg.Add(1)
		var goerr error
		go func() {
			addSiblingTrieHashToProofs(head.RightChild(), depth, lproofs)
			goerr = prove(head.LeftChild(), lpaths, lproofs, payloadStorage)
			wg.Done()
		}()

		addSiblingTrieHashToProofs(head.LeftChild(), depth, rproofs)
		err := prove(head.RightChild(), rpaths, rproofs, payloadStorage)
		wg.Wait()
		if err != nil {
			return err
		}

		if goerr != nil {
			return err
		}
	}

	return nil
}

// addSiblingTrieHashToProofs inspects the sibling Trie and adds its root hash
// to the proofs, if the trie contains non-empty registers (i.e. the
// siblingTrie has a non-default hash).
func addSiblingTrieHashToProofs(siblingTrie *node.Node, depth int, proofs []*ledger.TrieProof) {
	if siblingTrie == nil || len(proofs) == 0 {
		return
	}

	// This code is necessary, because we do not remove nodes from the trie
	// when a register is deleted. Instead, we just set the respective leaf's
	// payload to empty. While this will cause the lead's hash to become the
	// default hash, the node itself remains as part of the trie.
	// However, a proof has the convention that the hash of the sibling trie
	// should only be included, if it is _non-default_. Therefore, we can
	// neither use `siblingTrie == nil` nor `siblingTrie.RegisterCount == 0`,
	// as the sibling trie might contain leaves with default value (which are
	// still counted as occupied registers)
	// TODO: On update, prune subtries which only contain empty registers.
	//       Then, a child is nil if and only if the subtrie is empty.

	nodeHash := siblingTrie.Hash()
	isDef := nodeHash == ledger.GetDefaultHashForHeight(siblingTrie.Height())
	if !isDef { // in proofs, we only provide non-default value hashes
		for _, p := range proofs {
			bitutils.SetBit(p.Flags, depth)
			p.Interims = append(p.Interims, nodeHash)
		}
	}
}

// Equals compares two tries for equality.
// Tries are equal iff they store the same data (i.e. root hash matches)
// and their number and height are identical
func (mt *MTrie) Equals(o *MTrie) bool {
	if o == nil {
		return false
	}
	return o.RootHash() == mt.RootHash()
}

// DumpAsJSON dumps the trie key value pairs to a file having each key value pair as a json row
func (mt *MTrie) DumpAsJSON(w io.Writer) error {

	// Use encoder to prevent building entire trie in memory
	enc := json.NewEncoder(w)

	err := dumpAsJSON(mt.root, enc)
	if err != nil {
		return err
	}

	return nil
}

// dumpAsJSON serializes the sub-trie with root n to json and feeds it into encoder
func dumpAsJSON(n *node.Node, encoder *json.Encoder) error {
	if n.IsLeaf() {
		if n != nil {
			err := encoder.Encode(n.ExpandedLeafHash())
			if err != nil {
				return err
			}
		}
		return nil
	}

	if lChild := n.LeftChild(); lChild != nil {
		err := dumpAsJSON(lChild, encoder)
		if err != nil {
			return err
		}
	}

	if rChild := n.RightChild(); rChild != nil {
		err := dumpAsJSON(rChild, encoder)
		if err != nil {
			return err
		}
	}
	return nil
}

// EmptyTrieRootHash returns the rootHash of an empty Trie for the specified path size [bytes]
func EmptyTrieRootHash() ledger.RootHash {
	return ledger.RootHash(ledger.GetDefaultHashForHeight(ledger.NodeMaxHeight))
}

// AllPayloads returns all payloads
func (mt *MTrie) AllPayloads(payloadStorage ledger.PayloadStorage) ([]ledger.Payload, error) {
	leafs := mt.AllLeafNodes()
	payloads := make([]ledger.Payload, 0, len(leafs))
	// TODO: batch request
	for _, leaf := range leafs {
		leafHash := leaf.ExpandedLeafHash()
		_, leafPayload, err := payloadStorage.Get(leafHash)
		if err != nil {
			return nil, fmt.Errorf("could not get payload by hash %v: %w", leafHash, err)
		}
		payloads = append(payloads, *leafPayload)
	}

	return payloads, nil
}

// AllLeafNodes returns all leaf nodes
func (mt *MTrie) AllLeafNodes() []*node.Node {
	return mt.root.AllLeafNodes()
}

// IsAValidTrie verifies the content of the trie for potential issues
func (mt *MTrie) IsAValidTrie() bool {
	// TODO add checks on the health of node max height ...
	return mt.root.VerifyCachedHash()
}

// splitByPath permutes the input paths to be partitioned into 2 parts. The first part contains paths with a zero bit
// at the input bitIndex, the second part contains paths with a one at the bitIndex. The index of partition
// is returned. The same permutation is applied to the payloads slice.
//
// This would be the partition step of an ascending quick sort of paths (lexicographic order)
// with the pivot being the path with all zeros and 1 at bitIndex.
// The comparison of paths is only based on the bit at bitIndex, the function therefore assumes all paths have
// equal bits from 0 to bitIndex-1
//
//	For instance, if `paths` contains the following 3 paths, and bitIndex is `1`:
//	[[0,0,1,1], [0,1,0,1], [0,0,0,1]]
//	then `splitByPath` returns 2 and updates `paths` into:
//	[[0,0,1,1], [0,0,0,1], [0,1,0,1]]
func splitByPath(paths []ledger.Path, payloads []ledger.Payload, bitIndex int) int {
	i := 0
	for j, path := range paths {
		bit := bitutils.ReadBit(path[:], bitIndex)
		if bit == 0 {
			paths[i], paths[j] = paths[j], paths[i]
			payloads[i], payloads[j] = payloads[j], payloads[i]
			i++
		}
	}
	return i
}

// SplitPaths permutes the input paths to be partitioned into 2 parts. The first part contains paths with a zero bit
// at the input bitIndex, the second part contains paths with a one at the bitIndex. The index of partition
// is returned.
//
// This would be the partition step of an ascending quick sort of paths (lexicographic order)
// with the pivot being the path with all zeros and 1 at bitIndex.
// The comparison of paths is only based on the bit at bitIndex, the function therefore assumes all paths have
// equal bits from 0 to bitIndex-1
func SplitPaths(paths []ledger.Path, bitIndex int) int {
	i := 0
	for j, path := range paths {
		bit := bitutils.ReadBit(path[:], bitIndex)
		if bit == 0 {
			paths[i], paths[j] = paths[j], paths[i]
			i++
		}
	}
	return i
}

// splitTrieProofsByPath permutes the input paths to be partitioned into 2 parts. The first part contains paths
// with a zero bit at the input bitIndex, the second part contains paths with a one at the bitIndex. The index
// of partition is returned. The same permutation is applied to the proofs slice.
//
// This would be the partition step of an ascending quick sort of paths (lexicographic order)
// with the pivot being the path with all zeros and 1 at bitIndex.
// The comparison of paths is only based on the bit at bitIndex, the function therefore assumes all paths have
// equal bits from 0 to bitIndex-1
func splitTrieProofsByPath(paths []ledger.Path, proofs []*ledger.TrieProof, bitIndex int) int {
	i := 0
	for j, path := range paths {
		bit := bitutils.ReadBit(path[:], bitIndex)
		if bit == 0 {
			paths[i], paths[j] = paths[j], paths[i]
			proofs[i], proofs[j] = proofs[j], proofs[i]
			i++
		}
	}
	return i
}

func minInt(a, b int) int {
	if a < b {
		return a
	}
	return b
}<|MERGE_RESOLUTION|>--- conflicted
+++ resolved
@@ -501,139 +501,85 @@
 //     (excluding the bit at index headHeight)
 //   - paths are NOT duplicated
 func update(
-<<<<<<< HEAD
-	nodeHeight int,
-	parentNode *node.Node,
-	paths []ledger.Path,
-	payloads []ledger.Payload,
-	compactLeaf *node.Node,
-	prune bool,
-	payloadStorage ledger.PayloadStorage,
-) (n *node.Node, allocatedRegCountDelta int64, allocatedRegSizeDelta int64, lowestHeightTouched int, err error) {
-	// No new paths to write
-=======
 	nodeHeight int, // the height of the node during traversing the subtree
 	currentNode *node.Node, // the current node on the travesing path, if it's nil it means the trie has no node on this path
 	paths []ledger.Path, // the paths to update the payloads
 	payloads []ledger.Payload, // the payloads to be updated at the given paths
 	compactLeaf *node.Node, // a compact leaf node from its ancester, it could be nil
 	prune bool, // prune is a flag for whether pruning nodes with empty payload. not pruning is useful for generating proof, expecially non-inclusion proof
-) (n *node.Node, allocatedRegCountDelta int64, allocatedRegSizeDelta int64, lowestHeightTouched int) {
+	payloadStorage ledger.PayloadStorage, // for getting and setting the payloads stored on leaf nodes
+) (n *node.Node, allocatedRegCountDelta int64, allocatedRegSizeDelta int64, lowestHeightTouched int, err error) {
 	// No new path to update
->>>>>>> 9429bdee
 	if len(paths) == 0 {
 		if compactLeaf != nil {
-<<<<<<< HEAD
 			leafHash := compactLeaf.ExpandedLeafHash()
 			compactPath, leafPayload, err := payloadStorage.Get(leafHash)
 			if err != nil {
 				return nil, 0, 0, 0, fmt.Errorf("could not get payload by leaf hash %v: %w", leafHash, err)
 			}
 
-			// create a new node for the compact leaf path and payload. The old node shouldn't
-			// be recycled as it is still used by the tree copy before the update.
-			n = node.NewLeaf(compactPath, leafPayload, nodeHeight)
-			return n, 0, 0, nodeHeight, nil
-		}
-		return parentNode, 0, 0, nodeHeight, nil
-	}
-
-	if len(paths) == 1 && parentNode.IsDefaultNode() && compactLeaf == nil {
-		n = node.NewLeaf(paths[0], &payloads[0], nodeHeight)
-		if payloads[0].IsEmpty() {
-			// Unallocated register doesn't affect allocatedRegCountDelta and allocatedRegSizeDelta.
-			return n, 0, 0, nodeHeight, nil
-		}
-		return n, 1, int64(payloads[0].Size()), nodeHeight, nil
-	}
-
-	if parentNode != nil && parentNode.IsLeaf() { // if we're here then compactLeaf == nil
-		if parentNode.IsDefaultNode() {
-			compactLeaf = parentNode
-		} else {
-
-			// check if the parent node path is among the updated paths
-			found := false
-			parentLeafHash := parentNode.ExpandedLeafHash()
-
-			parentPath, parentPayload, err := payloadStorage.Get(parentLeafHash)
-			if err != nil {
-				return nil, 0, 0, 0, fmt.Errorf("could not get payload for parent leaf hash %v: %w", parentLeafHash, err)
-			}
-
-			for i, p := range paths {
-				if p == parentPath {
-					// the case where the recursion stops: only one path to update
-					if len(paths) == 1 {
-						if !parentPayload.ValueEquals(&payloads[i]) {
-							n = node.NewLeaf(paths[i], payloads[i].DeepCopy(), nodeHeight)
-
-							allocatedRegCountDelta, allocatedRegSizeDelta =
-								computeAllocatedRegDeltas(parentPayload, &payloads[i])
-=======
 			// if a compactLeaf from a higher height is still left,
 			// then expand the compact leaf node to the current height by creating a new compact leaf
 			// node with the same path and payload.
 			// The old node shouldn't be recycled as it is still used by the tree copy before the update.
-			n = node.NewLeaf(*compactLeaf.Path(), compactLeaf.Payload(), nodeHeight)
-			return n, 0, 0, nodeHeight
+			n = node.NewLeaf(compactPath, leafPayload, nodeHeight)
+			return n, 0, 0, nodeHeight, nil
 		}
 		// if no path to update and there is no compact leaf node on this path, we return
 		// the current node regardless it exists or not.
-		return currentNode, 0, 0, nodeHeight
-	}
-
-	if len(paths) == 1 && currentNode == nil && compactLeaf == nil {
+		return currentNode, 0, 0, nodeHeight, nil
+	}
+
+	if len(paths) == 1 && currentNode.IsDefaultNode() && compactLeaf == nil {
 		// if there is only 1 path to update, and the existing tree has no node on this path, also
 		// no compact leaf node from its ancester, it means we are storing a payload on a new path,
-		n = node.NewLeaf(paths[0], payloads[0].DeepCopy(), nodeHeight)
+		n = node.NewLeaf(paths[0], &payloads[0], nodeHeight)
 		if payloads[0].IsEmpty() {
 			// if we are storing an empty node, then no register is allocated
 			// allocatedRegCountDelta and allocatedRegSizeDelta should both be 0
-			return n, 0, 0, nodeHeight
+			return n, 0, 0, nodeHeight, nil
 		}
 		// if we are storing a non-empty node, we are allocating a new register
-		return n, 1, int64(payloads[0].Size()), nodeHeight
+		return n, 1, int64(payloads[0].Size()), nodeHeight, nil
 	}
 
 	if currentNode != nil && currentNode.IsLeaf() { // if we're here then compactLeaf == nil
 		// check if the current node path is among the updated paths
-		found := false
-		currentPath := *currentNode.Path()
-		for i, p := range paths {
-			if p == currentPath {
-				// the case where the recursion stops: only one path to update
-				if len(paths) == 1 {
-					// check if the only path to update has the same payload.
-					// if payload is the same, we could skip the update to avoid creating duplicated node
-					if !currentNode.Payload().ValueEquals(&payloads[i]) {
-						n = node.NewLeaf(paths[i], payloads[i].DeepCopy(), nodeHeight)
-
-						allocatedRegCountDelta, allocatedRegSizeDelta =
-							computeAllocatedRegDeltas(currentNode.Payload(), &payloads[i])
->>>>>>> 9429bdee
+		if currentNode.IsDefaultNode() {
+			compactLeaf = currentNode
+		} else {
+
+			// check if the parent node path is among the updated paths
+			found := false
+			leafHash := currentNode.ExpandedLeafHash()
+
+			currentPath, currentPayload, err := payloadStorage.Get(leafHash)
+			if err != nil {
+				return nil, 0, 0, 0, fmt.Errorf("could not get payload for current leaf hash %v: %w", leafHash, err)
+			}
+
+			for i, p := range paths {
+				if p == currentPath {
+					// the case where the recursion stops: only one path to update
+					if len(paths) == 1 {
+						if !currentPayload.ValueEquals(&payloads[i]) {
+							// check if the only path to update has the same payload.
+							// if payload is the same, we could skip the update to avoid creating duplicated node
+							n = node.NewLeaf(paths[i], payloads[i].DeepCopy(), nodeHeight)
+
+							allocatedRegCountDelta, allocatedRegSizeDelta =
+								computeAllocatedRegDeltas(currentPayload, &payloads[i])
 
 							return n, allocatedRegCountDelta, allocatedRegSizeDelta, nodeHeight, nil
 						}
 						// avoid creating a new node when the same payload is written
-						return parentNode, 0, 0, nodeHeight, nil
+						return currentNode, 0, 0, nodeHeight, nil
 					}
-<<<<<<< HEAD
 					// the case where the recursion carries on: len(paths)>1
 					found = true
 
 					allocatedRegCountDelta, allocatedRegSizeDelta =
-						computeAllocatedRegDeltasFromHigherHeight(parentPayload)
-=======
-					// avoid creating a new node when the same payload is written
-					return currentNode, 0, 0, nodeHeight
-				}
-				// the case where the recursion carries on: len(paths)>1
-				found = true
-
-				allocatedRegCountDelta, allocatedRegSizeDelta =
-					computeAllocatedRegDeltasFromHigherHeight(currentNode.Payload())
->>>>>>> 9429bdee
+						computeAllocatedRegDeltasFromHigherHeight(currentPayload)
 
 					break
 				}
@@ -641,16 +587,8 @@
 			if !found {
 				// if the parent node carries a path not included in the input path, then the parent node
 				// represents a compact leaf that needs to be carried down the recursion.
-				compactLeaf = parentNode
+				compactLeaf = currentNode
 			}
-<<<<<<< HEAD
-=======
-		}
-		if !found {
-			// if the current node carries a path not included in the input path, then the current node
-			// represents a compact leaf that needs to be carried down the recursion.
-			compactLeaf = currentNode
->>>>>>> 9429bdee
 		}
 	}
 
@@ -699,21 +637,16 @@
 	parallelRecursionThreshold := 16
 	if len(lpaths) < parallelRecursionThreshold || len(rpaths) < parallelRecursionThreshold {
 		// runtime optimization: if there are _no_ updates for either left or right sub-tree, proceed single-threaded
-<<<<<<< HEAD
-		lChild, lRegCountDelta, lRegSizeDelta, lLowestHeightTouched, err = update(nodeHeight-1, lchildParent, lpaths, lpayloads, lcompactLeaf, prune, payloadStorage)
+		newLeftChild, lRegCountDelta, lRegSizeDelta, lLowestHeightTouched, err = update(nodeHeight-1, oldLeftChild, lpaths, lpayloads, lcompactLeaf, prune, payloadStorage)
 		if err != nil {
 			return nil, 0, 0, 0, fmt.Errorf("could not update: %w", err)
 		}
-		rChild, rRegCountDelta, rRegSizeDelta, rLowestHeightTouched, err = update(nodeHeight-1, rchildParent, rpaths, rpayloads, rcompactLeaf, prune, payloadStorage)
+		newRightChild, rRegCountDelta, rRegSizeDelta, rLowestHeightTouched, err = update(nodeHeight-1, oldRightChild, rpaths, rpayloads, rcompactLeaf, prune, payloadStorage)
 		if err != nil {
 			return nil, 0, 0, 0, fmt.Errorf("could not update: %w", err)
 		}
-=======
-		newLeftChild, lRegCountDelta, lRegSizeDelta, lLowestHeightTouched = update(nodeHeight-1, oldLeftChild, lpaths, lpayloads, lcompactLeaf, prune)
-		newRightChild, rRegCountDelta, rRegSizeDelta, rLowestHeightTouched = update(nodeHeight-1, oldRightChild, rpaths, rpayloads, rcompactLeaf, prune)
->>>>>>> 9429bdee
 	} else {
-		// runtime optimization: process the left child in a separate thread
+		// runtime optimization: process the left child is a separate thread
 
 		// Since we're receiving 4 values from goroutine, use a
 		// struct and channel to reduce allocs/op.
@@ -722,12 +655,11 @@
 		// channel is faster and uses fewer allocs/op in this case.
 		results := make(chan updateResult, 1)
 		go func(retChan chan<- updateResult) {
-<<<<<<< HEAD
-			child, regCountDelta, regSizeDelta, lowestHeightTouched, err := update(nodeHeight-1, lchildParent, lpaths, lpayloads, lcompactLeaf, prune, payloadStorage)
+			child, regCountDelta, regSizeDelta, lowestHeightTouched, err := update(nodeHeight-1, oldLeftChild, lpaths, lpayloads, lcompactLeaf, prune, payloadStorage)
 			retChan <- updateResult{child, regCountDelta, regSizeDelta, lowestHeightTouched, err}
 		}(results)
 
-		rChild, rRegCountDelta, rRegSizeDelta, rLowestHeightTouched, err = update(nodeHeight-1, rchildParent, rpaths, rpayloads, rcompactLeaf, prune, payloadStorage)
+		newRightChild, rRegCountDelta, rRegSizeDelta, rLowestHeightTouched, err = update(nodeHeight-1, oldRightChild, rpaths, rpayloads, rcompactLeaf, prune, payloadStorage)
 		if err != nil {
 			return nil, 0, 0, 0, fmt.Errorf("could not update: %w", err)
 		}
@@ -737,18 +669,7 @@
 		if ret.err != nil {
 			return nil, 0, 0, 0, fmt.Errorf("could not update: %w", err)
 		}
-		lChild, lRegCountDelta, lRegSizeDelta, lLowestHeightTouched = ret.child, ret.allocatedRegCountDelta, ret.allocatedRegSizeDelta, ret.lowestHeightTouched
-=======
-			child, regCountDelta, regSizeDelta, lowestHeightTouched := update(nodeHeight-1, oldLeftChild, lpaths, lpayloads, lcompactLeaf, prune)
-			retChan <- updateResult{child, regCountDelta, regSizeDelta, lowestHeightTouched}
-		}(results)
-
-		newRightChild, rRegCountDelta, rRegSizeDelta, rLowestHeightTouched = update(nodeHeight-1, oldRightChild, rpaths, rpayloads, rcompactLeaf, prune)
-
-		// Wait for results from goroutine.
-		ret := <-results
 		newLeftChild, lRegCountDelta, lRegSizeDelta, lLowestHeightTouched = ret.child, ret.allocatedRegCountDelta, ret.allocatedRegSizeDelta, ret.lowestHeightTouched
->>>>>>> 9429bdee
 	}
 
 	allocatedRegCountDelta += lRegCountDelta + rRegCountDelta
@@ -759,35 +680,21 @@
 	// payload is re-written at a register. CAUTION: we only check that the children are
 	// unchanged. This is only sufficient for interim nodes (for leaf nodes, the children
 	// might be unchanged, i.e. both nil, but the payload could have changed).
-<<<<<<< HEAD
-	if !parentNode.IsLeaf() && lChild == lchildParent && rChild == rchildParent {
-		return parentNode, 0, 0, lowestHeightTouched, nil
-=======
 	// In case the current node was a leaf, we _cannot reuse_ it, because we potentially
 	// updated registers in the sub-trie
 	if !currentNode.IsLeaf() && newLeftChild == oldLeftChild && newRightChild == oldRightChild {
-		return currentNode, 0, 0, lowestHeightTouched
->>>>>>> 9429bdee
+		return currentNode, 0, 0, lowestHeightTouched, nil
 	}
 
 	// if prune is on, then will check and create a compact leaf node if one child is nil, and the
 	// other child is a leaf node
 	if prune {
-<<<<<<< HEAD
-		n = node.NewInterimCompactifiedNode(nodeHeight, lChild, rChild)
+		n = node.NewInterimCompactifiedNode(nodeHeight, newLeftChild, newRightChild)
 		return n, allocatedRegCountDelta, allocatedRegSizeDelta, lowestHeightTouched, nil
 	}
 
-	n = node.NewInterimNode(nodeHeight, lChild, rChild)
+	n = node.NewInterimNode(nodeHeight, newLeftChild, newRightChild)
 	return n, allocatedRegCountDelta, allocatedRegSizeDelta, lowestHeightTouched, nil
-=======
-		n = node.NewInterimCompactifiedNode(nodeHeight, newLeftChild, newRightChild)
-		return n, allocatedRegCountDelta, allocatedRegSizeDelta, lowestHeightTouched
-	}
-
-	n = node.NewInterimNode(nodeHeight, newLeftChild, newRightChild)
-	return n, allocatedRegCountDelta, allocatedRegSizeDelta, lowestHeightTouched
->>>>>>> 9429bdee
 }
 
 // computeAllocatedRegDeltasFromHigherHeight returns the deltas
@@ -1009,15 +916,15 @@
 		return nil
 	}
 
-	if lChild := n.LeftChild(); lChild != nil {
-		err := dumpAsJSON(lChild, encoder)
-		if err != nil {
-			return err
-		}
-	}
-
-	if rChild := n.RightChild(); rChild != nil {
-		err := dumpAsJSON(rChild, encoder)
+	if newLeftChild := n.LeftChild(); newLeftChild != nil {
+		err := dumpAsJSON(newLeftChild, encoder)
+		if err != nil {
+			return err
+		}
+	}
+
+	if newRightChild := n.RightChild(); newRightChild != nil {
+		err := dumpAsJSON(newRightChild, encoder)
 		if err != nil {
 			return err
 		}
