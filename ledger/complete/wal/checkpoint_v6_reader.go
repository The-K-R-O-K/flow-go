--- conflicted
+++ resolved
@@ -29,26 +29,19 @@
 // it returns (nil, os.ErrNotExist) if a certain file is missing, use (os.IsNotExist to check)
 // it returns (nil, ErrEOFNotReached) if a certain part file is malformed
 // it returns (nil, err) if running into any exception
-<<<<<<< HEAD
-func ReadCheckpointV6(headerFile *os.File) ([]*trie.MTrie, error) {
-	subtrieChecksums, topTrieChecksum, err := readCheckpointHeader(headerFile)
+func ReadCheckpointV6(headerFile *os.File, logger *zerolog.Logger) ([]*trie.MTrie, error) {
 	// TODO: read the main file and check the version
-=======
-func ReadCheckpointV6(dir string, fileName string, logger *zerolog.Logger) ([]*trie.MTrie, error) {
-	// TODO: read the main file and check the version
 
 	logger.Info().Msgf("reading v6 checkpoint file")
-
-	headerPath := filePathCheckpointHeader(dir, fileName)
-	subtrieChecksums, topTrieChecksum, err := readCheckpointHeader(headerPath, logger)
->>>>>>> 13c9b15b
-	if err != nil {
-		return nil, fmt.Errorf("could not read header: %w", err)
-	}
 
 	// the full path of header file
 	headerPath := headerFile.Name()
 	dir, fileName := filepath.Split(headerPath)
+
+	subtrieChecksums, topTrieChecksum, err := readCheckpointHeader(headerPath, logger)
+	if err != nil {
+		return nil, fmt.Errorf("could not read header: %w", err)
+	}
 
 	// ensure all checkpoint part file exists, might return os.ErrNotExist error
 	// if a file is missing
@@ -85,7 +78,7 @@
 }
 
 // OpenAndReadCheckpointV6 open the checkpoint file and read it with ReadCheckpointV6
-func OpenAndReadCheckpointV6(dir string, fileName string) ([]*trie.MTrie, error) {
+func OpenAndReadCheckpointV6(dir string, fileName string, logger *zerolog.Logger) ([]*trie.MTrie, error) {
 	filepath := filePathCheckpointHeader(dir, fileName)
 
 	f, err := os.Open(filepath)
@@ -96,7 +89,7 @@
 		f.Close()
 	}(f)
 
-	return ReadCheckpointV6(f)
+	return ReadCheckpointV6(f, logger)
 }
 
 func filePathCheckpointHeader(dir string, fileName string) string {
@@ -133,21 +126,14 @@
 
 // readCheckpointHeader takes a file path and returns subtrieChecksums and topTrieChecksum
 // any error returned are exceptions
-<<<<<<< HEAD
-func readCheckpointHeader(file *os.File) ([]uint32, uint32, error) {
-	_, err := file.Seek(0, io.SeekStart)
-=======
 func readCheckpointHeader(filepath string, logger *zerolog.Logger) ([]uint32, uint32, error) {
 	closable, err := os.Open(filepath)
->>>>>>> 13c9b15b
 	if err != nil {
 		return nil, 0, fmt.Errorf("could not seek to start for header file: %w", err)
 	}
-<<<<<<< HEAD
-
-	var bufReader io.Reader = bufio.NewReaderSize(file, defaultBufioReadSize)
+
+	var bufReader io.Reader = bufio.NewReaderSize(closable, defaultBufioReadSize)
 	reader := NewCRC32Reader(bufReader)
-=======
 	defer func(f *os.File) {
 		evictErr := evictFileFromLinuxPageCache(f, false, logger)
 		if evictErr != nil {
@@ -156,9 +142,6 @@
 		}
 		f.Close()
 	}(closable)
-
-	reader := NewCRC32Reader(bufio.NewReaderSize(closable, defaultBufioReadSize))
->>>>>>> 13c9b15b
 
 	// read the magic bytes and check version
 	err = validateFileHeader(MagicBytesCheckpointHeader, VersionV6, reader)
