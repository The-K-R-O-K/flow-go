--- conflicted
+++ resolved
@@ -352,31 +352,6 @@
 	// from root to subtrie root and their index
 	// (ordered by node traversal sequence).
 	// Index 0 is a special case with nil node.
-<<<<<<< HEAD
-	allNodes := make(map[*node.Node]uint64)
-	allNodes[nil] = 0
-
-	// Serialize all unique nodes
-	nodeCounter := uint64(1) // start from 1, as 0 marks nil node
-	for _, t := range tries {
-
-		// Traverse all unique nodes for trie t.
-		for itr := flattener.NewUniqueNodeIterator(t, allNodes); itr.Next(); {
-			n := itr.Value()
-
-			allNodes[n] = nodeCounter
-			nodeCounter++
-
-			var lchildIndex, rchildIndex uint64
-
-			if lchild := n.LeftChild(); lchild != nil {
-				var found bool
-				lchildIndex, found = allNodes[lchild]
-				if !found {
-					hash := lchild.Hash()
-					return fmt.Errorf("internal error: missing node with hash %s", hex.EncodeToString(hash[:]))
-				}
-=======
 	topLevelNodes := make(map[*node.Node]uint64, 1<<(subtrieLevel+1))
 	topLevelNodes[nil] = 0
 
@@ -403,7 +378,6 @@
 		for _, root := range subTrieRoot {
 			if root == nil {
 				continue
->>>>>>> 138e1c32
 			}
 			nodeCounter, err = storeUniqueNodes(root, traversedSubtrieNodes, nodeCounter, scratch, crc32Writer)
 			if err != nil {
@@ -415,8 +389,6 @@
 			// node iterator skips subtrie as visited nodes.
 			topLevelNodes[root] = traversedSubtrieNodes[root]
 		}
-<<<<<<< HEAD
-=======
 	}
 
 	// Serialize remaining nodes.
@@ -429,7 +401,6 @@
 		if err != nil {
 			return err
 		}
->>>>>>> 138e1c32
 	}
 
 	// Serialize trie root nodes
@@ -452,11 +423,7 @@
 
 	// Write footer with nodes count and tries count
 	footer := scratch[:encNodeCountSize+encTrieCountSize]
-<<<<<<< HEAD
-	binary.BigEndian.PutUint64(footer, uint64(len(allNodes)-1)) // -1 to account for 0 node meaning nil
-=======
 	binary.BigEndian.PutUint64(footer, nodeCounter-1) // -1 to account for 0 node meaning nil
->>>>>>> 138e1c32
 	binary.BigEndian.PutUint16(footer[encNodeCountSize:], uint16(len(tries)))
 
 	_, err = crc32Writer.Write(footer)
