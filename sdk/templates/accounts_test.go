package templates_test

import (
	"testing"

	"github.com/stretchr/testify/assert"

	"github.com/dapperlabs/flow-go/crypto"
	"github.com/dapperlabs/flow-go/model/flow"
	"github.com/dapperlabs/flow-go/sdk/keys"
	"github.com/dapperlabs/flow-go/sdk/templates"
	"github.com/dapperlabs/flow-go/utils/unittest"
)

func TestCreateAccount(t *testing.T) {
	publicKey := unittest.PublicKeyFixtures()[0]

	accountKey := flow.AccountPublicKey{
		PublicKey: publicKey,
		SignAlgo:  publicKey.Algorithm(),
		HashAlgo:  crypto.SHA3_256,
		Weight:    keys.PublicKeyWeightThreshold,
	}

	// create account with no code
	scriptA, err := templates.CreateAccount([]flow.AccountPublicKey{accountKey}, []byte{})
	assert.NoError(t, err)

	expectedScriptA := []byte(`
		pub fun main() {
			let publicKeys: [[Int]] = [[248,98,184,91,48,89,48,19,6,7,42,134,72,206,61,2,1,6,8,42,134,72,206,61,3,1,7,3,66,0,4,114,176,116,164,82,208,167,100,161,218,52,49,143,68,203,22,116,13,241,207,171,30,107,80,229,228,20,93,192,110,93,21,28,156,37,36,79,18,62,83,201,182,254,35,117,4,163,126,119,121,144,10,173,83,202,38,227,181,124,92,61,112,48,196,2,3,130,3,232]]
			let code: [Int]? = []
			createAccount(publicKeys, code)
		}
	`)

	assert.Equal(t, expectedScriptA, scriptA)

	// create account with code
<<<<<<< HEAD
	scriptB, err := templates.CreateAccount([]flow.AccountPublicKey{accountKey}, []byte("fun main() {}"))
	assert.NoError(t, err)
=======
	scriptB, err := templates.CreateAccount([]flow.AccountPublicKey{accountKey}, []byte("pub fun main() {}"))
	assert.Nil(t, err)
>>>>>>> f3d698af

	expectedScriptB := []byte(`
		pub fun main() {
			let publicKeys: [[Int]] = [[248,98,184,91,48,89,48,19,6,7,42,134,72,206,61,2,1,6,8,42,134,72,206,61,3,1,7,3,66,0,4,114,176,116,164,82,208,167,100,161,218,52,49,143,68,203,22,116,13,241,207,171,30,107,80,229,228,20,93,192,110,93,21,28,156,37,36,79,18,62,83,201,182,254,35,117,4,163,126,119,121,144,10,173,83,202,38,227,181,124,92,61,112,48,196,2,3,130,3,232]]
			let code: [Int]? = [112,117,98,32,102,117,110,32,109,97,105,110,40,41,32,123,125]
			createAccount(publicKeys, code)
		}
	`)

	assert.Equal(t, expectedScriptB, scriptB)
}

func TestUpdateAccountCode(t *testing.T) {
	script := templates.UpdateAccountCode([]byte("pub fun main() {}"))

	expectedScript := []byte(`
		pub fun main(account: Account) {
			let code = [112,117,98,32,102,117,110,32,109,97,105,110,40,41,32,123,125]
			updateAccountCode(account.address, code)
		}
	`)

	assert.Equal(t, expectedScript, script)
}<|MERGE_RESOLUTION|>--- conflicted
+++ resolved
@@ -37,13 +37,8 @@
 	assert.Equal(t, expectedScriptA, scriptA)
 
 	// create account with code
-<<<<<<< HEAD
-	scriptB, err := templates.CreateAccount([]flow.AccountPublicKey{accountKey}, []byte("fun main() {}"))
-	assert.NoError(t, err)
-=======
 	scriptB, err := templates.CreateAccount([]flow.AccountPublicKey{accountKey}, []byte("pub fun main() {}"))
 	assert.Nil(t, err)
->>>>>>> f3d698af
 
 	expectedScriptB := []byte(`
 		pub fun main() {
