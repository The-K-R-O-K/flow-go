--- conflicted
+++ resolved
@@ -33,21 +33,12 @@
     pub var nextID: Int
     pub let specialMod: Int
 
-<<<<<<< HEAD
-  pub fun mint(): @GreatNFT {
-    var isSpecial = self.nextID % self.specialMod == 0
-    let nft <- create GreatNFT(id: self.nextID, isSpecial: isSpecial)
-    self.nextID = self.nextID + 1
-    return <-nft
-  }
-=======
-    pub fun mint(): <-GreatNFT {
+    pub fun mint(): @GreatNFT {
       var isSpecial = self.nextID % self.specialMod == 0
       let nft <- create GreatNFT(id: self.nextID, isSpecial: isSpecial)
       self.nextID = self.nextID + 1
       return <-nft
     }
->>>>>>> 817f0d42
 
     init(firstID: Int, specialMod: Int) {
       pre {
@@ -59,12 +50,7 @@
     }
   }
 
-<<<<<<< HEAD
-pub fun createGreatNFTMinter(firstID: Int, specialMod: Int): @GreatNFTMinter {
-  return <-create GreatNFTMinter(firstID: firstID, specialMod: specialMod)
-=======
-  pub fun createGreatNFTMinter(firstID: Int, specialMod: Int): <-GreatNFTMinter {
+  pub fun createGreatNFTMinter(firstID: Int, specialMod: Int): @GreatNFTMinter {
     return <-create GreatNFTMinter(firstID: firstID, specialMod: specialMod)
   }
->>>>>>> 817f0d42
 }