package server

import (
	"context"

	log "github.com/sirupsen/logrus"
	"google.golang.org/grpc/codes"
	"google.golang.org/grpc/status"

	"github.com/dapperlabs/flow-go/crypto"
	"github.com/dapperlabs/flow-go/model/flow"
	"github.com/dapperlabs/flow-go/proto/sdk/entities"
	"github.com/dapperlabs/flow-go/proto/services/observation"
	"github.com/dapperlabs/flow-go/sdk/abi/encoding"
	"github.com/dapperlabs/flow-go/sdk/convert"
	"github.com/dapperlabs/flow-go/sdk/emulator"
)

// Backend wraps an emulated blockchain and implements the RPC handlers
// required by the Observation API.
type Backend struct {
	blockchain emulator.EmulatedBlockchainAPI
	logger     *log.Logger
}

// NewBackend returns a new backend.
func NewBackend(blockchain emulator.EmulatedBlockchainAPI, logger *log.Logger) *Backend {
	return &Backend{
		blockchain: blockchain,
		logger:     logger,
	}
}

// Ping the Observation API server for a response.
func (b *Backend) Ping(ctx context.Context, req *observation.PingRequest) (*observation.PingResponse, error) {
	response := &observation.PingResponse{
		Address: []byte("pong!"),
	}

	return response, nil
}

// SendTransaction submits a transaction to the network.
func (b *Backend) SendTransaction(ctx context.Context, req *observation.SendTransactionRequest) (*observation.SendTransactionResponse, error) {
	txMsg := req.GetTransaction()

	tx, err := convert.MessageToTransaction(txMsg)
	if err != nil {
		return nil, status.Error(codes.InvalidArgument, err.Error())
	}

	err = b.blockchain.SubmitTransaction(tx)
	if err != nil {
		switch err.(type) {
		case *emulator.ErrTransactionReverted:
			b.logger.
				WithField("txHash", tx.Hash().Hex()).
				Infof("💸  Transaction #%d mined", tx.Nonce)
			b.logger.WithError(err).Warnf("⚠️  Transaction #%d reverted", tx.Nonce)
		case *emulator.ErrDuplicateTransaction:
			return nil, status.Error(codes.InvalidArgument, err.Error())
		case *emulator.ErrInvalidSignaturePublicKey:
			return nil, status.Error(codes.InvalidArgument, err.Error())
		case *emulator.ErrInvalidSignatureAccount:
			return nil, status.Error(codes.InvalidArgument, err.Error())
		default:
			return nil, status.Error(codes.Internal, err.Error())
		}
	} else {
		b.logger.
			WithField("txHash", tx.Hash().Hex()).
			Infof("💸  Transaction #%d mined ", tx.Nonce)
	}

	response := &observation.SendTransactionResponse{
		Hash: tx.Hash(),
	}

	return response, nil
}

// GetLatestBlock gets the latest sealed block.
func (b *Backend) GetLatestBlock(ctx context.Context, req *observation.GetLatestBlockRequest) (*observation.GetLatestBlockResponse, error) {
	block, err := b.blockchain.GetLatestBlock()
	if err != nil {
		return nil, status.Error(codes.Internal, err.Error())
	}

	// create block header for block
	blockHeader := flow.BlockHeader{
		Hash:              block.Hash(),
		PreviousBlockHash: block.PreviousBlockHash,
		Number:            block.Number,
	}

	b.logger.WithFields(log.Fields{
		"blockNum":  blockHeader.Number,
		"blockHash": blockHeader.Hash.Hex(),
	}).Debugf("🎁  GetLatestBlock called")

	response := &observation.GetLatestBlockResponse{
		Block: convert.BlockHeaderToMessage(blockHeader),
	}

	return response, nil
}

// GetTransaction gets a transaction by hash.
func (b *Backend) GetTransaction(ctx context.Context, req *observation.GetTransactionRequest) (*observation.GetTransactionResponse, error) {
	hash := crypto.BytesToHash(req.GetHash())

	tx, err := b.blockchain.GetTransaction(hash)
	if err != nil {
		switch err.(type) {
		case *emulator.ErrTransactionNotFound:
			return nil, status.Error(codes.NotFound, err.Error())
		default:
			return nil, status.Error(codes.Internal, err.Error())
		}
	}

	b.logger.
		WithField("txHash", hash.Hex()).
		Debugf("💵  GetTransaction called")

	txMsg := convert.TransactionToMessage(*tx)

	eventMessages := make([]*entities.Event, len(tx.Events))
	for i, event := range tx.Events {
		eventMessages[i] = convert.EventToMessage(event)
	}

	return &observation.GetTransactionResponse{
		Transaction: txMsg,
		Events:      eventMessages,
	}, nil
}

// GetAccount returns the info associated with an address.
func (b *Backend) GetAccount(ctx context.Context, req *observation.GetAccountRequest) (*observation.GetAccountResponse, error) {
	address := flow.BytesToAddress(req.GetAddress())
	account, err := b.blockchain.GetAccount(address)
	if err != nil {
		switch err.(type) {
		case *emulator.ErrAccountNotFound:
			return nil, status.Error(codes.NotFound, err.Error())
		default:
			return nil, status.Error(codes.Internal, err.Error())
		}
	}

	b.logger.
		WithField("address", address).
		Debugf("👤  GetAccount called")

	accMsg, err := convert.AccountToMessage(*account)
	if err != nil {
		return nil, status.Error(codes.Internal, err.Error())
	}

	return &observation.GetAccountResponse{
		Account: accMsg,
	}, nil
}

// ExecuteScript performs a call.
func (b *Backend) ExecuteScript(ctx context.Context, req *observation.ExecuteScriptRequest) (*observation.ExecuteScriptResponse, error) {
	script := req.GetScript()
	value, events, err := b.blockchain.ExecuteScript(script)
	if err != nil {
		return nil, status.Error(codes.InvalidArgument, err.Error())
	}

	if value == nil {
		return nil, status.Error(codes.InvalidArgument, "invalid script")
	}

	b.logger.Debugf("📞  Contract script called")

<<<<<<< HEAD
	for _, event := range events {
		b.logger.Debugf("🔔  Event emitted: %s", event.String())
	}

	// TODO: change this to whatever interface -> byte encoding decided on
	valueBytes, _ := json.Marshal(value)
=======
	valueBytes, err := encoding.Encode(value)
	if err != nil {
		return nil, status.Error(codes.Internal, err.Error())
	}
>>>>>>> f3d698af

	response := &observation.ExecuteScriptResponse{
		Value: valueBytes,
	}

	return response, nil
}

// GetEvents returns events matching a query.
func (b *Backend) GetEvents(ctx context.Context, req *observation.GetEventsRequest) (*observation.GetEventsResponse, error) {
	// Check for invalid queries
	if req.StartBlock > req.EndBlock {
		return nil, status.Error(codes.InvalidArgument, "invalid query: start block must be <= end block")
	}

	events, err := b.blockchain.GetEvents(req.GetType(), req.GetStartBlock(), req.GetEndBlock())
	if err != nil {
		return nil, status.Error(codes.Internal, err.Error())
	}

	b.logger.WithFields(log.Fields{
		"eventType":  req.Type,
		"startBlock": req.StartBlock,
		"endBlock":   req.EndBlock,
		"results":    len(events),
	}).Debugf("🎁  GetEvents called")

<<<<<<< HEAD
	var buf bytes.Buffer
	err = json.NewEncoder(&buf).Encode(events)
	if err != nil {
		return nil, status.Error(codes.Internal, err.Error())
=======
	eventMessages := make([]*entities.Event, len(events))
	for i, event := range events {
		eventMessages[i] = convert.EventToMessage(event)
>>>>>>> f3d698af
	}

	res := observation.GetEventsResponse{
		Events: eventMessages,
	}

	return &res, nil
}<|MERGE_RESOLUTION|>--- conflicted
+++ resolved
@@ -177,19 +177,14 @@
 
 	b.logger.Debugf("📞  Contract script called")
 
-<<<<<<< HEAD
 	for _, event := range events {
 		b.logger.Debugf("🔔  Event emitted: %s", event.String())
 	}
 
-	// TODO: change this to whatever interface -> byte encoding decided on
-	valueBytes, _ := json.Marshal(value)
-=======
 	valueBytes, err := encoding.Encode(value)
 	if err != nil {
 		return nil, status.Error(codes.Internal, err.Error())
 	}
->>>>>>> f3d698af
 
 	response := &observation.ExecuteScriptResponse{
 		Value: valueBytes,
@@ -217,16 +212,9 @@
 		"results":    len(events),
 	}).Debugf("🎁  GetEvents called")
 
-<<<<<<< HEAD
-	var buf bytes.Buffer
-	err = json.NewEncoder(&buf).Encode(events)
-	if err != nil {
-		return nil, status.Error(codes.Internal, err.Error())
-=======
 	eventMessages := make([]*entities.Event, len(events))
 	for i, event := range events {
 		eventMessages[i] = convert.EventToMessage(event)
->>>>>>> f3d698af
 	}
 
 	res := observation.GetEventsResponse{
