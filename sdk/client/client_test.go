package client_test

import (
	"context"
	"errors"
	"fmt"
	"testing"

	"github.com/golang/mock/gomock"
	"github.com/stretchr/testify/assert"
	"github.com/stretchr/testify/require"

	"github.com/dapperlabs/flow-go/crypto"
	"github.com/dapperlabs/flow-go/model/flow"
	"github.com/dapperlabs/flow-go/proto/sdk/entities"
	"github.com/dapperlabs/flow-go/proto/services/observation"
	"github.com/dapperlabs/flow-go/sdk/abi/encoding"
	"github.com/dapperlabs/flow-go/sdk/abi/types"
	"github.com/dapperlabs/flow-go/sdk/abi/values"
	"github.com/dapperlabs/flow-go/sdk/client"
	"github.com/dapperlabs/flow-go/sdk/client/mocks"
	"github.com/dapperlabs/flow-go/sdk/convert"
	"github.com/dapperlabs/flow-go/utils/unittest"
)

func TestPing(t *testing.T) {
	mockCtrl := gomock.NewController(t)
	defer mockCtrl.Finish()

	mockRPC := mocks.NewMockRPCClient(mockCtrl)

	c := client.NewFromRPCClient(mockRPC)
	ctx := context.Background()

	t.Run("Success", func(t *testing.T) {
		mockRPC.EXPECT().
			Ping(ctx, gomock.Any()).
			Return(&observation.PingResponse{}, nil).
			Times(1)

		err := c.Ping(ctx)
		assert.Nil(t, err)
	})

	t.Run("ServerError", func(t *testing.T) {
		mockRPC.EXPECT().
			Ping(ctx, gomock.Any()).
			Return(nil, fmt.Errorf("fake error")).
			Times(1)

		err := c.Ping(ctx)
		assert.Error(t, err)
	})
}

func TestSendTransaction(t *testing.T) {
	mockCtrl := gomock.NewController(t)
	defer mockCtrl.Finish()

	mockRPC := mocks.NewMockRPCClient(mockCtrl)

	c := client.NewFromRPCClient(mockRPC)
	ctx := context.Background()

	tx := unittest.TransactionFixture()

	t.Run("Success", func(t *testing.T) {
		// client should return non-error if RPC call succeeds
		mockRPC.EXPECT().
			SendTransaction(ctx, gomock.Any()).
			Return(&observation.SendTransactionResponse{Hash: tx.Hash()}, nil).
			Times(1)

		err := c.SendTransaction(ctx, tx)
		assert.Nil(t, err)
	})

	t.Run("Server error", func(t *testing.T) {
		// client should return error if RPC call fails
		mockRPC.EXPECT().
			SendTransaction(ctx, gomock.Any()).
			Return(nil, errors.New("dummy error")).
			Times(1)

		// error should be passed to user
		err := c.SendTransaction(ctx, tx)
		assert.Error(t, err)
	})
}

func TestGetLatestBlock(t *testing.T) {
	mockCtrl := gomock.NewController(t)
	defer mockCtrl.Finish()

	mockRPC := mocks.NewMockRPCClient(mockCtrl)

	c := client.NewFromRPCClient(mockRPC)
	ctx := context.Background()

	res := &observation.GetLatestBlockResponse{
		Block: convert.BlockHeaderToMessage(unittest.BlockHeaderFixture()),
	}

	t.Run("Success", func(t *testing.T) {
		// client should return non-error if RPC call succeeds
		mockRPC.EXPECT().
			GetLatestBlock(ctx, gomock.Any()).
			Return(res, nil).
			Times(1)

		blockHeaderA, err := c.GetLatestBlock(ctx, true)
		assert.Nil(t, err)

		blockHeaderB := convert.MessageToBlockHeader(res.GetBlock())
		assert.Equal(t, *blockHeaderA, blockHeaderB)
	})

	t.Run("Server error", func(t *testing.T) {
		// client should return error if RPC call fails
		mockRPC.EXPECT().
			GetLatestBlock(ctx, gomock.Any()).
			Return(nil, errors.New("dummy error")).
			Times(1)

		_, err := c.GetLatestBlock(ctx, true)
		assert.Error(t, err)
	})
}

func TestExecuteScript(t *testing.T) {
	mockCtrl := gomock.NewController(t)
	defer mockCtrl.Finish()

	mockRPC := mocks.NewMockRPCClient(mockCtrl)

	c := client.NewFromRPCClient(mockRPC)
	ctx := context.Background()

	value := values.NewInt(42)
	valueBytes, err := encoding.Encode(value)
	require.NoError(t, err)

	t.Run("Success", func(t *testing.T) {
		// client should return non-error if RPC call succeeds
		mockRPC.EXPECT().
			ExecuteScript(ctx, gomock.Any()).
			Return(&observation.ExecuteScriptResponse{Value: valueBytes}, nil).
			Times(1)

<<<<<<< HEAD
		value, err := c.ExecuteScript(ctx, []byte("pub fun main(): Int { return 1 }"))
		assert.Nil(t, err)
		assert.Equal(t, value, float64(1))
=======
		b, err := c.ExecuteScript(ctx, []byte("fun main(): Int { return 1 }"))
		assert.NoError(t, err)

		value, err := encoding.Decode(types.Int{}, b)
		assert.NoError(t, err)

		assert.Equal(t, values.NewInt(42), value)
>>>>>>> 771b44a8
	})

	t.Run("Server error", func(t *testing.T) {
		// client should return error if RPC call fails
		mockRPC.EXPECT().
			ExecuteScript(ctx, gomock.Any()).
			Return(nil, errors.New("dummy error")).
			Times(1)

		// error should be passed to user
		_, err := c.ExecuteScript(ctx, []byte("pub fun main(): Int { return 1 }"))
		assert.Error(t, err)
	})
<<<<<<< HEAD

	t.Run("Error - empty return value", func(t *testing.T) {
		// client should return error if value is empty
		mockRPC.EXPECT().
			ExecuteScript(ctx, gomock.Any()).
			Return(&observation.ExecuteScriptResponse{Value: []byte{}}, nil).
			Times(1)

		// error should be passed to user
		_, err := c.ExecuteScript(ctx, []byte("pub fun main(): Int { return 1 }"))
		assert.Error(t, err)
	})

	t.Run("Error - malformed return value", func(t *testing.T) {
		// client should return error if value is malformed
		mockRPC.EXPECT().
			ExecuteScript(ctx, gomock.Any()).
			Return(&observation.ExecuteScriptResponse{Value: []byte("asdfafa")}, nil).
			Times(1)

		// error should be passed to user
		_, err := c.ExecuteScript(ctx, []byte("pub fun main(): Int { return 1 }"))
		assert.Error(t, err)
	})
=======
>>>>>>> 771b44a8
}

func TestGetTransaction(t *testing.T) {
	mockCtrl := gomock.NewController(t)
	defer mockCtrl.Finish()

	mockRPC := mocks.NewMockRPCClient(mockCtrl)

	c := client.NewFromRPCClient(mockRPC)
	ctx := context.Background()

	tx := unittest.TransactionFixture()

	events := []flow.Event{unittest.EventFixture()}

	eventMessages := make([]*entities.Event, len(events))
	for i, event := range events {
		eventMessages[i] = convert.EventToMessage(event)
	}

	t.Run("Success", func(t *testing.T) {
		mockRPC.EXPECT().
			GetTransaction(ctx, gomock.Any()).
			Return(&observation.GetTransactionResponse{
				Transaction: convert.TransactionToMessage(tx),
				Events:      eventMessages,
			}, nil).
			Times(1)

		res, err := c.GetTransaction(ctx, crypto.Hash{})
		assert.Nil(t, err)
		assert.Len(t, res.Events, 1)
		assert.Equal(t, events[0].Type, res.Events[0].Type)
	})

	t.Run("Server error", func(t *testing.T) {
		mockRPC.EXPECT().
			GetTransaction(ctx, gomock.Any()).
			Return(nil, fmt.Errorf("dummy error")).
			Times(1)

		// The client should pass along the error
		_, err := c.GetTransaction(ctx, crypto.Hash{})
		assert.Error(t, err)
	})
}

func TestGetEvents(t *testing.T) {
	mockCtrl := gomock.NewController(t)
	defer mockCtrl.Finish()

	mockRPC := mocks.NewMockRPCClient(mockCtrl)

	c := client.NewFromRPCClient(mockRPC)
	ctx := context.Background()

	// declare event type used for decoding event payloads
	mockEventType := types.Event{
		Identifier: "Transfer",
		FieldTypes: []types.EventField{
			{
				Identifier: "to",
				Type:       types.Address{},
			},
			{
				Identifier: "from",
				Type:       types.Address{},
			},
			{
				Identifier: "amount",
				Type:       types.Int{},
			},
		},
	}

	to := values.Address(flow.ZeroAddress)
	from := values.Address(flow.ZeroAddress)
	amount := values.NewInt(42)

	mockEventValue := values.Event{
		Identifier: "Transfer",
		Fields:     []values.Value{to, from, amount},
	}

	// encode event payload from mock value
	eventPayload, _ := encoding.Encode(mockEventValue)

	// Set up a mock event response
	mockEvent := flow.Event{
		Type:    "Transfer",
		Payload: eventPayload,
	}

	t.Run("Success", func(t *testing.T) {
		// Set up the mock to return a mocked event response
		mockRes := &observation.GetEventsResponse{Events: []*entities.Event{
			convert.EventToMessage(mockEvent),
		}}

		mockRPC.EXPECT().
			GetEvents(ctx, gomock.Any()).
			Return(mockRes, nil).
			Times(1)

		// The client should pass the response to the client
		events, err := c.GetEvents(ctx, client.EventQuery{})
		assert.Nil(t, err)
		require.Len(t, events, 1)

		actualEvent := events[0]

		value, err := encoding.Decode(mockEventType, actualEvent.Payload)
		eventValue := value.(values.Event)

		assert.Equal(t, actualEvent.Type, mockEvent.Type)
		assert.Equal(t, to, eventValue.Fields[0])
		assert.Equal(t, from, eventValue.Fields[1])
		assert.Equal(t, amount, eventValue.Fields[2])
	})

	t.Run("Server error", func(t *testing.T) {
		// Set up the mock to return an error
		mockRPC.EXPECT().
			GetEvents(ctx, gomock.Any()).
			Return(nil, fmt.Errorf("dummy error")).
			Times(1)

		// The client should pass along the error
		_, err := c.GetEvents(ctx, client.EventQuery{})
		assert.Error(t, err)
	})
}<|MERGE_RESOLUTION|>--- conflicted
+++ resolved
@@ -147,19 +147,13 @@
 			Return(&observation.ExecuteScriptResponse{Value: valueBytes}, nil).
 			Times(1)
 
-<<<<<<< HEAD
-		value, err := c.ExecuteScript(ctx, []byte("pub fun main(): Int { return 1 }"))
-		assert.Nil(t, err)
-		assert.Equal(t, value, float64(1))
-=======
-		b, err := c.ExecuteScript(ctx, []byte("fun main(): Int { return 1 }"))
+		b, err := c.ExecuteScript(ctx, []byte("pub fun main(): Int { return 1 }"))
 		assert.NoError(t, err)
 
 		value, err := encoding.Decode(types.Int{}, b)
 		assert.NoError(t, err)
 
 		assert.Equal(t, values.NewInt(42), value)
->>>>>>> 771b44a8
 	})
 
 	t.Run("Server error", func(t *testing.T) {
@@ -173,33 +167,6 @@
 		_, err := c.ExecuteScript(ctx, []byte("pub fun main(): Int { return 1 }"))
 		assert.Error(t, err)
 	})
-<<<<<<< HEAD
-
-	t.Run("Error - empty return value", func(t *testing.T) {
-		// client should return error if value is empty
-		mockRPC.EXPECT().
-			ExecuteScript(ctx, gomock.Any()).
-			Return(&observation.ExecuteScriptResponse{Value: []byte{}}, nil).
-			Times(1)
-
-		// error should be passed to user
-		_, err := c.ExecuteScript(ctx, []byte("pub fun main(): Int { return 1 }"))
-		assert.Error(t, err)
-	})
-
-	t.Run("Error - malformed return value", func(t *testing.T) {
-		// client should return error if value is malformed
-		mockRPC.EXPECT().
-			ExecuteScript(ctx, gomock.Any()).
-			Return(&observation.ExecuteScriptResponse{Value: []byte("asdfafa")}, nil).
-			Times(1)
-
-		// error should be passed to user
-		_, err := c.ExecuteScript(ctx, []byte("pub fun main(): Int { return 1 }"))
-		assert.Error(t, err)
-	})
-=======
->>>>>>> 771b44a8
 }
 
 func TestGetTransaction(t *testing.T) {
