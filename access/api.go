--- conflicted
+++ resolved
@@ -203,17 +203,10 @@
 	//
 	// If invalid parameters will be supplied SubscribeBlockDigestsFromLatest will return a failed subscription.
 	SubscribeBlockDigestsFromLatest(ctx context.Context, blockStatus flow.BlockStatus) subscription.Subscription
-<<<<<<< HEAD
-	// SubscribeTransactionStatuses subscribes to transaction status updates for a given transaction ID. The subscription
-	// streams status updates until the transaction reaches the final state ([flow.TransactionStatusSealed] or
-	// [flow.TransactionStatusExpired]). When the transaction reaches one of these final states, the subscription will
-	// automatically terminate.
-=======
 	// SubscribeTransactionStatuses subscribes to transaction status updates for a given transaction ID. Monitoring begins
 	// from the last block ID. The subscription streams status updates until the transaction reaches the final state
 	// ([flow.TransactionStatusSealed] or [flow.TransactionStatusExpired]). When the transaction reaches one of these
 	// final states, the subscription will automatically terminate.
->>>>>>> 41c46271
 	//
 	// Parameters:
 	//   - ctx: The context to manage the subscription's lifecycle, including cancellation.
