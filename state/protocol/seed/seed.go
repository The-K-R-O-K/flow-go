--- conflicted
+++ resolved
@@ -8,34 +8,17 @@
 	"github.com/onflow/flow-go/crypto/hash"
 )
 
-<<<<<<< HEAD
-// FromParentSignature reads the raw random seed from a combined signature.
-// the combinedSig must be from a QuorumCertificate. The indices can be used to
-// generate task-specific seeds from the same signature.
-func FromParentSignature(indices []uint32, combinedSig crypto.Signature) ([]byte, error) {
-	// split the parent voter sig into staking & beacon parts
-=======
 // FromParentSignature reads the raw random seed from a main consensus QC sigData.
 // The sigData is an RLP encoded structure that is part of QuorumCertificate.
-// The indices can be used to  generate task-specific seeds from the same signature.
+// The indices can be used to generate task-specific seeds from the same signature.
 func FromParentSignature(indices []uint32, sigData []byte) ([]byte, error) {
 	// unpack sig data to extract random beacon sig
 	randomBeaconSig, err := packer.UnpackRandomBeaconSig(sigData)
 	if err != nil {
 		return nil, fmt.Errorf("could not unpack block signature: %w", err)
 	}
->>>>>>> 3e0ab056
 
-	// Temporary breaking point
-	panic("implementation OUTDATED: our packing of signature data within the QC has now changed")
-	// TODO: our packing of signature data within the QC has now changed. We need to update the following logic
-	//combiner := signature.NewCombiner(encodable.ConsensusVoteSigLen, encodable.RandomBeaconSigLen)
-	//_, randomBeaconSig, err := combiner.Split(combinedSig)
-	//if err != nil {
-	//	return nil, fmt.Errorf("could not split block signature: %w", err)
-	//}
-	//
-	//return FromRandomSource(indices, randomBeaconSig)
+	return FromRandomSource(indices, randomBeaconSig)
 }
 
 // FromRandomSource generates a task-specific seed (task is determined by indices).
