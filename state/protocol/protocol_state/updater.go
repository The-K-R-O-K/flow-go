--- conflicted
+++ resolved
@@ -95,11 +95,6 @@
 
 	// For collector clusters, we rely on invariants (I) and (II) holding. See `committees.Cluster` for details, specifically function
 	// `constructInitialClusterIdentities(..)`. While the system smart contract must satisfy this invariant, we run a sanity check below.
-<<<<<<< HEAD
-=======
-	// TODO: In case the invariant is violated (likely bug in system smart contracts), we should go into epoch fallback mode and not reject the block containing the service event.
-	//
->>>>>>> f92636da
 	activeIdentitiesLookup := u.parentState.CurrentEpoch.ActiveIdentities.Lookup() // lookup NodeID → DynamicIdentityEntry for nodes _active_ in the current epoch
 	nextEpochActiveIdentities := make(flow.DynamicIdentityEntryList, 0, len(epochSetup.Participants))
 	prevNodeID := epochSetup.Participants[0].NodeID
