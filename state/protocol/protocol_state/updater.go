package protocol_state

import (
	"fmt"

	"github.com/onflow/flow-go/model/flow"
	"github.com/onflow/flow-go/model/flow/order"
	"github.com/onflow/flow-go/state/protocol"
)

// stateMachine is a dedicated structure that encapsulates all logic for updating protocol state.
// Only protocol state updater knows how to update protocol state in a way that is consistent with the protocol.
// Protocol state updater implements the following state changes:
// - epoch setup: transitions current epoch from staking to setup phase, creates next epoch protocol state when processed.
// - epoch commit: transitions current epoch from setup to commit phase, commits next epoch protocol state when processed.
// - identity changes: updates identity table for current and next epoch(if available).
// - setting an invalid state transition flag: sets an invalid state transition flag for current epoch and next epoch(if available).
// All updates are applied to a copy of parent protocol state, so parent protocol state is not modified.
// It is NOT safe to use in concurrent environment.
type stateMachine struct {
	parentState *flow.RichProtocolStateEntry
	state       *flow.ProtocolStateEntry
	view        uint64

	// The following fields are maps from NodeID → DynamicIdentityEntry for the nodes that are *active* in the respective epoch.
	// Active means that these nodes are authorized to contribute to extending the chain. Formally, a node is active if and only
	// if it is listed in the EpochSetup event for the respective epoch. Note that map values are pointers, so writes to map values
	// will modify the respective DynamicIdentityEntry in EpochStateContainer.

	prevEpochIdentitiesLookup    map[flow.Identifier]*flow.DynamicIdentityEntry // lookup for nodes active in the previous epoch, may be nil or empty
	currentEpochIdentitiesLookup map[flow.Identifier]*flow.DynamicIdentityEntry // lookup for nodes active in the current epoch, never nil or empty
	nextEpochIdentitiesLookup    map[flow.Identifier]*flow.DynamicIdentityEntry // lookup for nodes active in the next epoch, may be nil or empty
}

var _ ProtocolStateMachine = (*stateMachine)(nil)

// newStateMachine creates a new protocol state updater.
func newStateMachine(view uint64, parentState *flow.RichProtocolStateEntry) *stateMachine {
	updater := &stateMachine{
		parentState: parentState,
		state:       parentState.ProtocolStateEntry.Copy(),
		view:        view,
	}
	return updater
}

// Build returns updated protocol state entry, state ID and a flag indicating if there were any changes.
<<<<<<< HEAD
func (u *Updater) Build() (updatedState *flow.ProtocolStateEntry, stateID flow.Identifier, hasChanges bool) {
	if u.state.InvalidStateTransitionAttempted {
		updatedState = u.parentState.ProtocolStateEntry.Copy()
		updatedState.InvalidStateTransitionAttempted = true
	} else {
		updatedState = u.state.Copy()
	}
=======
func (u *stateMachine) Build() (updatedState *flow.ProtocolStateEntry, stateID flow.Identifier, hasChanges bool) {
	updatedState = u.state.Copy()
>>>>>>> 164fa95c
	stateID = updatedState.ID()
	hasChanges = stateID != u.parentState.ID()
	return
}

// ProcessEpochSetup updates the protocol state with data from the epoch setup event.
// Observing an epoch setup event also affects the identity table for current epoch:
//   - it transitions the protocol state from Staking to Epoch Setup phase
//   - we stop returning identities from previous+current epochs and instead returning identities from current+next epochs.
//
// As a result of this operation protocol state for the next epoch will be created.
// Expected errors during normal operations:
// - `protocol.InvalidServiceEventError` if the service event is invalid or is not a valid state transition for the current protocol state
func (u *stateMachine) ProcessEpochSetup(epochSetup *flow.EpochSetup) error {
	if u.state.InvalidStateTransitionAttempted {
		return nil // won't process new events if we are in epoch fallback mode.
	}

	if err := u.processEpochSetup(epochSetup); err != nil {
		u.SetInvalidStateTransitionAttempted()
		return err
	}
	return nil
}

// processEpochSetup updates the protocol state with data from the epoch setup event.
// Observing an epoch setup event also affects the identity table for current epoch:
//   - it transitions the protocol state from Staking to Epoch Setup phase
//   - we stop returning identities from previous+current epochs and instead returning identities from current+next epochs.
//
// As a result of this operation protocol state for the next epoch will be created.
// Expected errors during normal operations:
// - `protocol.InvalidServiceEventError` if the service event is invalid or is not a valid state transition for the current protocol state
func (u *Updater) processEpochSetup(epochSetup *flow.EpochSetup) error {
	err := protocol.IsValidExtendingEpochSetup(epochSetup, u.parentState.CurrentEpochSetup, u.parentState.EpochStatus())
	if err != nil {
		return fmt.Errorf("invalid epoch setup event: %w", err)
	}
	if u.state.NextEpoch != nil {
		return protocol.NewInvalidServiceEventErrorf("repeated setup for epoch %d", epochSetup.Counter)
	}

	// When observing setup event for subsequent epoch, construct the EpochStateContainer for `ProtocolStateEntry.NextEpoch`.
	// Context:
	// Note that the `EpochStateContainer.ActiveIdentities` only contains the nodes that are *active* in the next epoch. Active means
	// that these nodes are authorized to contribute to extending the chain. Nodes are listed in `ActiveIdentities` if and only if
	// they are part of the EpochSetup event for the respective epoch.
	//
	// sanity checking SAFETY-CRITICAL INVARIANT (I):
	//   - Per convention, the `flow.EpochSetup` event should list the IdentitySkeletons in canonical order. This is useful
	//     for most efficient construction of the full active Identities for an epoch. We enforce this here at the gateway
	//     to the protocol state, when we incorporate new information from the EpochSetup event.
	//   - Note that the system smart contracts manage the identity table as an unordered set! For the protocol state, we desire a fixed
	//     ordering to simplify various implementation details, like the DKG. Therefore, we order identities in `flow.EpochSetup` during
	//     conversion from cadence to Go in the function `convert.ServiceEvent(flow.ChainID, flow.Event)` in package `model/convert`
	// sanity checking SAFETY-CRITICAL INVARIANT (II):
	// While ejection status and dynamic weight are not part of the EpochSetup event, we can supplement this information as follows:
	//   - Per convention, service events are delivered (asynchronously) in an *order-preserving* manner. Furthermore, weight changes or
	//     node ejection is entirely mediated by system smart contracts and delivered via service events.
	//   - Therefore, the EpochSetup event contains the up-to-date snapshot of the epoch participants. Any weight changes or node ejection
	//     that happened before should be reflected in the EpochSetup event. Specifically, the initial weight should be reduced and ejected
	//     nodes should be no longer listed in the EpochSetup event.
	//   - Hence, the following invariant must be satisfied by the system smart contracts for all active nodes in the upcoming epoch:
	//      (i) The Ejected flag is false. Node X being ejected in epoch N (necessarily via a service event emitted by the system
	//          smart contracts earlier) but also being listed in the setup event for the subsequent epoch (service event emitted by
	//          the system smart contracts later) is illegal.
	//     (ii) When the EpochSetup event is emitted / processed, the weight of all active nodes equals their InitialWeight and

	// For collector clusters, we rely on invariants (I) and (II) holding. See `committees.Cluster` for details, specifically function
	// `constructInitialClusterIdentities(..)`. While the system smart contract must satisfy this invariant, we run a sanity check below.
	activeIdentitiesLookup := u.parentState.CurrentEpoch.ActiveIdentities.Lookup() // lookup NodeID → DynamicIdentityEntry for nodes _active_ in the current epoch
	nextEpochActiveIdentities := make(flow.DynamicIdentityEntryList, 0, len(epochSetup.Participants))
	prevNodeID := epochSetup.Participants[0].NodeID
	for idx, nextEpochIdentitySkeleton := range epochSetup.Participants {
		// sanity checking invariant (I):
		if idx > 0 && !order.IdentifierCanonical(prevNodeID, nextEpochIdentitySkeleton.NodeID) {
			return protocol.NewInvalidServiceEventErrorf("epoch setup event lists active participants not in canonical ordering")
		}
		prevNodeID = nextEpochIdentitySkeleton.NodeID

		// sanity checking invariant (II.i):
		currentEpochDynamicProperties, found := activeIdentitiesLookup[nextEpochIdentitySkeleton.NodeID]
		if found && currentEpochDynamicProperties.Dynamic.Ejected { // invariance violated
			return protocol.NewInvalidServiceEventErrorf("node %v is ejected in current epoch %d but readmitted by EpochSetup event for epoch %d", nextEpochIdentitySkeleton.NodeID, u.parentState.CurrentEpochSetup.Counter, epochSetup.Counter)
		}

		nextEpochActiveIdentities = append(nextEpochActiveIdentities, &flow.DynamicIdentityEntry{
			NodeID: nextEpochIdentitySkeleton.NodeID,
			Dynamic: flow.DynamicIdentity{
				Weight:  nextEpochIdentitySkeleton.InitialWeight, // according to invariant (II.ii)
				Ejected: false,
			},
		})
	}

	// construct data container specifying next epoch
	u.state.NextEpoch = &flow.EpochStateContainer{
		SetupID:          epochSetup.ID(),
		CommitID:         flow.ZeroID,
		ActiveIdentities: nextEpochActiveIdentities,
	}

	// subsequent epoch commit event and update identities afterwards.
	u.nextEpochIdentitiesLookup = u.state.NextEpoch.ActiveIdentities.Lookup()

	return nil
}

// ProcessEpochCommit updates current protocol state with data from epoch commit event.
// Observing an epoch setup commit, transitions protocol state from setup to commit phase, at this point we have
// finished construction of the next epoch.
// As a result of this operation protocol state for next epoch will be committed.
// Expected errors during normal operations:
// - `protocol.InvalidServiceEventError` if the service event is invalid or is not a valid state transition for the current protocol state
func (u *stateMachine) ProcessEpochCommit(epochCommit *flow.EpochCommit) error {
	if u.state.InvalidStateTransitionAttempted {
		return nil // won't process new events if we are going to enter epoch fallback mode
	}
	if err := u.processEpochCommit(epochCommit); err != nil {
		u.SetInvalidStateTransitionAttempted()
		return err
	}
	return nil
}

// processEpochCommit updates current protocol state with data from epoch commit event.
// Observing an epoch setup commit, transitions protocol state from setup to commit phase, at this point we have
// finished construction of the next epoch.
// As a result of this operation protocol state for next epoch will be committed.
// Expected errors during normal operations:
// - `protocol.InvalidServiceEventError` if the service event is invalid or is not a valid state transition for the current protocol state
func (u *Updater) processEpochCommit(epochCommit *flow.EpochCommit) error {
	if u.state.NextEpoch == nil {
		return protocol.NewInvalidServiceEventErrorf("protocol state has been setup yet")
	}
	if u.state.NextEpoch.CommitID != flow.ZeroID {
		return protocol.NewInvalidServiceEventErrorf("protocol state has already a commit event")
	}
	err := protocol.IsValidExtendingEpochCommit(
		epochCommit,
		u.parentState.NextEpochSetup,
		u.parentState.CurrentEpochSetup,
		u.parentState.EpochStatus())
	if err != nil {
		return fmt.Errorf("invalid epoch commit event: %w", err)
	}

	u.state.NextEpoch.CommitID = epochCommit.ID()
	return nil
}

// UpdateIdentity updates identity table with new identity entry.
// Should pass identity which is already present in the table, otherwise an exception will be raised.
// No errors are expected during normal operations.
func (u *stateMachine) UpdateIdentity(updated *flow.DynamicIdentityEntry) error {
	u.ensureLookupPopulated()
	prevEpochIdentity, foundInPrev := u.prevEpochIdentitiesLookup[updated.NodeID]
	if foundInPrev {
		prevEpochIdentity.Dynamic = updated.Dynamic
	}
	currentEpochIdentity, foundInCurrent := u.currentEpochIdentitiesLookup[updated.NodeID]
	if foundInCurrent {
		currentEpochIdentity.Dynamic = updated.Dynamic
	}
	nextEpochIdentity, foundInNext := u.nextEpochIdentitiesLookup[updated.NodeID]
	if foundInNext {
		nextEpochIdentity.Dynamic = updated.Dynamic
	}
	if !foundInPrev && !foundInCurrent && !foundInNext {
		return fmt.Errorf("expected to find identity for prev, current or next epoch, but (%v) was not found", updated.NodeID)
	}
	return nil
}

// SetInvalidStateTransitionAttempted sets a flag indicating that invalid state transition was attempted.
func (u *stateMachine) SetInvalidStateTransitionAttempted() {
	u.state.InvalidStateTransitionAttempted = true
}

// TransitionToNextEpoch updates the notion of 'current epoch', 'previous' and 'next epoch' in the protocol
// state. An epoch transition is only allowed when:
// - next epoch has been set up,
// - next epoch has been committed,
// - invalid state transition has not been attempted,
// - candidate block is in the next epoch.
// No errors are expected during normal operations.
func (u *stateMachine) TransitionToNextEpoch() error {
	if u.state.InvalidStateTransitionAttempted {
		return fmt.Errorf("invalid state transition has been attempted, no transition is allowed")
	}
	nextEpoch := u.state.NextEpoch
	// Check if there is next epoch protocol state
	if nextEpoch == nil {
		return fmt.Errorf("protocol state has not been setup yet")
	}
	// Check if there is a commit event for next epoch
	if nextEpoch.CommitID == flow.ZeroID {
		return fmt.Errorf("protocol state has not been committed yet")
	}
	// Check if we are at the next epoch, only then a transition is allowed
	if u.view < u.parentState.NextEpochSetup.FirstView {
		return fmt.Errorf("protocol state transition is only allowed when enterring next epoch")
	}
	u.state = &flow.ProtocolStateEntry{
		PreviousEpoch:                   &u.state.CurrentEpoch,
		CurrentEpoch:                    *u.state.NextEpoch,
		InvalidStateTransitionAttempted: false,
	}
	u.rebuildIdentityLookup()
	return nil
}

// View returns the view that is associated with this state updater.
// The view of the StateUpdater equals the view of the block carrying the respective updates.
func (u *stateMachine) View() uint64 {
	return u.view
}

// ParentState returns parent protocol state that is associated with this state updater.
func (u *stateMachine) ParentState() *flow.RichProtocolStateEntry {
	return u.parentState
}

// ensureLookupPopulated ensures that current and next epoch identities lookups are populated.
// We use this to avoid populating lookups on every UpdateIdentity call.
func (u *stateMachine) ensureLookupPopulated() {
	if len(u.currentEpochIdentitiesLookup) > 0 {
		return
	}
	u.rebuildIdentityLookup()
}

// rebuildIdentityLookup re-generates lookups of *active* participants for
// previous (optional, if u.state.PreviousEpoch ≠ nil), current (required) and
// next epoch (optional, if u.state.NextEpoch ≠ nil).
func (u *stateMachine) rebuildIdentityLookup() {
	if u.state.PreviousEpoch != nil {
		u.prevEpochIdentitiesLookup = u.state.PreviousEpoch.ActiveIdentities.Lookup()
	} else {
		u.prevEpochIdentitiesLookup = nil
	}
	u.currentEpochIdentitiesLookup = u.state.CurrentEpoch.ActiveIdentities.Lookup()
	if u.state.NextEpoch != nil {
		u.nextEpochIdentitiesLookup = u.state.NextEpoch.ActiveIdentities.Lookup()
	} else {
		u.nextEpochIdentitiesLookup = nil
	}
}<|MERGE_RESOLUTION|>--- conflicted
+++ resolved
@@ -45,18 +45,13 @@
 }
 
 // Build returns updated protocol state entry, state ID and a flag indicating if there were any changes.
-<<<<<<< HEAD
-func (u *Updater) Build() (updatedState *flow.ProtocolStateEntry, stateID flow.Identifier, hasChanges bool) {
+func (u *stateMachine) Build() (updatedState *flow.ProtocolStateEntry, stateID flow.Identifier, hasChanges bool) {
 	if u.state.InvalidStateTransitionAttempted {
 		updatedState = u.parentState.ProtocolStateEntry.Copy()
 		updatedState.InvalidStateTransitionAttempted = true
 	} else {
 		updatedState = u.state.Copy()
 	}
-=======
-func (u *stateMachine) Build() (updatedState *flow.ProtocolStateEntry, stateID flow.Identifier, hasChanges bool) {
-	updatedState = u.state.Copy()
->>>>>>> 164fa95c
 	stateID = updatedState.ID()
 	hasChanges = stateID != u.parentState.ID()
 	return
