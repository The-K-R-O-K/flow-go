--- conflicted
+++ resolved
@@ -55,16 +55,11 @@
 	//
 	// It allows us to provide optional upfront filters which can be used by the
 	// implementation to speed up database lookups.
-<<<<<<< HEAD
 	// Expected error returns:
 	//   - state.ErrUnknownSnapshotReference if the reference point for the snapshot
 	//     (height or block ID) does not resolve to a queriable block in the state.
 	// All other errors should be treated as exceptions.
-	Identities(selector flow.IdentityFilter) (flow.IdentityList, error)
-=======
-	// TODO document error returns
 	Identities(selector flow.IdentityFilter[flow.Identity]) (flow.IdentityList, error)
->>>>>>> f9c12d63
 
 	// Identity attempts to retrieve the node with the given identifier at the
 	// selected point of the protocol state history. It will error if it doesn't exist.
