--- conflicted
+++ resolved
@@ -14,12 +14,8 @@
 // CAUTION: This function assumes that all inputs besides extendingCommit are already validated.
 // Expected errors during normal operations:
 // * protocol.InvalidServiceEventError if the input service event is invalid to extend the currently active epoch status
-<<<<<<< HEAD
 // TODO(EFM, #6019): This function has to be refactored to stop using RichProtocolStateEntry
-func IsValidExtendingEpochSetup(extendingSetup *flow.EpochSetup, protocolStateEntry *flow.RichProtocolStateEntry) error {
-=======
-func IsValidExtendingEpochSetup(extendingSetup *flow.EpochSetup, protocolStateEntry *flow.EpochProtocolStateEntry, currentEpochSetupEvent *flow.EpochSetup) error {
->>>>>>> 61b1f267
+func IsValidExtendingEpochSetup(extendingSetup *flow.EpochSetup, protocolStateEntry *flow.RichEpochProtocolStateEntry) error {
 	// Enforce EpochSetup is valid w.r.t to current epoch state
 	if protocolStateEntry.NextEpoch != nil { // We should only have a single epoch setup event per epoch.
 		// true iff EpochSetup event for NEXT epoch was already included before
