--- conflicted
+++ resolved
@@ -311,11 +311,7 @@
 		block2 := unittest.BlockWithParentFixture(head)
 		block2.SetPayload(flow.EmptyPayload())
 		err = state.Extend(&block2)
-<<<<<<< HEAD
-		require.Nil(t, err)
-=======
-		require.NoError(t, err)
->>>>>>> e0ad3145
+		require.NoError(t, err)
 
 		receipt := unittest.ReceiptForBlockFixture(&block2)
 
@@ -367,11 +363,7 @@
 		block2 := unittest.BlockWithParentFixture(head)
 		block2.SetPayload(flow.EmptyPayload())
 		err = state.Extend(&block2)
-<<<<<<< HEAD
-		require.Nil(t, err)
-=======
-		require.NoError(t, err)
->>>>>>> e0ad3145
+		require.NoError(t, err)
 
 		block2Receipt := unittest.ReceiptForBlockFixture(&block2)
 
@@ -509,11 +501,7 @@
 		block2 := unittest.BlockWithParentFixture(head)
 		block2.SetPayload(flow.EmptyPayload())
 		err = state.Extend(&block2)
-<<<<<<< HEAD
-		require.Nil(t, err)
-=======
-		require.NoError(t, err)
->>>>>>> e0ad3145
+		require.NoError(t, err)
 
 		// Add a receipt for block 2
 		receipt := unittest.ExecutionReceiptFixture()
@@ -539,11 +527,7 @@
 		block2 := unittest.BlockWithParentFixture(head)
 		block2.SetPayload(flow.EmptyPayload())
 		err = state.Extend(&block2)
-<<<<<<< HEAD
-		require.Nil(t, err)
-=======
-		require.NoError(t, err)
->>>>>>> e0ad3145
+		require.NoError(t, err)
 
 		block3 := unittest.BlockWithParentFixture(block2.Header)
 		block3.SetPayload(flow.EmptyPayload())
@@ -598,27 +582,16 @@
 	consumer := new(mockprotocol.Consumer)
 	consumer.On("BlockFinalized", mock.Anything)
 	rootSnapshot := unittest.RootSnapshotFixture(participants)
-<<<<<<< HEAD
+
 	util.RunWithFullProtocolStateAndConsumer(t, rootSnapshot, consumer, func(db *badger.DB, state *protocol.MutableState) {
 		head, err := rootSnapshot.Head()
 		require.NoError(t, err)
-		_, seal, err := rootSnapshot.SealedResult()
-=======
-
-	util.RunWithFullProtocolStateAndConsumer(t, rootSnapshot, consumer, func(db *badger.DB, state *protocol.MutableState) {
-		head, err := rootSnapshot.Head()
-		require.NoError(t, err)
 		result, _, err := rootSnapshot.SealedResult()
->>>>>>> e0ad3145
 		require.NoError(t, err)
 
 		// we should begin the epoch in the staking phase
 		phase, err := state.AtBlockID(head.ID()).Phase()
-<<<<<<< HEAD
-		assert.Nil(t, err)
-=======
 		assert.NoError(t, err)
->>>>>>> e0ad3145
 		require.Equal(t, flow.EpochPhaseStaking, phase)
 
 		// add a block for the first seal to reference
@@ -629,11 +602,7 @@
 		err = state.Finalize(block1.ID())
 		require.NoError(t, err)
 
-<<<<<<< HEAD
-		epoch1Setup := seal.ServiceEvents[0].Event.(*flow.EpochSetup)
-=======
 		epoch1Setup := result.ServiceEvents[0].Event.(*flow.EpochSetup)
->>>>>>> e0ad3145
 		epoch1FinalView := epoch1Setup.FinalView
 
 		// add a participant for the next epoch
@@ -781,17 +750,10 @@
 		require.NoError(t, err)
 		require.Equal(t, epoch1Setup.Counter, epochCounter)
 
-<<<<<<< HEAD
-		// block 5 has the final view of the epoch
-		block5 := unittest.BlockWithParentFixture(block4.Header)
-		block5.SetPayload(flow.EmptyPayload())
-		block5.Header.View = epoch1FinalView
-=======
 		// block 8 has the final view of the epoch
 		block8 := unittest.BlockWithParentFixture(block7.Header)
 		block8.SetPayload(flow.EmptyPayload())
 		block8.Header.View = epoch1FinalView
->>>>>>> e0ad3145
 
 		err = state.Extend(&block8)
 		require.NoError(t, err)
@@ -801,19 +763,11 @@
 		require.NoError(t, err)
 		require.Equal(t, epoch1Setup.Counter, epochCounter)
 
-<<<<<<< HEAD
-		// block 6 has a view > final view of epoch 1, it will be considered the first block of epoch 2
-		block6 := unittest.BlockWithParentFixture(block5.Header)
-		block6.SetPayload(flow.EmptyPayload())
-		// we should handle view that aren't exactly the first valid view of the epoch
-		block6.Header.View = epoch1FinalView + uint64(1+rand.Intn(10))
-=======
 		// block 9 has a view > final view of epoch 1, it will be considered the first block of epoch 2
 		block9 := unittest.BlockWithParentFixture(block8.Header)
 		block9.SetPayload(flow.EmptyPayload())
 		// we should handle views that aren't exactly the first valid view of the epoch
 		block9.Header.View = epoch1FinalView + uint64(1+rand.Intn(10))
->>>>>>> e0ad3145
 
 		err = state.Extend(&block9)
 		require.NoError(t, err)
@@ -849,27 +803,17 @@
 func TestExtendConflictingEpochEvents(t *testing.T) {
 	rootSnapshot := unittest.RootSnapshotFixture(participants)
 	util.RunWithFullProtocolState(t, rootSnapshot, func(db *badger.DB, state *protocol.MutableState) {
-<<<<<<< HEAD
-		head, err := rootSnapshot.Head()
-		require.NoError(t, err)
-		_, seal, err := rootSnapshot.SealedResult()
-=======
 
 		head, err := rootSnapshot.Head()
 		require.NoError(t, err)
 		result, _, err := rootSnapshot.SealedResult()
->>>>>>> e0ad3145
 		require.NoError(t, err)
 
 		// add two conflicting blocks for each service event to reference
 		block1 := unittest.BlockWithParentFixture(head)
 		block1.SetPayload(flow.EmptyPayload())
 		err = state.Extend(&block1)
-<<<<<<< HEAD
-		require.Nil(t, err)
-=======
-		require.NoError(t, err)
->>>>>>> e0ad3145
+		require.NoError(t, err)
 
 		block2 := unittest.BlockWithParentFixture(head)
 		block2.SetPayload(flow.EmptyPayload())
@@ -917,12 +861,8 @@
 		err = state.Extend(&block4)
 		require.NoError(t, err)
 
-<<<<<<< HEAD
-		rootSetup := seal.ServiceEvents[0].Event.(*flow.EpochSetup)
-=======
 		// seal for block 1
 		seal1 := unittest.Seal.Fixture(unittest.Seal.WithResult(&block1Receipt.ExecutionResult))
->>>>>>> e0ad3145
 
 		// seal for block 2
 		seal2 := unittest.Seal.Fixture(unittest.Seal.WithResult(&block2Receipt.ExecutionResult))
@@ -999,15 +939,6 @@
 			unittest.SetupWithCounter(rootSetup.Counter+1),
 			unittest.WithFinalView(rootSetup.FinalView+1000),
 			unittest.WithFirstView(rootSetup.FinalView+1),
-<<<<<<< HEAD
-		)
-		nextEpochSetup2 := unittest.EpochSetupFixture(
-			unittest.WithParticipants(rootSetup.Participants),
-			unittest.SetupWithCounter(rootSetup.Counter+1),
-			unittest.WithFinalView(rootSetup.FinalView+2000), // final view differs
-			unittest.WithFirstView(rootSetup.FinalView+1),
-=======
->>>>>>> e0ad3145
 		)
 
 		// add blocks containing receipts for block1 and block2 (necessary for sealing)
@@ -1085,28 +1016,16 @@
 	util.RunWithFullProtocolState(t, rootSnapshot, func(db *badger.DB, state *protocol.MutableState) {
 		head, err := rootSnapshot.Head()
 		require.NoError(t, err)
-<<<<<<< HEAD
-		_, seal, err := rootSnapshot.SealedResult()
-=======
 		result, _, err := rootSnapshot.SealedResult()
->>>>>>> e0ad3145
 		require.NoError(t, err)
 
 		// add a block for the first seal to reference
 		block1 := unittest.BlockWithParentFixture(head)
 		block1.SetPayload(flow.EmptyPayload())
 		err = state.Extend(&block1)
-<<<<<<< HEAD
-		require.Nil(t, err)
-		err = state.Finalize(block1.ID())
-		require.Nil(t, err)
-
-		epoch1Setup := seal.ServiceEvents[0].Event.(*flow.EpochSetup)
-=======
 		require.NoError(t, err)
 
 		epoch1Setup := result.ServiceEvents[0].Event.(*flow.EpochSetup)
->>>>>>> e0ad3145
 
 		// add a participant for the next epoch
 		epoch2NewParticipant := unittest.IdentityFixture(unittest.WithRole(flow.RoleVerification))
@@ -1175,38 +1094,19 @@
 func TestExtendEpochCommitInvalid(t *testing.T) {
 	rootSnapshot := unittest.RootSnapshotFixture(participants)
 	util.RunWithFullProtocolState(t, rootSnapshot, func(db *badger.DB, state *protocol.MutableState) {
-<<<<<<< HEAD
-		head, err := rootSnapshot.Head()
-		require.NoError(t, err)
-		_, seal, err := rootSnapshot.SealedResult()
+
+		head, err := rootSnapshot.Head()
+		require.NoError(t, err)
+		result, _, err := rootSnapshot.SealedResult()
 		require.NoError(t, err)
 
 		// add a block for the first seal to reference
 		block1 := unittest.BlockWithParentFixture(head)
 		block1.SetPayload(flow.EmptyPayload())
 		err = state.Extend(&block1)
-		require.Nil(t, err)
-		err = state.Finalize(block1.ID())
-		require.Nil(t, err)
-=======
-
-		head, err := rootSnapshot.Head()
-		require.NoError(t, err)
-		result, _, err := rootSnapshot.SealedResult()
-		require.NoError(t, err)
->>>>>>> e0ad3145
-
-		// add a block for the first seal to reference
-		block1 := unittest.BlockWithParentFixture(head)
-		block1.SetPayload(flow.EmptyPayload())
-		err = state.Extend(&block1)
-		require.NoError(t, err)
-
-<<<<<<< HEAD
-		epoch1Setup := seal.ServiceEvents[0].Event.(*flow.EpochSetup)
-=======
+		require.NoError(t, err)
+
 		epoch1Setup := result.ServiceEvents[0].Event.(*flow.EpochSetup)
->>>>>>> e0ad3145
 
 		// swap consensus node for a new one for epoch 2
 		epoch2NewParticipant := unittest.IdentityFixture(unittest.WithRole(flow.RoleConsensus))
@@ -1317,30 +1217,18 @@
 	util.RunWithFullProtocolState(t, rootSnapshot, func(db *badger.DB, state *protocol.MutableState) {
 		head, err := rootSnapshot.Head()
 		require.NoError(t, err)
-<<<<<<< HEAD
-		_, seal, err := rootSnapshot.SealedResult()
-=======
 		result, _, err := rootSnapshot.SealedResult()
->>>>>>> e0ad3145
 		require.NoError(t, err)
 
 		// add a block for the first seal to reference
 		block1 := unittest.BlockWithParentFixture(head)
 		block1.SetPayload(flow.EmptyPayload())
 		err = state.Extend(&block1)
-<<<<<<< HEAD
-		require.Nil(t, err)
-=======
-		require.NoError(t, err)
->>>>>>> e0ad3145
+		require.NoError(t, err)
 		err = state.Finalize(block1.ID())
 		require.NoError(t, err)
 
-<<<<<<< HEAD
-		epoch1Setup := seal.ServiceEvents[0].Event.(*flow.EpochSetup)
-=======
 		epoch1Setup := result.ServiceEvents[0].Event.(*flow.EpochSetup)
->>>>>>> e0ad3145
 		epoch1FinalView := epoch1Setup.FinalView
 
 		// add a participant for the next epoch
@@ -1656,28 +1544,6 @@
 	util.RunWithFollowerProtocolState(t, rootSnapshot, func(db *badger.DB, state *protocol.FollowerState) {
 		head, err := rootSnapshot.Head()
 		require.NoError(t, err)
-<<<<<<< HEAD
-
-		// A <- B <- C <- D <- E <- F <- G
-		blockA := unittest.BlockWithParentAndSeal(head, nil)
-		blockB := unittest.BlockWithParentAndSeal(blockA.Header, nil)
-		blockC := unittest.BlockWithParentAndSeal(blockB.Header, blockA.Header)
-		blockD := unittest.BlockWithParentAndSeal(blockC.Header, blockB.Header)
-		blockE := unittest.BlockWithParentAndSeal(blockD.Header, nil)
-		blockF := unittest.BlockWithParentAndSeal(blockE.Header, nil)
-		blockG := unittest.BlockWithParentAndSeal(blockF.Header, nil)
-		blockH := unittest.BlockWithParentAndSeal(blockG.Header, nil)
-
-		saveBlock(t, blockA, nil, state)
-		saveBlock(t, blockB, nil, state)
-		saveBlock(t, blockC, nil, state)
-		saveBlock(t, blockD, blockA, state)
-		saveBlock(t, blockE, blockB, state)
-		saveBlock(t, blockF, blockC, state)
-		saveBlock(t, blockG, blockD, state)
-		saveBlock(t, blockH, blockE, state)
-=======
->>>>>>> e0ad3145
 
 		// block 1 will be sealed
 		block1 := unittest.BlockWithParentFixture(head)
@@ -1697,12 +1563,6 @@
 		require.NoError(t, err)
 		err = state.Finalize(block2.ID())
 		require.NoError(t, err)
-<<<<<<< HEAD
-	}
-
-	err = state.MarkValid(block.Header.ID())
-	require.NoError(t, err)
-=======
 
 		// block 3 contains seal for block 1
 		block3 := unittest.BlockWithParentFixture(block2.Header)
@@ -1718,5 +1578,4 @@
 		require.NoError(t, err)
 		require.Equal(t, block1.ID(), sealed.ID())
 	})
->>>>>>> e0ad3145
 }