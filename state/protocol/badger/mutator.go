package badger

import (
	"context"
	"errors"
	"fmt"

	"github.com/dgraph-io/badger/v2"
	"github.com/rs/zerolog"

	"github.com/onflow/flow-go/engine"
	"github.com/onflow/flow-go/model/flow"
	"github.com/onflow/flow-go/module"
	"github.com/onflow/flow-go/module/irrecoverable"
	"github.com/onflow/flow-go/module/signature"
	"github.com/onflow/flow-go/module/trace"
	"github.com/onflow/flow-go/state"
	"github.com/onflow/flow-go/state/protocol"
	"github.com/onflow/flow-go/storage"
	"github.com/onflow/flow-go/storage/badger/operation"
	"github.com/onflow/flow-go/storage/badger/procedure"
	"github.com/onflow/flow-go/storage/badger/transaction"
)

// FollowerState implements a lighter version of a mutable protocol state.
// When extending the state, it performs hardly any checks on the block payload.
// Instead, the FollowerState relies on the consensus nodes to run the full
// payload check and uses quorum certificates to prove validity of block payloads.
// Consequently, a block B should only be considered valid, if
// there is a certifying QC for that block QC.View == Block.View && QC.BlockID == Block.ID().
//
// The FollowerState allows non-consensus nodes to execute fork-aware queries
// against the protocol state, while minimizing the amount of payload checks
// the non-consensus nodes have to perform.
type FollowerState struct {
	*State

	index      storage.Index
	payloads   storage.Payloads
	tracer     module.Tracer
	logger     zerolog.Logger
	consumer   protocol.Consumer
	blockTimer protocol.BlockTimer
}

var _ protocol.FollowerState = (*FollowerState)(nil)

// ParticipantState implements a mutable state for consensus participant. It can extend the
// state with a new block, by checking the _entire_ block payload.
type ParticipantState struct {
	*FollowerState
	receiptValidator module.ReceiptValidator
	sealValidator    module.SealValidator
}

var _ protocol.ParticipantState = (*ParticipantState)(nil)

// NewFollowerState initializes a light-weight version of a mutable protocol
// state. This implementation is suitable only for NON-Consensus nodes.
func NewFollowerState(
	logger zerolog.Logger,
	tracer module.Tracer,
	consumer protocol.Consumer,
	state *State,
	index storage.Index,
	payloads storage.Payloads,
	blockTimer protocol.BlockTimer,
) (*FollowerState, error) {
	followerState := &FollowerState{
		State:      state,
		index:      index,
		payloads:   payloads,
		tracer:     tracer,
		logger:     logger,
		consumer:   consumer,
		blockTimer: blockTimer,
	}
	return followerState, nil
}

// NewFullConsensusState initializes a new mutable protocol state backed by a
// badger database. When extending the state with a new block, it checks the
// _entire_ block payload. Consensus nodes should use the FullConsensusState,
// while other node roles can use the lighter FollowerState.
func NewFullConsensusState(
	logger zerolog.Logger,
	tracer module.Tracer,
	consumer protocol.Consumer,
	state *State,
	index storage.Index,
	payloads storage.Payloads,
	blockTimer protocol.BlockTimer,
	receiptValidator module.ReceiptValidator,
	sealValidator module.SealValidator,
) (*ParticipantState, error) {
	followerState, err := NewFollowerState(
		logger,
		tracer,
		consumer,
		state,
		index,
		payloads,
		blockTimer,
	)
	if err != nil {
		return nil, fmt.Errorf("initialization of Mutable Follower State failed: %w", err)
	}
	return &ParticipantState{
		FollowerState:    followerState,
		receiptValidator: receiptValidator,
		sealValidator:    sealValidator,
	}, nil
}

// ExtendCertified extends the protocol state of a CONSENSUS FOLLOWER. While it checks
// the validity of the header; it does _not_ check the validity of the payload.
// Instead, the consensus follower relies on the consensus participants to
// validate the full payload. Payload validity can be proved by a valid quorum certificate.
// Certifying QC must match candidate block:
//
//	candidate.View == certifyingQC.View && candidate.ID() == certifyingQC.BlockID
//
// Caution:
//   - This function expects that `certifyingQC` has been validated.
//   - The parent block must already be stored.
//
// No errors are expected during normal operations.
func (m *FollowerState) ExtendCertified(ctx context.Context, candidate *flow.Block, certifyingQC *flow.QuorumCertificate) error {
	span, ctx := m.tracer.StartSpanFromContext(ctx, trace.ProtoStateMutatorHeaderExtend)
	defer span.End()

	// check if candidate block has been already processed
	blockID := candidate.ID()
	isDuplicate, err := m.checkBlockAlreadyProcessed(blockID)
	if err != nil || isDuplicate {
		return err
	}
	deferredDbOps := transaction.NewDeferredDbOps()

	// sanity check if certifyingQC actually certifies candidate block
	if certifyingQC.View != candidate.Header.View {
		return fmt.Errorf("qc doesn't certify candidate block, expect %d view, got %d", candidate.Header.View, certifyingQC.View)
	}
	if certifyingQC.BlockID != blockID {
		return fmt.Errorf("qc doesn't certify candidate block, expect %x blockID, got %x", blockID, certifyingQC.BlockID)
	}

	// check if the block header is a valid extension of parent block
	err = m.headerExtend(ctx, candidate, certifyingQC, deferredDbOps)
	if err != nil {
		// since we have a QC for this block, it cannot be an invalid extension
		return fmt.Errorf("unexpected invalid block (id=%x) with certifying qc (id=%x): %s",
			candidate.ID(), certifyingQC.ID(), err.Error())
	}

	// find the last seal at the parent block
	_, err = m.lastSealed(candidate, deferredDbOps)
	if err != nil {
		return fmt.Errorf("failed to determine the lastest sealed block in fork: %w", err)
	}

	// evolve protocol state and verify consistency with commitment included in
	err = m.evolveProtocolState(ctx, candidate, deferredDbOps)
	if err != nil {
		return fmt.Errorf("evolving protocol state failed: %w", err)
	}

	// Execute the deferred database operations as one atomic transaction and emit scheduled notifications on success.
	// The `candidate` block _must be valid_ (otherwise, the state will be corrupted)!
	err = operation.RetryOnConflictTx(m.db, transaction.Update, deferredDbOps.Pending) // No errors are expected during normal operations
	if err != nil {
		return fmt.Errorf("failed to persist candiate block %v and its dependencies: %w", blockID, err)
	}

	return nil
}

// Extend extends the protocol state of a CONSENSUS PARTICIPANT. It checks
// the validity of the _entire block_ (header and full payload).
// Expected errors during normal operations:
//   - state.OutdatedExtensionError if the candidate block is outdated (e.g. orphaned)
//   - state.InvalidExtensionError if the candidate block is invalid
func (m *ParticipantState) Extend(ctx context.Context, candidate *flow.Block) error {
	span, ctx := m.tracer.StartSpanFromContext(ctx, trace.ProtoStateMutatorExtend)
	defer span.End()

	// check if candidate block has been already processed
	isDuplicate, err := m.checkBlockAlreadyProcessed(candidate.ID())
	if err != nil || isDuplicate {
		return err
	}
	deferredDbOps := transaction.NewDeferredDbOps()

	// check if the block header is a valid extension of parent block
	err = m.headerExtend(ctx, candidate, nil, deferredDbOps)
	if err != nil {
		return fmt.Errorf("header not compliant with chain state: %w", err)
	}

	// check if the block header is a valid extension of the finalized state
	err = m.checkOutdatedExtension(candidate.Header)
	if err != nil {
		if state.IsOutdatedExtensionError(err) {
			return fmt.Errorf("candidate block is an outdated extension: %w", err)
		}
		return fmt.Errorf("could not check if block is an outdated extension: %w", err)
	}

	// check if the guarantees in the payload is a valid extension of the finalized state
	err = m.guaranteeExtend(ctx, candidate)
	if err != nil {
		return fmt.Errorf("payload guarantee(s) not compliant with chain state: %w", err)
	}

	// check if the receipts in the payload are valid
	err = m.receiptExtend(ctx, candidate)
	if err != nil {
		return fmt.Errorf("payload receipt(s) not compliant with chain state: %w", err)
	}

	// check if the seals in the payload is a valid extension of the finalized state
	_, err = m.sealExtend(ctx, candidate, deferredDbOps)
	if err != nil {
		return fmt.Errorf("payload seal(s) not compliant with chain state: %w", err)
	}

	// evolve protocol state and verify consistency with commitment included in
	err = m.evolveProtocolState(ctx, candidate, deferredDbOps)
	if err != nil {
		return fmt.Errorf("evolving protocol state failed: %w", err)
	}

	// Execute the deferred database operations and emit scheduled notifications on success.
	// The `candidate` block _must be valid_ (otherwise, the state will be corrupted)!
	err = operation.RetryOnConflictTx(m.db, transaction.Update, deferredDbOps.Pending) // No errors are expected during normal operations
	if err != nil {
		return fmt.Errorf("failed to persist candiate block %v and its dependencies: %w", candidate.ID(), err)
	}
	return nil
}

// headerExtend verifies the validity of the block header (excluding verification of the
// consensus rules). Specifically, we check that
//  1. the payload is consistent with the payload hash stated in the header
//  2. candidate header is consistent with its parent:
//     - ChainID is identical
//     - height increases by 1
//     - ParentView stated by the candidate block equals the parent's actual view
//  3. candidate's block time conforms to protocol rules
//  4. If a `certifyingQC` is given (can be nil), we sanity-check that it certifies the candidate block
//
// If all checks pass, this method queues the following operations to persist the candidate block and
// schedules `BlockProcessable` notification to be emitted in order of increasing height:
//
//	5a. store QC embedded into the candidate block and emit `BlockProcessable` notification for the parent
//	5b. store candidate block and index it as a child of its parent (needed for recovery to traverse unfinalized blocks)
//	5c. if we are given a certifyingQC, store it and queue a `BlockProcessable` notification for the candidate block
//
// If `headerExtend` is called by `ParticipantState.Extend` (full consensus participant) then `certifyingQC` will be nil,
// but the block payload will be validated. If `headerExtend` is called by `FollowerState.Extend` (consensus follower),
// then `certifyingQC` must be not nil which proves payload validity.
//
// Expected errors during normal operations:
//   - state.InvalidExtensionError if the candidate block is invalid
func (m *FollowerState) headerExtend(ctx context.Context, candidate *flow.Block, certifyingQC *flow.QuorumCertificate, deferredDbOps *transaction.DeferredDbOps) error {
	span, _ := m.tracer.StartSpanFromContext(ctx, trace.ProtoStateMutatorExtendCheckHeader)
	defer span.End()
	blockID := candidate.ID()
	header := candidate.Header

	// STEP 1: Check that the payload is consistent with the payload hash in the header
	if candidate.Payload.Hash() != header.PayloadHash {
		return state.NewInvalidExtensionError("payload integrity check failed")
	}

	// STEP 2: Next, we can check whether the block is a valid descendant of the
	// parent. It should have the same chain ID and a height that is one bigger.
	parent, err := m.headers.ByBlockID(header.ParentID)
	if err != nil {
		return state.NewInvalidExtensionErrorf("could not retrieve parent: %s", err)
	}
	if header.ChainID != parent.ChainID {
		return state.NewInvalidExtensionErrorf("candidate built for invalid chain (candidate: %s, parent: %s)",
			header.ChainID, parent.ChainID)
	}
	if header.ParentView != parent.View {
		return state.NewInvalidExtensionErrorf("candidate build with inconsistent parent view (candidate: %d, parent %d)",
			header.ParentView, parent.View)
	}
	if header.Height != parent.Height+1 {
		return state.NewInvalidExtensionErrorf("candidate built with invalid height (candidate: %d, parent: %d)",
			header.Height, parent.Height)
	}

	// STEP 3: check validity of block timestamp using parent's timestamp
	err = m.blockTimer.Validate(parent.Timestamp, header.Timestamp)
	if err != nil {
		if protocol.IsInvalidBlockTimestampError(err) {
			return state.NewInvalidExtensionErrorf("candidate contains invalid timestamp: %w", err)
		}
		return fmt.Errorf("validating block's time stamp failed with unexpected error: %w", err)
	}

	// STEP 4: if a certifying QC is given (can be nil), sanity-check that it actually certifies the candidate block
	if certifyingQC != nil {
		if certifyingQC.View != header.View {
			return fmt.Errorf("qc doesn't certify candidate block, expect %d view, got %d", header.View, certifyingQC.View)
		}
		if certifyingQC.BlockID != blockID {
			return fmt.Errorf("qc doesn't certify candidate block, expect %x blockID, got %x", blockID, certifyingQC.BlockID)
		}
	}

	// STEP 5:
	qc := candidate.Header.QuorumCertificate()
	deferredDbOps.AddDbOp(func(tx *transaction.Tx) error {
		// STEP 5a: Store QC for parent block and emit `BlockProcessable` notification if and only if
		//  - the QC for the parent has not been stored before (otherwise, we already emitted the notification) and
		//  - the parent block's height is larger than the finalized root height (the root block is already considered processed)
		// Thereby, we reduce duplicated `BlockProcessable` notifications.
		err := m.qcs.StoreTx(qc)(tx)
		if err != nil {
			if !errors.Is(err, storage.ErrAlreadyExists) {
				return fmt.Errorf("could not store incorporated qc: %w", err)
			}
		} else {
			// trigger BlockProcessable for parent block above root height
			if parent.Height > m.finalizedRootHeight {
				tx.OnSucceed(func() {
					m.consumer.BlockProcessable(parent, qc)
				})
			}
		}

		// STEP 5b: Store candidate block and index it as a child of its parent (needed for recovery to traverse unfinalized blocks)
		err = m.blocks.StoreTx(candidate)(tx) // insert the block into the database AND cache
		if err != nil {
			return fmt.Errorf("could not store candidate block: %w", err)
		}
		err = transaction.WithTx(procedure.IndexNewBlock(blockID, candidate.Header.ParentID))(tx)
		if err != nil {
			return fmt.Errorf("could not index new block: %w", err)
		}

		// STEP 5c: if we are given a certifyingQC, store it and queue a `BlockProcessable` notification for the candidate block
		if certifyingQC != nil {
			err = m.qcs.StoreTx(certifyingQC)(tx)
			if err != nil {
				return fmt.Errorf("could not store certifying qc: %w", err)
			}
			tx.OnSucceed(func() { // queue a BlockProcessable event for candidate block, since it is certified
				m.consumer.BlockProcessable(candidate.Header, certifyingQC)
			})
		}
		return nil
	})

	return nil
}

// checkBlockAlreadyProcessed checks if block has been added to the protocol state.
// Returns:
// * (true, nil) - block has been already processed.
// * (false, nil) - block has not been processed.
// * (false, error) - unknown error when trying to query protocol state.
// No errors are expected during normal operation.
func (m *FollowerState) checkBlockAlreadyProcessed(blockID flow.Identifier) (bool, error) {
	_, err := m.headers.ByBlockID(blockID)
	if err != nil {
		if errors.Is(err, storage.ErrNotFound) {
			return false, nil
		}
		return false, fmt.Errorf("could not check if candidate block (%x) has been already processed: %w", blockID, err)
	}
	return true, nil
}

// checkOutdatedExtension checks whether given block is
// valid in the context of the entire state. For this, the block needs to
// directly connect, through its ancestors, to the last finalized block.
// Expected errors during normal operations:
//   - state.OutdatedExtensionError if the candidate block is outdated (e.g. orphaned)
func (m *ParticipantState) checkOutdatedExtension(header *flow.Header) error {
	var finalizedHeight uint64
	err := m.db.View(operation.RetrieveFinalizedHeight(&finalizedHeight))
	if err != nil {
		return fmt.Errorf("could not retrieve finalized height: %w", err)
	}
	var finalID flow.Identifier
	err = m.db.View(operation.LookupBlockHeight(finalizedHeight, &finalID))
	if err != nil {
		return fmt.Errorf("could not lookup finalized block: %w", err)
	}

	ancestorID := header.ParentID
	for ancestorID != finalID {
		ancestor, err := m.headers.ByBlockID(ancestorID)
		if err != nil {
			return fmt.Errorf("could not retrieve ancestor (%x): %w", ancestorID, err)
		}
		if ancestor.Height < finalizedHeight {
			// this happens when the candidate block is on a fork that does not include all the
			// finalized blocks.
			// for instance:
			// A (Finalized) <- B (Finalized) <- C (Finalized) <- D <- E <- F
			//                  ^- G             ^- H             ^- I
			// block G is not a valid block, because it does not have C (which has been finalized) as an ancestor
			// block H and I are valid, because they do have C as an ancestor
			return state.NewOutdatedExtensionErrorf(
				"candidate block (height: %d) conflicts with finalized state (ancestor: %d final: %d)",
				header.Height, ancestor.Height, finalizedHeight)
		}
		ancestorID = ancestor.ParentID
	}
	return nil
}

// guaranteeExtend verifies the validity of the collection guarantees that are
// included in the block. Specifically, we check for expired collections and
// duplicated collections (also including ancestor blocks).
// Expected errors during normal operations:
//   - state.InvalidExtensionError if the candidate block contains invalid collection guarantees
func (m *ParticipantState) guaranteeExtend(ctx context.Context, candidate *flow.Block) error {
	span, _ := m.tracer.StartSpanFromContext(ctx, trace.ProtoStateMutatorExtendCheckGuarantees)
	defer span.End()

	header := candidate.Header
	payload := candidate.Payload

	// we only look as far back for duplicates as the transaction expiry limit;
	// if a guarantee was included before that, we will disqualify it on the
	// basis of the reference block anyway
	limit := header.Height - flow.DefaultTransactionExpiry
	if limit > header.Height { // overflow check
		limit = 0
	}
	if limit < m.sporkRootBlockHeight {
		limit = m.sporkRootBlockHeight
	}

	// build a list of all previously used guarantees on this part of the chain
	ancestorID := header.ParentID
	lookup := make(map[flow.Identifier]struct{})
	for {
		ancestor, err := m.headers.ByBlockID(ancestorID)
		if err != nil {
			return fmt.Errorf("could not retrieve ancestor header (%x): %w", ancestorID, err)
		}
		index, err := m.index.ByBlockID(ancestorID)
		if err != nil {
			return fmt.Errorf("could not retrieve ancestor index (%x): %w", ancestorID, err)
		}
		for _, collID := range index.CollectionIDs {
			lookup[collID] = struct{}{}
		}
		if ancestor.Height <= limit {
			break
		}
		ancestorID = ancestor.ParentID
	}

	// check each guarantee included in the payload for duplication and expiry
	for _, guarantee := range payload.Guarantees {

		// if the guarantee was already included before, error
		_, duplicated := lookup[guarantee.ID()]
		if duplicated {
			return state.NewInvalidExtensionErrorf("payload includes duplicate guarantee (%x)", guarantee.ID())
		}

		// get the reference block to check expiry
		ref, err := m.headers.ByBlockID(guarantee.ReferenceBlockID)
		if err != nil {
			if errors.Is(err, storage.ErrNotFound) {
				return state.NewInvalidExtensionErrorf("could not get reference block %x: %w", guarantee.ReferenceBlockID, err)
			}
			return fmt.Errorf("could not get reference block (%x): %w", guarantee.ReferenceBlockID, err)
		}

		// if the guarantee references a block with expired height, error
		if ref.Height < limit {
			return state.NewInvalidExtensionErrorf("payload includes expired guarantee (height: %d, limit: %d)",
				ref.Height, limit)
		}

		// check the guarantors are correct
		_, err = protocol.FindGuarantors(m, guarantee)
		if err != nil {
			if signature.IsInvalidSignerIndicesError(err) ||
				errors.Is(err, protocol.ErrNextEpochNotCommitted) ||
				errors.Is(err, protocol.ErrClusterNotFound) {
				return state.NewInvalidExtensionErrorf("guarantee %v contains invalid guarantors: %w", guarantee.ID(), err)
			}
			return fmt.Errorf("could not find guarantor for guarantee %v: %w", guarantee.ID(), err)
		}
	}

	return nil
}

// sealExtend checks the compliance of the payload seals. It queues a deferred database
// operation for indexing the latest seal as of the candidate block and returns the latest seal.
// Expected errors during normal operations:
//   - state.InvalidExtensionError if the candidate block has invalid seals
func (m *ParticipantState) sealExtend(ctx context.Context, candidate *flow.Block, deferredDbOps *transaction.DeferredDbOps) (*flow.Seal, error) {
	span, _ := m.tracer.StartSpanFromContext(ctx, trace.ProtoStateMutatorExtendCheckSeals)
	defer span.End()

	lastSeal, err := m.sealValidator.Validate(candidate)
	if err != nil {
		return nil, state.NewInvalidExtensionErrorf("seal validation error: %w", err)
	}

	deferredDbOps.AddBadgerOp(operation.IndexLatestSealAtBlock(candidate.ID(), lastSeal.ID()))
	return lastSeal, nil
}

// receiptExtend checks the compliance of the receipt payload.
//   - Receipts should pertain to blocks on the fork
//   - Receipts should not appear more than once on a fork
//   - Receipts should pass the ReceiptValidator check
//   - No seal has been included for the respective block in this particular fork
//
// We require the receipts to be sorted by block height (within a payload).
//
// Expected errors during normal operations:
//   - state.InvalidExtensionError if the candidate block contains invalid receipts
func (m *ParticipantState) receiptExtend(ctx context.Context, candidate *flow.Block) error {
	span, _ := m.tracer.StartSpanFromContext(ctx, trace.ProtoStateMutatorExtendCheckReceipts)
	defer span.End()

	err := m.receiptValidator.ValidatePayload(candidate)
	if err != nil {
		// TODO: this might be not an error, potentially it can be solved by requesting more data and processing this receipt again
		if errors.Is(err, storage.ErrNotFound) {
			return state.NewInvalidExtensionErrorf("some entities referenced by receipts are missing: %w", err)
		}
		if engine.IsInvalidInputError(err) {
			return state.NewInvalidExtensionErrorf("payload includes invalid receipts: %w", err)
		}
		return fmt.Errorf("unexpected payload validation error %w", err)
	}

	return nil
}

// lastSealed determines the highest sealed block from the fork with head `candidate`.
// It queues a deferred database operation for indexing the latest seal as of the candidate block.
// and returns the latest seal.
//
// For instance, here is the chain state: block 100 is the head, block 97 is finalized,
// and 95 is the last sealed block at the state of block 100.
// 95 (sealed) <- 96 <- 97 (finalized) <- 98 <- 99 <- 100
// Now, if block 101 is extending block 100, and its payload has a seal for 96, then it will
// be the last sealed for block 101.
// No errors are expected during normal operation.
func (m *FollowerState) lastSealed(candidate *flow.Block, deferredDbOps *transaction.DeferredDbOps) (latestSeal *flow.Seal, err error) {
	payload := candidate.Payload
	blockID := candidate.ID()

	// If the candidate blocks' payload has no seals, the latest seal in this fork remains unchanged, i.e. latest seal as of the
	// parent is also the latest seal as of the candidate block. Otherwise, we take the latest seal included in the candidate block.
	// Note that seals might not be ordered in the block.
	if len(payload.Seals) == 0 {
		latestSeal, err = m.seals.HighestInFork(candidate.Header.ParentID)
		if err != nil {
			return nil, fmt.Errorf("could not retrieve parent seal (%x): %w", candidate.Header.ParentID, err)
		}
	} else {
		ordered, err := protocol.OrderedSeals(payload.Seals, m.headers)
		if err != nil {
			// all errors are unexpected - differentiation is for clearer error messages
			if errors.Is(err, storage.ErrNotFound) {
				return nil, fmt.Errorf("ordering seals: candidate payload contains seals for unknown block: %s", err.Error())
			}
			if errors.Is(err, protocol.ErrDiscontinuousSeals) || errors.Is(err, protocol.ErrMultipleSealsForSameHeight) {
				return nil, fmt.Errorf("ordering seals: candidate payload contains invalid seal set: %s", err.Error())
			}
			return nil, fmt.Errorf("unexpected error ordering seals: %w", err)
		}
		latestSeal = ordered[len(ordered)-1]
	}

	deferredDbOps.AddBadgerOp(operation.IndexLatestSealAtBlock(blockID, latestSeal.ID()))
	return latestSeal, nil
}

// evolveProtocolState
//   - instantiates a Protocol State Mutator from the parent block's state
//   - applies any state-changing service events sealed by this block
//   - verifies that the resulting protocol state is consistent with the commitment in the block
//
// Expected errors during normal operations:
//   - state.InvalidExtensionError if the Protocol State commitment in the candidate block does
//     not match the Protocol State we constructed locally
func (m *FollowerState) evolveProtocolState(ctx context.Context, candidate *flow.Block, deferredDbOps *transaction.DeferredDbOps) error {
	span, _ := m.tracer.StartSpanFromContext(ctx, trace.ProtoStateMutatorEvolveProtocolState)
	defer span.End()

	// instantiate Protocol State Mutator from the parent block's state and apply any state-changing service events sealed by this block
	stateMutator, err := m.protocolState.Mutator(candidate.Header.View, candidate.Header.ParentID)
	if err != nil {
		return fmt.Errorf("could not create protocol state mutator for view %d: %w", candidate.Header.View, err)
	}
	err = stateMutator.ApplyServiceEventsFromValidatedSeals(candidate.Payload.Seals)
	if err != nil {
		return fmt.Errorf("could not process service events: %w", err)
	}

	// verify Protocol State commitment in the candidate block matches the locally-constructed value
	hasChanges, updatedState, updatedStateID, dbUpdates := stateMutator.Build()
	if updatedStateID != candidate.Payload.ProtocolStateID {
		return state.NewInvalidExtensionErrorf("invalid protocol state commitment %x in block, which should be %x", candidate.Payload.ProtocolStateID, updatedStateID)
	}

	// Schedule deferred database operations to index the protocol state by the candidate block's ID
	// and persist the new protocol state (if there are any changes)
	deferredDbOps.AddDbOp(m.protocolStateSnapshotsDB.Index(candidate.ID(), updatedStateID))
	if hasChanges {
		deferredDbOps.AddDbOp(operation.SkipDuplicatesTx(m.protocolStateSnapshotsDB.StoreTx(updatedStateID, updatedState)))
		deferredDbOps.AddDbOps(dbUpdates...)
	}
	return nil
}

// Finalize marks the specified block as finalized.
// This method only finalizes one block at a time.
// Hence, the parent of `blockID` has to be the last finalized block.
// No errors are expected during normal operations.
func (m *FollowerState) Finalize(ctx context.Context, blockID flow.Identifier) error {
	// preliminaries: start tracer and retrieve full block
	span, _ := m.tracer.StartSpanFromContext(ctx, trace.ProtoStateMutatorFinalize)
	defer span.End()
	block, err := m.blocks.ByID(blockID)
	if err != nil {
		return fmt.Errorf("could not retrieve full block that should be finalized: %w", err)
	}
	header := block.Header

	// keep track of metrics updates and protocol events to emit:
	// * metrics are updated after a successful database update
	// * protocol events are emitted atomically with the database update
	var metrics []func()
	var events []func()

	// Verify that the parent block is the latest finalized block.
	// this must be the case, as the `Finalize` method only finalizes one block
	// at a time and hence the parent of `blockID` must already be finalized.
	var finalized uint64
	err = m.db.View(operation.RetrieveFinalizedHeight(&finalized))
	if err != nil {
		return fmt.Errorf("could not retrieve finalized height: %w", err)
	}
	var finalID flow.Identifier
	err = m.db.View(operation.LookupBlockHeight(finalized, &finalID))
	if err != nil {
		return fmt.Errorf("could not retrieve final header: %w", err)
	}
	if header.ParentID != finalID {
		return fmt.Errorf("can only finalize child of last finalized block")
	}

	// We also want to update the last sealed height. Retrieve the block
	// seal indexed for the block and retrieve the block that was sealed by it.
	lastSeal, err := m.seals.HighestInFork(blockID)
	if err != nil {
		return fmt.Errorf("could not look up sealed header: %w", err)
	}
	sealed, err := m.headers.ByBlockID(lastSeal.BlockID)
	if err != nil {
		return fmt.Errorf("could not retrieve sealed header: %w", err)
	}

	// We update metrics and emit protocol events for epoch state changes when
	// the block corresponding to the state change is finalized
	psSnapshot, err := m.protocolState.AtBlockID(blockID)
	if err != nil {
		return fmt.Errorf("could not retrieve protocol state snapshot: %w", err)
	}
	currentEpochSetup := psSnapshot.EpochSetup()
	epochFallbackTriggered, err := m.isEpochEmergencyFallbackTriggered()
	if err != nil {
		return fmt.Errorf("could not check persisted epoch emergency fallback flag: %w", err)
	}

	// if epoch fallback was not previously triggered, check whether this block triggers it
<<<<<<< HEAD
	if !epochFallbackTriggered {
		epochFallbackTriggered, err = m.isEpochFallbackTriggeredByFinalizedBlock(header, psSnapshot)
		if err != nil {
			return fmt.Errorf("could not check whether finalized block triggers epoch fallback: %w", err)
		}
		if epochFallbackTriggered {
			// emit the protocol event only the first time epoch fallback is triggered
			events = append(events, m.consumer.EpochEmergencyFallbackTriggered)
			metrics = append(metrics, m.metrics.EpochEmergencyFallbackTriggered)
		}
=======
	if !epochFallbackTriggered && psSnapshot.InvalidEpochTransitionAttempted() {
		epochFallbackTriggered = true
		// emit the protocol event only the first time epoch fallback is triggered
		events = append(events, m.consumer.EpochEmergencyFallbackTriggered)
		metrics = append(metrics, m.metrics.EpochEmergencyFallbackTriggered)
>>>>>>> 292b541c
	}

	isFirstBlockOfEpoch, err := m.isFirstBlockOfEpoch(header, currentEpochSetup)
	if err != nil {
		return fmt.Errorf("could not check if block is first of epoch: %w", err)
	}

	// Determine metric updates and protocol events related to epoch phase
	// changes and epoch transitions.
	// If epoch emergency fallback is triggered, the current epoch continues until
	// the next spork - so skip these updates.
	if !epochFallbackTriggered {
		epochPhaseMetrics, epochPhaseEvents, err := m.epochPhaseMetricsAndEventsOnBlockFinalized(block)
		if err != nil {
			return fmt.Errorf("could not determine epoch phase metrics/events for finalized block: %w", err)
		}
		metrics = append(metrics, epochPhaseMetrics...)
		events = append(events, epochPhaseEvents...)

		if isFirstBlockOfEpoch {
			epochTransitionMetrics, epochTransitionEvents := m.epochTransitionMetricsAndEventsOnBlockFinalized(header, psSnapshot.EpochSetup())
			if err != nil {
				return fmt.Errorf("could not determine epoch transition metrics/events for finalized block: %w", err)
			}
			metrics = append(metrics, epochTransitionMetrics...)
			events = append(events, epochTransitionEvents...)
		}
	}

	// Extract and validate version beacon events from the block seals.
	versionBeacons, err := m.versionBeaconOnBlockFinalized(block)
	if err != nil {
		return fmt.Errorf("cannot process version beacon: %w", err)
	}

	// Persist updates in database
	// * Add this block to the height-indexed set of finalized blocks.
	// * Update the largest finalized height to this block's height.
	// * Update the largest height of sealed and finalized block.
	//   This value could actually stay the same if it has no seals in
	//   its payload, in which case the parent's seal is the same.
	// * set the epoch fallback flag, if it is triggered
	err = operation.RetryOnConflict(m.db.Update, func(tx *badger.Txn) error {
		err = operation.IndexBlockHeight(header.Height, blockID)(tx)
		if err != nil {
			return fmt.Errorf("could not insert number mapping: %w", err)
		}
		err = operation.UpdateFinalizedHeight(header.Height)(tx)
		if err != nil {
			return fmt.Errorf("could not update finalized height: %w", err)
		}
		err = operation.UpdateSealedHeight(sealed.Height)(tx)
		if err != nil {
			return fmt.Errorf("could not update sealed height: %w", err)
		}
		if epochFallbackTriggered {
			err = operation.SetEpochEmergencyFallbackTriggered(blockID)(tx)
			if err != nil {
				return fmt.Errorf("could not set epoch fallback flag: %w", err)
			}
		}
		if isFirstBlockOfEpoch && !epochFallbackTriggered {
			err = operation.InsertEpochFirstHeight(currentEpochSetup.Counter, header.Height)(tx)
			if err != nil {
				return fmt.Errorf("could not insert epoch first block height: %w", err)
			}
		}

		// When a block is finalized, we commit the result for each seal it contains. The sealing logic
		// guarantees that only a single, continuous execution fork is sealed. Here, we index for
		// each block ID the ID of its _finalized_ seal.
		for _, seal := range block.Payload.Seals {
			err = operation.IndexFinalizedSealByBlockID(seal.BlockID, seal.ID())(tx)
			if err != nil {
				return fmt.Errorf("could not index the seal by the sealed block ID: %w", err)
			}
		}

		if len(versionBeacons) > 0 {
			// only index the last version beacon as that is the relevant one.
			// TODO: The other version beacons can be used for validation.
			err := operation.IndexVersionBeaconByHeight(versionBeacons[len(versionBeacons)-1])(tx)
			if err != nil {
				return fmt.Errorf("could not index version beacon or height (%d): %w", header.Height, err)
			}
		}

		return nil
	})
	if err != nil {
		return fmt.Errorf("could not persist finalization operations for block (%x): %w", blockID, err)
	}

	// update the cache
	m.State.cachedLatestFinal.Store(&cachedHeader{blockID, header})
	if len(block.Payload.Seals) > 0 {
		m.State.cachedLatestSealed.Store(&cachedHeader{lastSeal.BlockID, sealed})
	}

	// Emit protocol events after database transaction succeeds. Event delivery is guaranteed,
	// _except_ in case of a crash. Hence, when recovering from a crash, consumers need to deduce
	// from the state whether they have missed events and re-execute the respective actions.
	m.consumer.BlockFinalized(header)
	for _, emit := range events {
		emit()
	}

	// update sealed/finalized block metrics
	m.metrics.FinalizedHeight(header.Height)
	m.metrics.SealedHeight(sealed.Height)
	m.metrics.BlockFinalized(block)
	for _, seal := range block.Payload.Seals {
		sealedBlock, err := m.blocks.ByID(seal.BlockID)
		if err != nil {
			return fmt.Errorf("could not retrieve sealed block (%x): %w", seal.BlockID, err)
		}
		m.metrics.BlockSealed(sealedBlock)
	}

	// apply all queued metrics
	for _, updateMetric := range metrics {
		updateMetric()
	}

	return nil
}

<<<<<<< HEAD
// isEpochFallbackTriggeredByFinalizedBlock checks whether finalizing the input block
// would trigger epoch emergency fallback mode. In particular, we trigger epoch
// fallback mode while finalizing block B in either of the following cases:
//  1. B is the head of a fork in which epoch fallback was tentatively triggered,
//     due to incorporating an invalid service event.
//  2. (a) B is the first finalized block with view greater than or equal to the epoch
//     commitment deadline for the current epoch AND
//     (b) the next epoch has not been committed as of B.
//
// This function should only be called when epoch fallback *has not already been triggered*.
// See protocol.Params for more details on the epoch commitment deadline.
//
// No errors are expected during normal operation.
func (m *FollowerState) isEpochFallbackTriggeredByFinalizedBlock(block *flow.Header, stateAtBlock protocol.DynamicProtocolState) (bool, error) {
	// 1. Epoch fallback is tentatively triggered on this fork
	if stateAtBlock.InvalidEpochTransitionAttempted() {
		return true, nil
	}

	// 2.(a) determine whether block B is past the epoch commitment deadline
	safetyThreshold := m.Params().EpochCommitSafetyThreshold()
	blockExceedsDeadline := block.View+safetyThreshold >= stateAtBlock.EpochSetup().FinalView

	// 2.(b) determine whether the next epoch is committed w.r.t. block B
	isNextEpochCommitted := stateAtBlock.EpochPhase() == flow.EpochPhaseCommitted

	blockTriggersEpochFallback := blockExceedsDeadline && !isNextEpochCommitted
	return blockTriggersEpochFallback, nil
}

=======
>>>>>>> 292b541c
// isFirstBlockOfEpoch returns true if the given block is the first block of a new epoch.
// We accept the EpochSetup event for the current epoch (w.r.t. input block B) which contains
// the FirstView for the epoch (denoted W). By construction, B.View >= W.
// Definition: B is the first block of the epoch if and only if B.parent.View < W
//
// NOTE: There can be multiple (un-finalized) blocks that qualify as the first block of epoch N.
// No errors are expected during normal operation.
func (m *FollowerState) isFirstBlockOfEpoch(block *flow.Header, currentEpochSetup *flow.EpochSetup) (bool, error) {
	currentEpochFirstView := currentEpochSetup.FirstView
	// sanity check: B.View >= W
	if block.View < currentEpochFirstView {
		return false, irrecoverable.NewExceptionf("data inconsistency: block (id=%x, view=%d) is below its epoch first view %d", block.ID(), block.View, currentEpochFirstView)
	}

	parent, err := m.headers.ByBlockID(block.ParentID)
	if err != nil {
		return false, irrecoverable.NewExceptionf("could not retrieve parent (id=%s): %w", block.ParentID, err)
	}

	return parent.View < currentEpochFirstView, nil
}

// epochTransitionMetricsAndEventsOnBlockFinalized determines metrics to update
// and protocol events to emit for blocks which are the first block of a new epoch.
// Protocol events and updating metrics happen once when we finalize the _first_
// block of the new Epoch (same convention as for Epoch-Phase-Changes).
//
// NOTE: This function must only be called when input `block` is the first block
// of the epoch denoted by `currentEpochSetup`.
func (m *FollowerState) epochTransitionMetricsAndEventsOnBlockFinalized(block *flow.Header, currentEpochSetup *flow.EpochSetup) (
	metrics []func(),
	events []func(),
) {

	events = append(events, func() { m.consumer.EpochTransition(currentEpochSetup.Counter, block) })
	// set current epoch counter corresponding to new epoch
	metrics = append(metrics, func() { m.metrics.CurrentEpochCounter(currentEpochSetup.Counter) })
	// denote the most recent epoch transition height
	metrics = append(metrics, func() { m.metrics.EpochTransitionHeight(block.Height) })
	// set epoch phase - since we are starting a new epoch we begin in the staking phase
	metrics = append(metrics, func() { m.metrics.CurrentEpochPhase(flow.EpochPhaseStaking) })
	// set current epoch view values
	metrics = append(
		metrics,
		func() { m.metrics.CurrentEpochFinalView(currentEpochSetup.FinalView) },
		func() { m.metrics.CurrentDKGPhase1FinalView(currentEpochSetup.DKGPhase1FinalView) },
		func() { m.metrics.CurrentDKGPhase2FinalView(currentEpochSetup.DKGPhase2FinalView) },
		func() { m.metrics.CurrentDKGPhase3FinalView(currentEpochSetup.DKGPhase3FinalView) },
	)

	return
}

// epochPhaseMetricsAndEventsOnBlockFinalized determines metrics to update and protocol
// events to emit. Service Events embedded into an execution result take effect, when the
// execution result's _seal is finalized_ (i.e. when the block holding a seal for the
// result is finalized). See also handleEpochServiceEvents for further details. Example:
//
// Convention:
//
//	A <-- ... <-- C(Seal_A)
//
// Suppose an EpochSetup service event is emitted during execution of block A. C seals A, therefore
// we apply the metrics/events when C is finalized. The first block of the EpochSetup
// phase is block C.
//
// This function should only be called when epoch fallback *has not already been triggered*.
// No errors are expected during normal operation.
func (m *FollowerState) epochPhaseMetricsAndEventsOnBlockFinalized(block *flow.Block) (
	metrics []func(),
	events []func(),
	err error,
) {

	// block payload may not specify seals in order, so order them by block height before processing
	orderedSeals, err := protocol.OrderedSeals(block.Payload.Seals, m.headers)
	if err != nil {
		if errors.Is(err, storage.ErrNotFound) {
			return nil, nil, fmt.Errorf("ordering seals: parent payload contains seals for unknown block: %s", err.Error())
		}
		return nil, nil, fmt.Errorf("unexpected error ordering seals: %w", err)
	}

	// track service event driven metrics and protocol events that should be emitted
	for _, seal := range orderedSeals {
		result, err := m.results.ByID(seal.ResultID)
		if err != nil {
			return nil, nil, fmt.Errorf("could not retrieve result (id=%x) for seal (id=%x): %w", seal.ResultID, seal.ID(), err)
		}
		for _, event := range result.ServiceEvents {
			switch ev := event.Event.(type) {
			case *flow.EpochSetup:
				// update current epoch phase
				events = append(events, func() { m.metrics.CurrentEpochPhase(flow.EpochPhaseSetup) })
				// track epoch phase transition (staking->setup)
				events = append(events, func() { m.consumer.EpochSetupPhaseStarted(ev.Counter-1, block.Header) })
			case *flow.EpochCommit:
				// update current epoch phase
				events = append(events, func() { m.metrics.CurrentEpochPhase(flow.EpochPhaseCommitted) })
				// track epoch phase transition (setup->committed)
				events = append(events, func() { m.consumer.EpochCommittedPhaseStarted(ev.Counter-1, block.Header) })
			case *flow.VersionBeacon:
				// do nothing for now
			default:
				return nil, nil, fmt.Errorf("invalid service event type in payload (%T)", ev)
			}
		}
	}

	return
}

// versionBeaconOnBlockFinalized extracts and returns the VersionBeacons from the
// finalized block's seals.
// This could return multiple VersionBeacons if the parent block contains multiple Seals.
// The version beacons will be returned in the ascending height order of the seals.
// Technically only the last VersionBeacon is relevant.
func (m *FollowerState) versionBeaconOnBlockFinalized(
	finalized *flow.Block,
) ([]*flow.SealedVersionBeacon, error) {
	var versionBeacons []*flow.SealedVersionBeacon

	seals, err := protocol.OrderedSeals(finalized.Payload.Seals, m.headers)
	if err != nil {
		if errors.Is(err, storage.ErrNotFound) {
			return nil, fmt.Errorf(
				"ordering seals: parent payload contains"+
					" seals for unknown block: %w", err)
		}
		return nil, fmt.Errorf("unexpected error ordering seals: %w", err)
	}

	for _, seal := range seals {
		result, err := m.results.ByID(seal.ResultID)
		if err != nil {
			return nil, fmt.Errorf(
				"could not retrieve result (id=%x) for seal (id=%x): %w",
				seal.ResultID,
				seal.ID(),
				err)
		}
		for _, event := range result.ServiceEvents {

			ev, ok := event.Event.(*flow.VersionBeacon)

			if !ok {
				// skip other service event types.
				// validation if this is a known service event type is done elsewhere.
				continue
			}

			err := ev.Validate()
			if err != nil {
				m.logger.Warn().
					Err(err).
					Str("block_id", finalized.ID().String()).
					Interface("event", ev).
					Msg("invalid VersionBeacon service event")
				continue
			}

			// The version beacon only becomes actionable/valid/active once the block
			// containing the version beacon has been sealed. That is why we set the
			// Seal height to the current block height.
			versionBeacons = append(versionBeacons, &flow.SealedVersionBeacon{
				VersionBeacon: ev,
				SealHeight:    finalized.Header.Height,
			})
		}
	}

	return versionBeacons, nil
}<|MERGE_RESOLUTION|>--- conflicted
+++ resolved
@@ -684,24 +684,11 @@
 	}
 
 	// if epoch fallback was not previously triggered, check whether this block triggers it
-<<<<<<< HEAD
-	if !epochFallbackTriggered {
-		epochFallbackTriggered, err = m.isEpochFallbackTriggeredByFinalizedBlock(header, psSnapshot)
-		if err != nil {
-			return fmt.Errorf("could not check whether finalized block triggers epoch fallback: %w", err)
-		}
-		if epochFallbackTriggered {
-			// emit the protocol event only the first time epoch fallback is triggered
-			events = append(events, m.consumer.EpochEmergencyFallbackTriggered)
-			metrics = append(metrics, m.metrics.EpochEmergencyFallbackTriggered)
-		}
-=======
 	if !epochFallbackTriggered && psSnapshot.InvalidEpochTransitionAttempted() {
 		epochFallbackTriggered = true
 		// emit the protocol event only the first time epoch fallback is triggered
 		events = append(events, m.consumer.EpochEmergencyFallbackTriggered)
 		metrics = append(metrics, m.metrics.EpochEmergencyFallbackTriggered)
->>>>>>> 292b541c
 	}
 
 	isFirstBlockOfEpoch, err := m.isFirstBlockOfEpoch(header, currentEpochSetup)
@@ -829,39 +816,6 @@
 	return nil
 }
 
-<<<<<<< HEAD
-// isEpochFallbackTriggeredByFinalizedBlock checks whether finalizing the input block
-// would trigger epoch emergency fallback mode. In particular, we trigger epoch
-// fallback mode while finalizing block B in either of the following cases:
-//  1. B is the head of a fork in which epoch fallback was tentatively triggered,
-//     due to incorporating an invalid service event.
-//  2. (a) B is the first finalized block with view greater than or equal to the epoch
-//     commitment deadline for the current epoch AND
-//     (b) the next epoch has not been committed as of B.
-//
-// This function should only be called when epoch fallback *has not already been triggered*.
-// See protocol.Params for more details on the epoch commitment deadline.
-//
-// No errors are expected during normal operation.
-func (m *FollowerState) isEpochFallbackTriggeredByFinalizedBlock(block *flow.Header, stateAtBlock protocol.DynamicProtocolState) (bool, error) {
-	// 1. Epoch fallback is tentatively triggered on this fork
-	if stateAtBlock.InvalidEpochTransitionAttempted() {
-		return true, nil
-	}
-
-	// 2.(a) determine whether block B is past the epoch commitment deadline
-	safetyThreshold := m.Params().EpochCommitSafetyThreshold()
-	blockExceedsDeadline := block.View+safetyThreshold >= stateAtBlock.EpochSetup().FinalView
-
-	// 2.(b) determine whether the next epoch is committed w.r.t. block B
-	isNextEpochCommitted := stateAtBlock.EpochPhase() == flow.EpochPhaseCommitted
-
-	blockTriggersEpochFallback := blockExceedsDeadline && !isNextEpochCommitted
-	return blockTriggersEpochFallback, nil
-}
-
-=======
->>>>>>> 292b541c
 // isFirstBlockOfEpoch returns true if the given block is the first block of a new epoch.
 // We accept the EpochSetup event for the current epoch (w.r.t. input block B) which contains
 // the FirstView for the epoch (denoted W). By construction, B.View >= W.
