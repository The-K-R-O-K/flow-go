--- conflicted
+++ resolved
@@ -429,14 +429,8 @@
 		blockID := header.ID()
 		next, found := byBlock[blockID]
 		if !found {
-<<<<<<< HEAD
-			return state.NewInvalidExtensionErrorf("chain of seals broken for finalized (missing: %x)", blockID)
-		}
-
-=======
 			return nil, state.NewInvalidExtensionErrorf("chain of seals broken for finalized (missing: %x)", blockID)
 		}
->>>>>>> 498eb223
 		delete(byBlock, blockID)
 		last = next
 	}
@@ -469,14 +463,8 @@
 		pendingID := pendingIDs[i]
 		next, found := byBlock[pendingID]
 		if !found {
-<<<<<<< HEAD
-			return state.NewInvalidExtensionErrorf("chain of seals broken for pending (missing: %x)", pendingID)
-		}
-
-=======
 			return nil, state.NewInvalidExtensionErrorf("chain of seals broken for pending (missing: %x)", pendingID)
 		}
->>>>>>> 498eb223
 		delete(byBlock, pendingID)
 		last = next
 	}
