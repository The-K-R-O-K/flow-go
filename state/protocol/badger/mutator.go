--- conflicted
+++ resolved
@@ -524,18 +524,10 @@
 	}
 
 	updatedState, updatedStateID, hasChanges := protocolStateUpdater.Build()
-<<<<<<< HEAD
 	if updatedStateID != candidate.Payload.ProtocolStateID {
 		return state.NewInvalidExtensionErrorf("invalid protocol state transition detected, "+
 			"payload contains (%x) but after applying changes got %x", candidate.Payload.ProtocolStateID, updatedStateID)
 	}
-=======
-
-	// TODO: check if updatedStateID corresponds to the root protocol state ID stored in payload
-	// if updatedStateID != payload.ProtocolStateID {
-	// 	return state.NewInvalidExtension("invalid protocol state transition detected expected (%x) got %x", payload.ProtocolStateID, updatedStateID)
-	// }
->>>>>>> c8d336db
 
 	if hasChanges {
 		dbUpdates = append(dbUpdates, operation.SkipDuplicatesTx(
