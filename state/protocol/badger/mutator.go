package badger

import (
	"context"
	"errors"
	"fmt"

	"github.com/dgraph-io/badger/v2"
	"github.com/rs/zerolog"

	"github.com/onflow/flow-go/engine"
	"github.com/onflow/flow-go/model/flow"
	"github.com/onflow/flow-go/module"
	"github.com/onflow/flow-go/module/irrecoverable"
	"github.com/onflow/flow-go/module/signature"
	"github.com/onflow/flow-go/module/trace"
	"github.com/onflow/flow-go/state"
	"github.com/onflow/flow-go/state/protocol"
	"github.com/onflow/flow-go/storage"
	"github.com/onflow/flow-go/storage/badger/operation"
	"github.com/onflow/flow-go/storage/badger/procedure"
	"github.com/onflow/flow-go/storage/badger/transaction"
)

// FollowerState implements a lighter version of a mutable protocol state.
// When extending the state, it performs hardly any checks on the block payload.
// Instead, the FollowerState relies on the consensus nodes to run the full
// payload check and uses quorum certificates to prove validity of block payloads.
// Consequently, a block B should only be considered valid, if
// there is a certifying QC for that block QC.View == Block.View && QC.BlockID == Block.ID().
//
// The FollowerState allows non-consensus nodes to execute fork-aware queries
// against the protocol state, while minimizing the amount of payload checks
// the non-consensus nodes have to perform.
type FollowerState struct {
	*State

	index      storage.Index
	payloads   storage.Payloads
	tracer     module.Tracer
	logger     zerolog.Logger
	consumer   protocol.Consumer
	blockTimer protocol.BlockTimer
}

var _ protocol.FollowerState = (*FollowerState)(nil)

// ParticipantState implements a mutable state for consensus participant. It can extend the
// state with a new block, by checking the _entire_ block payload.
type ParticipantState struct {
	*FollowerState
	receiptValidator module.ReceiptValidator
	sealValidator    module.SealValidator
}

var _ protocol.ParticipantState = (*ParticipantState)(nil)

// NewFollowerState initializes a light-weight version of a mutable protocol
// state. This implementation is suitable only for NON-Consensus nodes.
func NewFollowerState(
	logger zerolog.Logger,
	tracer module.Tracer,
	consumer protocol.Consumer,
	state *State,
	index storage.Index,
	payloads storage.Payloads,
	blockTimer protocol.BlockTimer,
) (*FollowerState, error) {
	followerState := &FollowerState{
		State:      state,
		index:      index,
		payloads:   payloads,
		tracer:     tracer,
		logger:     logger,
		consumer:   consumer,
		blockTimer: blockTimer,
	}
	return followerState, nil
}

// NewFullConsensusState initializes a new mutable protocol state backed by a
// badger database. When extending the state with a new block, it checks the
// _entire_ block payload. Consensus nodes should use the FullConsensusState,
// while other node roles can use the lighter FollowerState.
func NewFullConsensusState(
	logger zerolog.Logger,
	tracer module.Tracer,
	consumer protocol.Consumer,
	state *State,
	index storage.Index,
	payloads storage.Payloads,
	blockTimer protocol.BlockTimer,
	receiptValidator module.ReceiptValidator,
	sealValidator module.SealValidator,
) (*ParticipantState, error) {
	followerState, err := NewFollowerState(
		logger,
		tracer,
		consumer,
		state,
		index,
		payloads,
		blockTimer,
	)
	if err != nil {
		return nil, fmt.Errorf("initialization of Mutable Follower State failed: %w", err)
	}
	return &ParticipantState{
		FollowerState:    followerState,
		receiptValidator: receiptValidator,
		sealValidator:    sealValidator,
	}, nil
}

// ExtendCertified extends the protocol state of a CONSENSUS FOLLOWER. While it checks
// the validity of the header; it does _not_ check the validity of the payload.
// Instead, the consensus follower relies on the consensus participants to
// validate the full payload. Payload validity can be proved by a valid quorum certificate.
// Certifying QC must match candidate block:
//
//	candidate.View == certifyingQC.View && candidate.ID() == certifyingQC.BlockID
//
// CAUTION:
//   - This function expects that `certifyingQC ` has been validated. (otherwise, the state will be corrupted)
//   - The parent block must already have been ingested.
//
// Per convention, the protocol state requires that the candidate's parent has already been ingested.
// Other than that, all valid extensions are accepted. Even if we have enough information to determine that
// a candidate block is already orphaned (e.g. its view is below the latest finalized view), it is important
// to accept it nevertheless to avoid spamming vulnerabilities. If a block is orphaned, consensus rules
// guarantee that there exists only a limited number of descendants which cannot increase anymore. So there
// is only a finite (generally small) amount of work to do accepting orphaned blocks and all their descendants.
// However, if we were to drop orphaned blocks, e.g. block X of the orphaned fork X <- Y <- Z, we might not
// have enough information to reject blocks Y, Z later if we receive them. We would re-request X, then
// determine it is orphaned and drop it, attempt to ingest Y re-request the unknown parent X and repeat
// potentially very often.
//
// No errors are expected during normal operations.
func (m *FollowerState) ExtendCertified(ctx context.Context, candidate *flow.Block, certifyingQC *flow.QuorumCertificate) error {
	span, ctx := m.tracer.StartSpanFromContext(ctx, trace.ProtoStateMutatorHeaderExtend)
	defer span.End()

	// check if candidate block has been already processed
	blockID := candidate.ID()
	isDuplicate, err := m.checkBlockAlreadyProcessed(blockID)
	if err != nil || isDuplicate {
		return err
	}
	deferredDbOps := transaction.NewDeferredDbOps()

	// sanity check if certifyingQC actually certifies candidate block
	if certifyingQC.View != candidate.Header.View {
		return fmt.Errorf("qc doesn't certify candidate block, expect %d view, got %d", candidate.Header.View, certifyingQC.View)
	}
	if certifyingQC.BlockID != blockID {
		return fmt.Errorf("qc doesn't certify candidate block, expect %x blockID, got %x", blockID, certifyingQC.BlockID)
	}

	// check if the block header is a valid extension of parent block
	err = m.headerExtend(ctx, candidate, certifyingQC, deferredDbOps)
	if err != nil {
		// since we have a QC for this block, it cannot be an invalid extension
		return fmt.Errorf("unexpected invalid block (id=%x) with certifying qc (id=%x): %s",
			candidate.ID(), certifyingQC.ID(), err.Error())
	}

	// find the last seal at the parent block
	_, err = m.lastSealed(candidate, deferredDbOps)
	if err != nil {
		return fmt.Errorf("failed to determine the lastest sealed block in fork: %w", err)
	}

	// evolve protocol state and verify consistency with commitment included in
	err = m.evolveProtocolState(ctx, candidate, deferredDbOps)
	if err != nil {
		return fmt.Errorf("evolving protocol state failed: %w", err)
	}

	// Execute the deferred database operations as one atomic transaction and emit scheduled notifications on success.
	// The `candidate` block _must be valid_ (otherwise, the state will be corrupted)!
	err = operation.RetryOnConflictTx(m.db, transaction.Update, deferredDbOps.Pending()) // No errors are expected during normal operations
	if err != nil {
		return fmt.Errorf("failed to persist candidate block %v and its dependencies: %w", blockID, err)
	}

	return nil
}

// Extend extends the protocol state of a CONSENSUS PARTICIPANT. It checks
// the validity of the _entire block_ (header and full payload).
//
// CAUTION: per convention, the protocol state requires that the candidate's
// parent has already been ingested. Otherwise, an exception is returned.
//
// Per convention, the protocol state requires that the candidate's parent has already been ingested.
// Other than that, all valid extensions are accepted. Even if we have enough information to determine that
// a candidate block is already orphaned (e.g. its view is below the latest finalized view), it is important
// to accept it nevertheless to avoid spamming vulnerabilities. If a block is orphaned, consensus rules
// guarantee that there exists only a limited number of descendants which cannot increase anymore. So there
// is only a finite (generally small) amount of work to do accepting orphaned blocks and all their descendants.
// However, if we were to drop orphaned blocks, e.g. block X of the orphaned fork X <- Y <- Z, we might not
// have enough information to reject blocks Y, Z later if we receive them. We would re-request X, then
// determine it is orphaned and drop it, attempt to ingest Y re-request the unknown parent X and repeat
// potentially very often.
//
// Expected errors during normal operations:
//   - state.OutdatedExtensionError if the candidate block is outdated (e.g. orphaned)
//   - state.InvalidExtensionError if the candidate block is invalid
func (m *ParticipantState) Extend(ctx context.Context, candidate *flow.Block) error {
	span, ctx := m.tracer.StartSpanFromContext(ctx, trace.ProtoStateMutatorExtend)
	defer span.End()

	// check if candidate block has been already processed
	isDuplicate, err := m.checkBlockAlreadyProcessed(candidate.ID())
	if err != nil || isDuplicate {
		return err
	}
	deferredDbOps := transaction.NewDeferredDbOps()

	// check if the block header is a valid extension of parent block
	err = m.headerExtend(ctx, candidate, nil, deferredDbOps)
	if err != nil {
		return fmt.Errorf("header not compliant with chain state: %w", err)
	}

	// check if the block header is a valid extension of the finalized state
	err = m.checkOutdatedExtension(candidate.Header)
	if err != nil {
		if state.IsOutdatedExtensionError(err) {
			return fmt.Errorf("candidate block is an outdated extension: %w", err)
		}
		return fmt.Errorf("could not check if block is an outdated extension: %w", err)
	}

	// check if the guarantees in the payload is a valid extension of the finalized state
	err = m.guaranteeExtend(ctx, candidate)
	if err != nil {
		return fmt.Errorf("payload guarantee(s) not compliant with chain state: %w", err)
	}

	// check if the receipts in the payload are valid
	err = m.receiptExtend(ctx, candidate)
	if err != nil {
		return fmt.Errorf("payload receipt(s) not compliant with chain state: %w", err)
	}

	// check if the seals in the payload is a valid extension of the finalized state
	_, err = m.sealExtend(ctx, candidate, deferredDbOps)
	if err != nil {
		return fmt.Errorf("payload seal(s) not compliant with chain state: %w", err)
	}

	// evolve protocol state and verify consistency with commitment included in payload
	err = m.evolveProtocolState(ctx, candidate, deferredDbOps)
	if err != nil {
		return fmt.Errorf("evolving protocol state failed: %w", err)
	}

	// Execute the deferred database operations and emit scheduled notifications on success.
	// The `candidate` block _must be valid_ (otherwise, the state will be corrupted)!
	err = operation.RetryOnConflictTx(m.db, transaction.Update, deferredDbOps.Pending()) // No errors are expected during normal operations
	if err != nil {
		return fmt.Errorf("failed to persist candiate block %v and its dependencies: %w", candidate.ID(), err)
	}
	return nil
}

// headerExtend verifies the validity of the block header (excluding verification of the
// consensus rules). Specifically, we check that
//  1. the payload is consistent with the payload hash stated in the header
//  2. candidate header is consistent with its parent:
//     - ChainID is identical
//     - height increases by 1
//     - ParentView stated by the candidate block equals the parent's actual view
//  3. candidate's block time conforms to protocol rules
//  4. If a `certifyingQC` is given (can be nil), we sanity-check that it certifies the candidate block
//
// If all checks pass, this method queues the following operations to persist the candidate block and
// schedules `BlockProcessable` notification to be emitted in order of increasing height:
//
//	5a. store QC embedded into the candidate block and emit `BlockProcessable` notification for the parent
//	5b. store candidate block and index it as a child of its parent (needed for recovery to traverse unfinalized blocks)
//	5c. if we are given a certifyingQC, store it and queue a `BlockProcessable` notification for the candidate block
//
// If `headerExtend` is called by `ParticipantState.Extend` (full consensus participant) then `certifyingQC` will be nil,
// but the block payload will be validated. If `headerExtend` is called by `FollowerState.Extend` (consensus follower),
// then `certifyingQC` must be not nil which proves payload validity.
//
// Expected errors during normal operations:
//   - state.InvalidExtensionError if the candidate block is invalid
func (m *FollowerState) headerExtend(ctx context.Context, candidate *flow.Block, certifyingQC *flow.QuorumCertificate, deferredDbOps *transaction.DeferredDbOps) error {
	span, _ := m.tracer.StartSpanFromContext(ctx, trace.ProtoStateMutatorExtendCheckHeader)
	defer span.End()
	blockID := candidate.ID()
	header := candidate.Header

	// STEP 1: Check that the payload is consistent with the payload hash in the header
	if candidate.Payload.Hash() != header.PayloadHash {
		return state.NewInvalidExtensionError("payload integrity check failed")
	}

	// STEP 2: check whether the candidate (i) connects to the known block tree and
	// (ii) has the same chain ID as its parent and a height incremented by 1.
	parent, err := m.headers.ByBlockID(header.ParentID) // (i) connects to the known block tree
	if err != nil {
		// The only sentinel error that can happen here is `storage.ErrNotFound`. However, by convention the
		// protocol state must be extended in a parent-first order. This block's parent being unknown breaks
		// with this API contract and results in an exception.
		return irrecoverable.NewExceptionf("could not retrieve the candidate's parent block %v: %w", header.ParentID, err)
	}
	if header.ChainID != parent.ChainID {
		return state.NewInvalidExtensionErrorf("candidate built for invalid chain (candidate: %s, parent: %s)",
			header.ChainID, parent.ChainID)
	}
	if header.ParentView != parent.View {
		return state.NewInvalidExtensionErrorf("candidate build with inconsistent parent view (candidate: %d, parent %d)",
			header.ParentView, parent.View)
	}
	if header.Height != parent.Height+1 {
		return state.NewInvalidExtensionErrorf("candidate built with invalid height (candidate: %d, parent: %d)",
			header.Height, parent.Height)
	}

	// STEP 3: check validity of block timestamp using parent's timestamp
	err = m.blockTimer.Validate(parent.Timestamp, header.Timestamp)
	if err != nil {
		if protocol.IsInvalidBlockTimestampError(err) {
			return state.NewInvalidExtensionErrorf("candidate contains invalid timestamp: %w", err)
		}
		return fmt.Errorf("validating block's time stamp failed with unexpected error: %w", err)
	}

	// STEP 4: if a certifying QC is given (can be nil), sanity-check that it actually certifies the candidate block
	if certifyingQC != nil {
		if certifyingQC.View != header.View {
			return fmt.Errorf("qc doesn't certify candidate block, expect %d view, got %d", header.View, certifyingQC.View)
		}
		if certifyingQC.BlockID != blockID {
			return fmt.Errorf("qc doesn't certify candidate block, expect %x blockID, got %x", blockID, certifyingQC.BlockID)
		}
	}

	// STEP 5:
	qc := candidate.Header.QuorumCertificate()
	deferredDbOps.AddDbOp(func(tx *transaction.Tx) error {
		// STEP 5a: Store QC for parent block and emit `BlockProcessable` notification if and only if
		//  - the QC for the parent has not been stored before (otherwise, we already emitted the notification) and
		//  - the parent block's height is larger than the finalized root height (the root block is already considered processed)
		// Thereby, we reduce duplicated `BlockProcessable` notifications.
		err := m.qcs.StoreTx(qc)(tx)
		if err != nil {
			if !errors.Is(err, storage.ErrAlreadyExists) {
				return fmt.Errorf("could not store incorporated qc: %w", err)
			}
		} else {
			// trigger BlockProcessable for parent block above root height
			if parent.Height > m.finalizedRootHeight {
				tx.OnSucceed(func() {
					m.consumer.BlockProcessable(parent, qc)
				})
			}
		}

		// STEP 5b: Store candidate block and index it as a child of its parent (needed for recovery to traverse unfinalized blocks)
		err = m.blocks.StoreTx(candidate)(tx) // insert the block into the database AND cache
		if err != nil {
			return fmt.Errorf("could not store candidate block: %w", err)
		}
		err = transaction.WithTx(procedure.IndexNewBlock(blockID, candidate.Header.ParentID))(tx)
		if err != nil {
			return fmt.Errorf("could not index new block: %w", err)
		}

		// STEP 5c: if we are given a certifyingQC, store it and queue a `BlockProcessable` notification for the candidate block
		if certifyingQC != nil {
			err = m.qcs.StoreTx(certifyingQC)(tx)
			if err != nil {
				return fmt.Errorf("could not store certifying qc: %w", err)
			}
			tx.OnSucceed(func() { // queue a BlockProcessable event for candidate block, since it is certified
				m.consumer.BlockProcessable(candidate.Header, certifyingQC)
			})
		}
		return nil
	})

	return nil
}

// checkBlockAlreadyProcessed checks if block has been added to the protocol state.
// Returns:
// * (true, nil) - block has been already processed.
// * (false, nil) - block has not been processed.
// * (false, error) - unknown error when trying to query protocol state.
// No errors are expected during normal operation.
func (m *FollowerState) checkBlockAlreadyProcessed(blockID flow.Identifier) (bool, error) {
	_, err := m.headers.ByBlockID(blockID)
	if err != nil {
		if errors.Is(err, storage.ErrNotFound) {
			return false, nil
		}
		return false, fmt.Errorf("could not check if candidate block (%x) has been already processed: %w", blockID, err)
	}
	return true, nil
}

// checkOutdatedExtension checks whether given block is
// valid in the context of the entire state. For this, the block needs to
// directly connect, through its ancestors, to the last finalized block.
// Expected errors during normal operations:
//   - state.OutdatedExtensionError if the candidate block is outdated (e.g. orphaned)
func (m *ParticipantState) checkOutdatedExtension(header *flow.Header) error {
	var finalizedHeight uint64
	err := m.db.View(operation.RetrieveFinalizedHeight(&finalizedHeight))
	if err != nil {
		return fmt.Errorf("could not retrieve finalized height: %w", err)
	}
	var finalID flow.Identifier
	err = m.db.View(operation.LookupBlockHeight(finalizedHeight, &finalID))
	if err != nil {
		return fmt.Errorf("could not lookup finalized block: %w", err)
	}

	ancestorID := header.ParentID
	for ancestorID != finalID {
		ancestor, err := m.headers.ByBlockID(ancestorID)
		if err != nil {
			return fmt.Errorf("could not retrieve ancestor (%x): %w", ancestorID, err)
		}
		if ancestor.Height < finalizedHeight {
			// this happens when the candidate block is on a fork that does not include all the
			// finalized blocks.
			// for instance:
			// A (Finalized) <- B (Finalized) <- C (Finalized) <- D <- E <- F
			//                  ^- G             ^- H             ^- I
			// block G is not a valid block, because it does not have C (which has been finalized) as an ancestor
			// block H and I are valid, because they do have C as an ancestor
			return state.NewOutdatedExtensionErrorf(
				"candidate block (height: %d) conflicts with finalized state (ancestor: %d final: %d)",
				header.Height, ancestor.Height, finalizedHeight)
		}
		ancestorID = ancestor.ParentID
	}
	return nil
}

// guaranteeExtend verifies the validity of the collection guarantees that are
// included in the block. Specifically, we check for expired collections and
// duplicated collections (also including ancestor blocks).
// Expected errors during normal operations:
//   - state.InvalidExtensionError if the candidate block contains invalid collection guarantees
func (m *ParticipantState) guaranteeExtend(ctx context.Context, candidate *flow.Block) error {
	span, _ := m.tracer.StartSpanFromContext(ctx, trace.ProtoStateMutatorExtendCheckGuarantees)
	defer span.End()

	header := candidate.Header
	payload := candidate.Payload

	// we only look as far back for duplicates as the transaction expiry limit;
	// if a guarantee was included before that, we will disqualify it on the
	// basis of the reference block anyway
	limit := header.Height - flow.DefaultTransactionExpiry
	if limit > header.Height { // overflow check
		limit = 0
	}
	if limit < m.sporkRootBlockHeight {
		limit = m.sporkRootBlockHeight
	}

	// build a list of all previously used guarantees on this part of the chain
	ancestorID := header.ParentID
	lookup := make(map[flow.Identifier]struct{})
	for {
		ancestor, err := m.headers.ByBlockID(ancestorID)
		if err != nil {
			return fmt.Errorf("could not retrieve ancestor header (%x): %w", ancestorID, err)
		}
		index, err := m.index.ByBlockID(ancestorID)
		if err != nil {
			return fmt.Errorf("could not retrieve ancestor index (%x): %w", ancestorID, err)
		}
		for _, collID := range index.CollectionIDs {
			lookup[collID] = struct{}{}
		}
		if ancestor.Height <= limit {
			break
		}
		ancestorID = ancestor.ParentID
	}

	// check each guarantee included in the payload for duplication and expiry
	for _, guarantee := range payload.Guarantees {

		// if the guarantee was already included before, error
		_, duplicated := lookup[guarantee.ID()]
		if duplicated {
			return state.NewInvalidExtensionErrorf("payload includes duplicate guarantee (%x)", guarantee.ID())
		}

		// get the reference block to check expiry
		ref, err := m.headers.ByBlockID(guarantee.ReferenceBlockID)
		if err != nil {
			if errors.Is(err, storage.ErrNotFound) {
				return state.NewInvalidExtensionErrorf("could not get reference block %x: %w", guarantee.ReferenceBlockID, err)
			}
			return fmt.Errorf("could not get reference block (%x): %w", guarantee.ReferenceBlockID, err)
		}

		// if the guarantee references a block with expired height, error
		if ref.Height < limit {
			return state.NewInvalidExtensionErrorf("payload includes expired guarantee (height: %d, limit: %d)",
				ref.Height, limit)
		}

		// check the guarantors are correct
		_, err = protocol.FindGuarantors(m, guarantee)
		if err != nil {
			if signature.IsInvalidSignerIndicesError(err) ||
				errors.Is(err, protocol.ErrNextEpochNotCommitted) ||
				errors.Is(err, protocol.ErrClusterNotFound) {
				return state.NewInvalidExtensionErrorf("guarantee %v contains invalid guarantors: %w", guarantee.ID(), err)
			}
			return fmt.Errorf("could not find guarantor for guarantee %v: %w", guarantee.ID(), err)
		}
	}

	return nil
}

// sealExtend checks the compliance of the payload seals. It queues a deferred database
// operation for indexing the latest seal as of the candidate block and returns the latest seal.
// Expected errors during normal operations:
//   - state.InvalidExtensionError if the candidate block has invalid seals
func (m *ParticipantState) sealExtend(ctx context.Context, candidate *flow.Block, deferredDbOps *transaction.DeferredDbOps) (*flow.Seal, error) {
	span, _ := m.tracer.StartSpanFromContext(ctx, trace.ProtoStateMutatorExtendCheckSeals)
	defer span.End()

	lastSeal, err := m.sealValidator.Validate(candidate)
	if err != nil {
		return nil, state.NewInvalidExtensionErrorf("seal validation error: %w", err)
	}

	deferredDbOps.AddBadgerOp(operation.IndexLatestSealAtBlock(candidate.ID(), lastSeal.ID()))
	return lastSeal, nil
}

// receiptExtend checks the compliance of the receipt payload.
//   - Receipts should pertain to blocks on the fork
//   - Receipts should not appear more than once on a fork
//   - Receipts should pass the ReceiptValidator check
//   - No seal has been included for the respective block in this particular fork
//
// We require the receipts to be sorted by block height (within a payload).
//
// Expected errors during normal operations:
//   - state.InvalidExtensionError if the candidate block contains invalid receipts
func (m *ParticipantState) receiptExtend(ctx context.Context, candidate *flow.Block) error {
	span, _ := m.tracer.StartSpanFromContext(ctx, trace.ProtoStateMutatorExtendCheckReceipts)
	defer span.End()

	err := m.receiptValidator.ValidatePayload(candidate)
	if err != nil {
		if engine.IsInvalidInputError(err) {
			return state.NewInvalidExtensionErrorf("payload includes invalid receipts: %w", err)
		}
		if module.IsUnknownBlockError(err) {
			// By convention, the protocol state must be extended in a parent-first order. This block's parent
			// being unknown breaks with this API contract and results in an exception.
			return irrecoverable.NewExceptionf("internal state corruption detected when validating receipts in candidate block %v: %w", candidate.ID(), err)
		}
		return fmt.Errorf("unexpected payload validation error %w", err)
	}
	return nil
}

// lastSealed determines the highest sealed block from the fork with head `candidate`.
// It queues a deferred database operation for indexing the latest seal as of the candidate block.
// and returns the latest seal.
//
// For instance, here is the chain state: block 100 is the head, block 97 is finalized,
// and 95 is the last sealed block at the state of block 100.
// 95 (sealed) <- 96 <- 97 (finalized) <- 98 <- 99 <- 100
// Now, if block 101 is extending block 100, and its payload has a seal for 96, then it will
// be the last sealed for block 101.
// No errors are expected during normal operation.
func (m *FollowerState) lastSealed(candidate *flow.Block, deferredDbOps *transaction.DeferredDbOps) (latestSeal *flow.Seal, err error) {
	payload := candidate.Payload
	blockID := candidate.ID()

	// If the candidate blocks' payload has no seals, the latest seal in this fork remains unchanged, i.e. latest seal as of the
	// parent is also the latest seal as of the candidate block. Otherwise, we take the latest seal included in the candidate block.
	// Note that seals might not be ordered in the block.
	if len(payload.Seals) == 0 {
		latestSeal, err = m.seals.HighestInFork(candidate.Header.ParentID)
		if err != nil {
			return nil, fmt.Errorf("could not retrieve parent seal (%x): %w", candidate.Header.ParentID, err)
		}
	} else {
		ordered, err := protocol.OrderedSeals(payload.Seals, m.headers)
		if err != nil {
			// all errors are unexpected - differentiation is for clearer error messages
			if errors.Is(err, storage.ErrNotFound) {
				return nil, irrecoverable.NewExceptionf("ordering seals: candidate payload contains seals for unknown block: %w", err)
			}
			if errors.Is(err, protocol.ErrDiscontinuousSeals) || errors.Is(err, protocol.ErrMultipleSealsForSameHeight) {
				return nil, irrecoverable.NewExceptionf("ordering seals: candidate payload contains invalid seal set: %w", err)
			}
			return nil, fmt.Errorf("unexpected error ordering seals: %w", err)
		}
		latestSeal = ordered[len(ordered)-1]
	}

	deferredDbOps.AddBadgerOp(operation.IndexLatestSealAtBlock(blockID, latestSeal.ID()))
	return latestSeal, nil
}

// evolveProtocolState
//   - instantiates a Protocol State Mutator from the parent block's state
//   - applies any state-changing service events sealed by this block
//   - verifies that the resulting protocol state is consistent with the commitment in the block
//
// Expected errors during normal operations:
//   - state.InvalidExtensionError if the Protocol State commitment in the candidate block does
//     not match the Protocol State we constructed locally
func (m *FollowerState) evolveProtocolState(ctx context.Context, candidate *flow.Block, deferredDbOps *transaction.DeferredDbOps) error {
	span, _ := m.tracer.StartSpanFromContext(ctx, trace.ProtoStateMutatorEvolveProtocolState)
	defer span.End()

	// Evolve the Protocol State starting from the parent block's state. Information that may change the state is:
	// the candidate block's view and Service Events from execution results sealed in the candidate block.
	updatedStateID, dbUpdates, err := m.protocolState.EvolveState(candidate.Header.ParentID, candidate.Header.View, candidate.Payload.Seals)
	if err != nil {
		return fmt.Errorf("evolving protocol state failed: %w", err)
	}

	// verify Protocol State commitment in the candidate block matches the locally-constructed value
	if updatedStateID != candidate.Payload.ProtocolStateID {
		return state.NewInvalidExtensionErrorf("invalid protocol state commitment %x in block, which should be %x", candidate.Payload.ProtocolStateID, updatedStateID)
	}
	deferredDbOps.AddDbOps(dbUpdates.Pending().WithBlock(candidate.ID()))
	return nil
}

// Finalize marks the specified block as finalized.
// This method only finalizes one block at a time.
// Hence, the parent of `blockID` has to be the last finalized block.
// No errors are expected during normal operations.
func (m *FollowerState) Finalize(ctx context.Context, blockID flow.Identifier) error {
	// preliminaries: start tracer and retrieve full block
	span, _ := m.tracer.StartSpanFromContext(ctx, trace.ProtoStateMutatorFinalize)
	defer span.End()
	block, err := m.blocks.ByID(blockID)
	if err != nil {
		return fmt.Errorf("could not retrieve full block that should be finalized: %w", err)
	}
	header := block.Header

	// keep track of metrics updates and protocol events to emit:
	//  - metrics are updated after a successful database update
	//  - protocol events are emitted atomically with the database update
	var metrics []func()
	var events []func()

	// Verify that the parent block is the latest finalized block.
	// this must be the case, as the `Finalize` method only finalizes one block
	// at a time and hence the parent of `blockID` must already be finalized.
	var finalized uint64
	err = m.db.View(operation.RetrieveFinalizedHeight(&finalized))
	if err != nil {
		return fmt.Errorf("could not retrieve finalized height: %w", err)
	}
	var finalID flow.Identifier
	err = m.db.View(operation.LookupBlockHeight(finalized, &finalID))
	if err != nil {
		return fmt.Errorf("could not retrieve final header: %w", err)
	}
	if header.ParentID != finalID {
		return fmt.Errorf("can only finalize child of last finalized block")
	}

	// We also want to update the last sealed height. Retrieve the block
	// seal indexed for the block and retrieve the block that was sealed by it.
	lastSeal, err := m.seals.HighestInFork(blockID)
	if err != nil {
		return fmt.Errorf("could not look up sealed header: %w", err)
	}
	sealed, err := m.headers.ByBlockID(lastSeal.BlockID)
	if err != nil {
		return fmt.Errorf("could not retrieve sealed header: %w", err)
	}

	// We update metrics and emit protocol events for epoch state changes when
	// the block corresponding to the state change is finalized
<<<<<<< HEAD
	parentEpochStateSnapshot, err := m.protocolState.AtBlockID(header.ParentID)
=======
	parentEpochState, err := m.protocolState.EpochStateAtBlockID(block.Header.ParentID)
	if err != nil {
		return fmt.Errorf("could not retrieve protocol state snapshot for parent: %w", err)
	}
	finalizingEpochState, err := m.protocolState.EpochStateAtBlockID(blockID)
>>>>>>> 61b1f267
	if err != nil {
		return fmt.Errorf("could not retrieve parent protocol state snapshot: %w", err)
	}
<<<<<<< HEAD
	epochStateSnapshot, err := m.protocolState.AtBlockID(blockID)
=======
	currentEpochSetup := finalizingEpochState.EpochSetup()
	epochFallbackTriggered, err := m.isEpochEmergencyFallbackTriggered()
>>>>>>> 61b1f267
	if err != nil {
		return fmt.Errorf("could not retrieve protocol state snapshot: %w", err)
	}
	currentEpochSetup := epochStateSnapshot.EpochSetup()
	epochFallbackTriggered := epochStateSnapshot.EpochFallbackTriggered()

	// if epoch fallback was not previously triggered, check whether this block triggers it
<<<<<<< HEAD
	if epochFallbackTriggered && !parentEpochStateSnapshot.EpochFallbackTriggered() {
=======
	// TODO(efm-recovery): remove separate global EFM flag
	if !epochFallbackTriggered && finalizingEpochState.InvalidEpochTransitionAttempted() {
		epochFallbackTriggered = true
>>>>>>> 61b1f267
		// emit the protocol event only the first time epoch fallback is triggered
		events = append(events, m.consumer.EpochEmergencyFallbackTriggered)
		metrics = append(metrics, m.metrics.EpochEmergencyFallbackTriggered)
	}

	// Determine metric updates and protocol events related to epoch phase changes and epoch transitions.
	epochPhaseMetrics, epochPhaseEvents, err := m.epochMetricsAndEventsOnBlockFinalized(parentEpochState, finalizingEpochState, header)
	if err != nil {
<<<<<<< HEAD
		return fmt.Errorf("could not check if block is first of epoch: %w", err)
	}
	if isFirstBlockOfEpoch {
		epochTransitionMetrics, epochTransitionEvents := m.epochTransitionMetricsAndEventsOnBlockFinalized(header, currentEpochSetup)
		if err != nil {
			return fmt.Errorf("could not determine epoch transition metrics/events for finalized block: %w", err)
		}
		metrics = append(metrics, epochTransitionMetrics...)
		events = append(events, epochTransitionEvents...)
	}

	// Determine metric updates and protocol events related to epoch phase changes and epoch transitions.
	// If epoch emergency fallback is triggered, the current epoch continues until
	// the next spork - so skip these updates.
	// TODO(EFM, #5732, #6013): needs update for EFM recovery
	if !epochFallbackTriggered {
		epochPhaseMetrics, epochPhaseEvents, err := m.epochPhaseMetricsAndEventsOnBlockFinalized(block)
		if err != nil {
			return fmt.Errorf("could not determine epoch phase metrics/events for finalized block: %w", err)
		}
		metrics = append(metrics, epochPhaseMetrics...)
		events = append(events, epochPhaseEvents...)
=======
		return fmt.Errorf("could not determine epoch phase metrics/events for finalized block: %w", err)
>>>>>>> 61b1f267
	}
	metrics = append(metrics, epochPhaseMetrics...)
	events = append(events, epochPhaseEvents...)

	// Extract and validate version beacon events from the block seals.
	versionBeacons, err := m.versionBeaconOnBlockFinalized(block)
	if err != nil {
		return fmt.Errorf("cannot process version beacon: %w", err)
	}

	// Persist updates in database
	// * Add this block to the height-indexed set of finalized blocks.
	// * Update the largest finalized height to this block's height.
	// * Update the largest height of sealed and finalized block.
	//   This value could actually stay the same if it has no seals in
	//   its payload, in which case the parent's seal is the same.
	// * set the epoch fallback flag, if it is triggered
	err = operation.RetryOnConflict(m.db.Update, func(tx *badger.Txn) error {
		err = operation.IndexBlockHeight(header.Height, blockID)(tx)
		if err != nil {
			return fmt.Errorf("could not insert number mapping: %w", err)
		}
		err = operation.UpdateFinalizedHeight(header.Height)(tx)
		if err != nil {
			return fmt.Errorf("could not update finalized height: %w", err)
		}
		err = operation.UpdateSealedHeight(sealed.Height)(tx)
		if err != nil {
			return fmt.Errorf("could not update sealed height: %w", err)
		}
<<<<<<< HEAD
		if isFirstBlockOfEpoch {
=======
		if epochFallbackTriggered {
			err = operation.SetEpochEmergencyFallbackTriggered(blockID)(tx)
			if err != nil {
				return fmt.Errorf("could not set epoch fallback flag: %w", err)
			}
		}
		// TODO(efm-recovery): we should be able to omit the `!epochFallbackTriggered` check here.
		if isFirstBlockOfEpoch(parentEpochState, finalizingEpochState) && !epochFallbackTriggered {
>>>>>>> 61b1f267
			err = operation.InsertEpochFirstHeight(currentEpochSetup.Counter, header.Height)(tx)
			if err != nil {
				return fmt.Errorf("could not insert epoch first block height: %w", err)
			}
		}

		// When a block is finalized, we commit the result for each seal it contains. The sealing logic
		// guarantees that only a single, continuous execution fork is sealed. Here, we index for
		// each block ID the ID of its _finalized_ seal.
		for _, seal := range block.Payload.Seals {
			err = operation.IndexFinalizedSealByBlockID(seal.BlockID, seal.ID())(tx)
			if err != nil {
				return fmt.Errorf("could not index the seal by the sealed block ID: %w", err)
			}
		}

		if len(versionBeacons) > 0 {
			// only index the last version beacon as that is the relevant one.
			// TODO: The other version beacons can be used for validation.
			err := operation.IndexVersionBeaconByHeight(versionBeacons[len(versionBeacons)-1])(tx)
			if err != nil {
				return fmt.Errorf("could not index version beacon or height (%d): %w", header.Height, err)
			}
		}

		return nil
	})
	if err != nil {
		return fmt.Errorf("could not persist finalization operations for block (%x): %w", blockID, err)
	}

	// update the cache
	m.State.cachedLatestFinal.Store(&cachedHeader{blockID, header})
	if len(block.Payload.Seals) > 0 {
		m.State.cachedLatestSealed.Store(&cachedHeader{lastSeal.BlockID, sealed})
	}

	// Emit protocol events after database transaction succeeds. Event delivery is guaranteed,
	// _except_ in case of a crash. Hence, when recovering from a crash, consumers need to deduce
	// from the state whether they have missed events and re-execute the respective actions.
	m.consumer.BlockFinalized(header)
	for _, emit := range events {
		emit()
	}

	// update sealed/finalized block metrics
	m.metrics.FinalizedHeight(header.Height)
	m.metrics.SealedHeight(sealed.Height)
	m.metrics.BlockFinalized(block)
	for _, seal := range block.Payload.Seals {
		sealedBlock, err := m.blocks.ByID(seal.BlockID)
		if err != nil {
			return fmt.Errorf("could not retrieve sealed block (%x): %w", seal.BlockID, err)
		}
		m.metrics.BlockSealed(sealedBlock)
	}

	// apply all queued metrics
	for _, updateMetric := range metrics {
		updateMetric()
	}

	return nil
}

// isFirstBlockOfEpoch returns true if the given block is the first block of a new epoch
// by comparing the block's Protocol State Snapshot to that of its parent.
// NOTE: There can be multiple (un-finalized) blocks that qualify as the first block of epoch N.
func isFirstBlockOfEpoch(parentEpochState, blockEpochState protocol.EpochProtocolState) bool {
	return parentEpochState.Epoch() < blockEpochState.Epoch()
}

// epochMetricsAndEventsOnBlockFinalized determines metrics to update and protocol
// events to emit upon finalizing a block.
//   - We notify about an epoch transition when the first block of the new epoch is finalized
//   - We notify about an epoch phase transition when the first block within the new epoch phase is finalized
//
// This method must be called for each finalized block.
// No errors are expected during normal operation.
func (m *FollowerState) epochMetricsAndEventsOnBlockFinalized(parentEpochState, finalizedEpochState protocol.EpochProtocolState, finalized *flow.Header) (
	metrics []func(),
	events []func(),
	err error,
) {
	if finalizedEpochState.InvalidEpochTransitionAttempted() {
		// No epoch state changes to notify on when EFM is triggered
		return nil, nil, nil
	}

	parentEpochCounter := parentEpochState.Epoch()
	childEpochCounter := finalizedEpochState.Epoch()
	parentEpochPhase := parentEpochState.EpochPhase()
	childEpochPhase := finalizedEpochState.EpochPhase()

	// Same epoch phase -> nothing to do
	if parentEpochPhase == childEpochPhase {
		return
	}

	// Different counter -> must be an epoch transition
	if parentEpochCounter != childEpochCounter {
		childEpochSetup := finalizedEpochState.EpochSetup()
		events = append(events, func() { m.consumer.EpochTransition(childEpochSetup.Counter, finalized) })
		// set current epoch counter corresponding to new epoch
		metrics = append(metrics, func() { m.metrics.CurrentEpochCounter(childEpochSetup.Counter) })
		// denote the most recent epoch transition height
		metrics = append(metrics, func() { m.metrics.EpochTransitionHeight(finalized.Height) })
		// set epoch phase - since we are starting a new epoch we begin in the staking phase
		metrics = append(metrics, func() { m.metrics.CurrentEpochPhase(flow.EpochPhaseStaking) })
		// set current epoch view values
		metrics = append(
			metrics,
			func() { m.metrics.CurrentEpochFinalView(childEpochSetup.FinalView) },
			func() { m.metrics.CurrentDKGPhase1FinalView(childEpochSetup.DKGPhase1FinalView) },
			func() { m.metrics.CurrentDKGPhase2FinalView(childEpochSetup.DKGPhase2FinalView) },
			func() { m.metrics.CurrentDKGPhase3FinalView(childEpochSetup.DKGPhase3FinalView) },
		)
		return
	}
	// Transition from Staking phase to Setup phase. `finalized` is first block in Setup phase.
	if parentEpochPhase == flow.EpochPhaseStaking && childEpochPhase == flow.EpochPhaseSetup {
		events = append(events, func() { m.metrics.CurrentEpochPhase(flow.EpochPhaseSetup) })
		events = append(events, func() { m.consumer.EpochSetupPhaseStarted(childEpochCounter, finalized) })
		return
	}
	// Transition from Setup phase to Committed phase. `finalized` is first block in Committed phase.
	if parentEpochPhase == flow.EpochPhaseSetup && childEpochPhase == flow.EpochPhaseCommitted {
		events = append(events, func() { m.metrics.CurrentEpochPhase(flow.EpochPhaseCommitted) })
		events = append(events, func() { m.consumer.EpochCommittedPhaseStarted(childEpochCounter, finalized) })
		return
	}

	return nil, nil, fmt.Errorf("sanity check failed: invalid subsequent [epoch-phase] [%d-%s]->[%d-%s]",
		parentEpochCounter, parentEpochPhase, childEpochCounter, childEpochPhase)
}

// versionBeaconOnBlockFinalized extracts and returns the VersionBeacons from the
// finalized block's seals.
// This could return multiple VersionBeacons if the parent block contains multiple Seals.
// The version beacons will be returned in the ascending height order of the seals.
// Technically only the last VersionBeacon is relevant.
func (m *FollowerState) versionBeaconOnBlockFinalized(
	finalized *flow.Block,
) ([]*flow.SealedVersionBeacon, error) {
	var versionBeacons []*flow.SealedVersionBeacon

	seals, err := protocol.OrderedSeals(finalized.Payload.Seals, m.headers)
	if err != nil {
		if errors.Is(err, storage.ErrNotFound) {
			return nil, fmt.Errorf(
				"ordering seals: parent payload contains"+
					" seals for unknown block: %w", err)
		}
		return nil, fmt.Errorf("unexpected error ordering seals: %w", err)
	}

	for _, seal := range seals {
		result, err := m.results.ByID(seal.ResultID)
		if err != nil {
			return nil, fmt.Errorf(
				"could not retrieve result (id=%x) for seal (id=%x): %w",
				seal.ResultID,
				seal.ID(),
				err)
		}
		for _, event := range result.ServiceEvents {

			ev, ok := event.Event.(*flow.VersionBeacon)

			if !ok {
				// skip other service event types.
				// validation if this is a known service event type is done elsewhere.
				continue
			}

			err := ev.Validate()
			if err != nil {
				m.logger.Warn().
					Err(err).
					Str("block_id", finalized.ID().String()).
					Interface("event", ev).
					Msg("invalid VersionBeacon service event")
				continue
			}

			// The version beacon only becomes actionable/valid/active once the block
			// containing the version beacon has been sealed. That is why we set the
			// Seal height to the current block height.
			versionBeacons = append(versionBeacons, &flow.SealedVersionBeacon{
				VersionBeacon: ev,
				SealHeight:    finalized.Header.Height,
			})
		}
	}

	return versionBeacons, nil
}<|MERGE_RESOLUTION|>--- conflicted
+++ resolved
@@ -691,38 +691,19 @@
 
 	// We update metrics and emit protocol events for epoch state changes when
 	// the block corresponding to the state change is finalized
-<<<<<<< HEAD
-	parentEpochStateSnapshot, err := m.protocolState.AtBlockID(header.ParentID)
-=======
 	parentEpochState, err := m.protocolState.EpochStateAtBlockID(block.Header.ParentID)
 	if err != nil {
-		return fmt.Errorf("could not retrieve protocol state snapshot for parent: %w", err)
+		return fmt.Errorf("could not retrieve parent protocol state snapshot: %w", err)
 	}
 	finalizingEpochState, err := m.protocolState.EpochStateAtBlockID(blockID)
->>>>>>> 61b1f267
-	if err != nil {
-		return fmt.Errorf("could not retrieve parent protocol state snapshot: %w", err)
-	}
-<<<<<<< HEAD
-	epochStateSnapshot, err := m.protocolState.AtBlockID(blockID)
-=======
+	if err != nil {
+		return fmt.Errorf("could not retrieve protocol state snapshot: %w", err)
+	}
 	currentEpochSetup := finalizingEpochState.EpochSetup()
-	epochFallbackTriggered, err := m.isEpochEmergencyFallbackTriggered()
->>>>>>> 61b1f267
-	if err != nil {
-		return fmt.Errorf("could not retrieve protocol state snapshot: %w", err)
-	}
-	currentEpochSetup := epochStateSnapshot.EpochSetup()
-	epochFallbackTriggered := epochStateSnapshot.EpochFallbackTriggered()
+	epochFallbackTriggered := finalizingEpochState.EpochFallbackTriggered()
 
 	// if epoch fallback was not previously triggered, check whether this block triggers it
-<<<<<<< HEAD
-	if epochFallbackTriggered && !parentEpochStateSnapshot.EpochFallbackTriggered() {
-=======
-	// TODO(efm-recovery): remove separate global EFM flag
-	if !epochFallbackTriggered && finalizingEpochState.InvalidEpochTransitionAttempted() {
-		epochFallbackTriggered = true
->>>>>>> 61b1f267
+	if epochFallbackTriggered && !parentEpochState.EpochFallbackTriggered() {
 		// emit the protocol event only the first time epoch fallback is triggered
 		events = append(events, m.consumer.EpochEmergencyFallbackTriggered)
 		metrics = append(metrics, m.metrics.EpochEmergencyFallbackTriggered)
@@ -731,32 +712,7 @@
 	// Determine metric updates and protocol events related to epoch phase changes and epoch transitions.
 	epochPhaseMetrics, epochPhaseEvents, err := m.epochMetricsAndEventsOnBlockFinalized(parentEpochState, finalizingEpochState, header)
 	if err != nil {
-<<<<<<< HEAD
-		return fmt.Errorf("could not check if block is first of epoch: %w", err)
-	}
-	if isFirstBlockOfEpoch {
-		epochTransitionMetrics, epochTransitionEvents := m.epochTransitionMetricsAndEventsOnBlockFinalized(header, currentEpochSetup)
-		if err != nil {
-			return fmt.Errorf("could not determine epoch transition metrics/events for finalized block: %w", err)
-		}
-		metrics = append(metrics, epochTransitionMetrics...)
-		events = append(events, epochTransitionEvents...)
-	}
-
-	// Determine metric updates and protocol events related to epoch phase changes and epoch transitions.
-	// If epoch emergency fallback is triggered, the current epoch continues until
-	// the next spork - so skip these updates.
-	// TODO(EFM, #5732, #6013): needs update for EFM recovery
-	if !epochFallbackTriggered {
-		epochPhaseMetrics, epochPhaseEvents, err := m.epochPhaseMetricsAndEventsOnBlockFinalized(block)
-		if err != nil {
-			return fmt.Errorf("could not determine epoch phase metrics/events for finalized block: %w", err)
-		}
-		metrics = append(metrics, epochPhaseMetrics...)
-		events = append(events, epochPhaseEvents...)
-=======
 		return fmt.Errorf("could not determine epoch phase metrics/events for finalized block: %w", err)
->>>>>>> 61b1f267
 	}
 	metrics = append(metrics, epochPhaseMetrics...)
 	events = append(events, epochPhaseEvents...)
@@ -787,18 +743,8 @@
 		if err != nil {
 			return fmt.Errorf("could not update sealed height: %w", err)
 		}
-<<<<<<< HEAD
-		if isFirstBlockOfEpoch {
-=======
-		if epochFallbackTriggered {
-			err = operation.SetEpochEmergencyFallbackTriggered(blockID)(tx)
-			if err != nil {
-				return fmt.Errorf("could not set epoch fallback flag: %w", err)
-			}
-		}
-		// TODO(efm-recovery): we should be able to omit the `!epochFallbackTriggered` check here.
-		if isFirstBlockOfEpoch(parentEpochState, finalizingEpochState) && !epochFallbackTriggered {
->>>>>>> 61b1f267
+
+		if isFirstBlockOfEpoch(parentEpochState, finalizingEpochState) {
 			err = operation.InsertEpochFirstHeight(currentEpochSetup.Counter, header.Height)(tx)
 			if err != nil {
 				return fmt.Errorf("could not insert epoch first block height: %w", err)
@@ -876,6 +822,7 @@
 //   - We notify about an epoch transition when the first block of the new epoch is finalized
 //   - We notify about an epoch phase transition when the first block within the new epoch phase is finalized
 //
+// TODO(EFM, #5732, #6013): needs update for EFM recovery
 // This method must be called for each finalized block.
 // No errors are expected during normal operation.
 func (m *FollowerState) epochMetricsAndEventsOnBlockFinalized(parentEpochState, finalizedEpochState protocol.EpochProtocolState, finalized *flow.Header) (
@@ -883,7 +830,7 @@
 	events []func(),
 	err error,
 ) {
-	if finalizedEpochState.InvalidEpochTransitionAttempted() {
+	if finalizedEpochState.EpochFallbackTriggered() {
 		// No epoch state changes to notify on when EFM is triggered
 		return nil, nil, nil
 	}
