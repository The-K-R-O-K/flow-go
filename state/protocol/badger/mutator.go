--- conflicted
+++ resolved
@@ -414,15 +414,10 @@
 	return ordered[len(ordered)-1], nil
 }
 
-<<<<<<< HEAD
-// insert stores the candidate block in the database. The
-// `candidate` block _must be valid_ (otherwise, the state will be corrupted).
-=======
 // insert stores the candidate block in the database.
 // The `candidate` block _must be valid_ (otherwise, the state will be corrupted).
 // dbUpdates contains other database operations which must be applied atomically
 // with inserting the block.
->>>>>>> cff2bb9b
 func (m *FollowerState) insert(ctx context.Context, candidate *flow.Block, last *flow.Seal) error {
 
 	span, _ := m.tracer.StartSpanFromContext(ctx, trace.ProtoStateMutatorExtendDBInsert)
@@ -551,76 +546,16 @@
 		return fmt.Errorf("could not check persisted epoch emergency fallback flag: %w", err)
 	}
 
-<<<<<<< HEAD
-	// track service event driven metrics and protocol events that should be emitted
-	var events []func()
-
-	var versionBeacon *flow.VersionBeacon
-
-	for _, seal := range parent.Payload.Seals {
-
-		result, err := m.results.ByID(seal.ResultID)
-=======
 	// if epoch fallback was not previously triggered, check whether this block triggers it
 	if !epochFallbackTriggered {
 		epochFallbackTriggered, err = m.epochFallbackTriggeredByFinalizedBlock(header, epochStatus, currentEpochSetup)
->>>>>>> cff2bb9b
 		if err != nil {
 			return fmt.Errorf("could not check whether finalized block triggers epoch fallback: %w", err)
 		}
-<<<<<<< HEAD
-		for _, event := range result.ServiceEvents {
-			switch ev := event.Event.(type) {
-			case *flow.EpochSetup:
-				// skip updating epoch-related metrics if EECC is triggered
-				if epochFallbackTriggered {
-					continue
-				}
-				// update current epoch phase
-				events = append(events, func() { m.metrics.CurrentEpochPhase(flow.EpochPhaseSetup) })
-				// track epoch phase transition (staking->setup)
-				events = append(events, func() { m.consumer.EpochSetupPhaseStarted(ev.Counter-1, header) })
-			case *flow.EpochCommit:
-				// skip updating epoch-related metrics if EECC is triggered
-				if epochFallbackTriggered {
-					continue
-				}
-				// update current epoch phase
-				events = append(events, func() { m.metrics.CurrentEpochPhase(flow.EpochPhaseCommitted) })
-				// track epoch phase transition (setup->committed)
-				events = append(events, func() { m.consumer.EpochCommittedPhaseStarted(ev.Counter-1, header) })
-				// track final view of committed epoch
-				nextEpochSetup, err := m.epoch.setups.ByID(epochStatus.NextEpoch.SetupID)
-				if err != nil {
-					return fmt.Errorf("could not retrieve setup event for next epoch: %w", err)
-				}
-				events = append(events, func() { m.metrics.CommittedEpochFinalView(nextEpochSetup.FinalView) })
-			case *flow.VersionBeacon:
-
-				err := isValidVersionBeacon(ev)
-				if err != nil {
-					if protocol.IsInvalidServiceEventError(err) {
-						m.log.Err(err).Str("block_id", blockID.String()).Msg("invalid VersionBeacon service event")
-						continue
-					} else {
-						return fmt.Errorf("unexpected error during VersionBeacon validation: %w", err)
-					}
-				}
-
-				// Service events are strictly controlled within a system, and we don't envision multiple Version Beacon
-				// events in a single result. However, should this happen we will keep only the last one, since it's newer
-				// and takes precedence anyway
-				versionBeacon = ev
-
-			default:
-				return fmt.Errorf("invalid service event type in payload (%T)", event)
-			}
-=======
 		if epochFallbackTriggered {
 			// emit the protocol event only the first time epoch fallback is triggered
 			events = append(events, m.consumer.EpochEmergencyFallbackTriggered)
 			metrics = append(metrics, m.metrics.EpochEmergencyFallbackTriggered)
->>>>>>> cff2bb9b
 		}
 	}
 
@@ -643,6 +578,8 @@
 		metrics = append(metrics, epochTransitionMetrics...)
 		events = append(events, epochTransitionEvents...)
 	}
+
+	versionBeacon := m.versionBeaconOnBlockFinalized()
 
 	// Persist updates in database
 	// * Add this block to the height-indexed set of finalized blocks.
@@ -681,7 +618,6 @@
 			}
 		}
 
-<<<<<<< HEAD
 		if versionBeacon != nil {
 			err := operation.IndexVersionBeaconByHeight(versionBeacon, header.Height)(tx)
 			if err != nil {
@@ -698,14 +634,6 @@
 			// seals can always be retrieved by height.
 		}
 
-		// emit protocol events within the scope of the Badger transaction to
-		// guarantee at-least-once delivery
-		m.consumer.BlockFinalized(header)
-		for _, emit := range events {
-			emit()
-		}
-=======
->>>>>>> cff2bb9b
 		return nil
 	})
 	if err != nil {
@@ -952,6 +880,25 @@
 
 }
 
+func (m *FollowerState) versionBeaconOnBlockFinalized(header *flow.Header) *flow.VersionBeacon {
+case *flow.VersionBeacon:
+
+	err := isValidVersionBeacon(ev)
+	if err != nil {
+	if protocol.IsInvalidServiceEventError(err) {
+	m.log.Err(err).Str("block_id", blockID.String()).Msg("invalid VersionBeacon service event")
+	continue
+	} else {
+	return fmt.Errorf("unexpected error during VersionBeacon validation: %w", err)
+	}
+	}
+
+	// Service events are strictly controlled within a system, and we don't envision multiple Version Beacon
+	// events in a single result. However, should this happen we will keep only the last one, since it's newer
+	// and takes precedence anyway
+	versionBeacon = ev
+}
+
 // handleEpochServiceEvents handles applying state changes which occur as a result
 // of service events being included in a block payload:
 // * inserting incorporated service events
@@ -1089,22 +1036,17 @@
 				epochStatus.NextEpoch.CommitID = ev.ID()
 
 				// we'll insert the commit event when we insert the block
-<<<<<<< HEAD
-				ops = append(ops, m.epoch.commits.StoreTx(ev))
+				dbUpdates = append(dbUpdates, m.epoch.commits.StoreTx(ev))
 			case *flow.VersionBeacon:
 				// Conceptually, service events are processed and incorporated into the state at this point
 				// before finalization (in a fork-aware manner). Since there is no use-case for querying
 				// VersionTable information for un-finalized forks, we skip validation here for convenience
 				// and instead perform both validation and indexing together when the block is finalized (see Finalize)
 				continue
-=======
-				dbUpdates = append(dbUpdates, m.epoch.commits.StoreTx(ev))
-
->>>>>>> cff2bb9b
 			default:
 				return nil, fmt.Errorf("invalid service event type (type_name=%s, go_type=%T)", event.Type, ev)
 			}
 		}
 	}
 	return
-}+}
