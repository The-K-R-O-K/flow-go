--- conflicted
+++ resolved
@@ -14,7 +14,6 @@
 
 	"github.com/onflow/flow-go/model/flow"
 	"github.com/onflow/flow-go/model/flow/filter"
-	staterr "github.com/onflow/flow-go/state"
 	"github.com/onflow/flow-go/state/protocol"
 	bprotocol "github.com/onflow/flow-go/state/protocol/badger"
 	"github.com/onflow/flow-go/state/protocol/util"
@@ -123,84 +122,51 @@
 	})
 }
 
-<<<<<<< HEAD
 // test retrieving quorum certificate and seed
 func TestQuorumCertificate(t *testing.T) {
-=======
-func TestSeed(t *testing.T) {
 	identities := unittest.IdentityListFixture(5, unittest.WithAllRoles())
 	stateRoot := fixtureStateRootWithParticipants(t, identities)
->>>>>>> 77e19c1c
 
 	// should not be able to get QC or random beacon seed from a block with no children
 	t.Run("no children", func(t *testing.T) {
-<<<<<<< HEAD
-		util.RunWithProtocolState(t, func(db *badger.DB, state *bprotocol.State) {
-
-			identities := unittest.IdentityListFixture(5, unittest.WithAllRoles())
-			root, result, seal := unittest.BootstrapFixture(identities)
-
-			err := state.Mutate().Bootstrap(root, result, seal)
-			require.Nil(t, err)
-			block1 := unittest.BlockWithParentFixture(root.Header)
+		util.RunWithFollowerProtocolState(t, stateRoot, func(db *badger.DB, state *bprotocol.FollowerState) {
+
+			// create a block to query
+			block1 := unittest.BlockWithParentFixture(stateRoot.Block().Header)
 			block1.SetPayload(flow.EmptyPayload())
-			err = state.Mutate().Extend(&block1)
+			err := state.Extend(&block1)
 			require.Nil(t, err)
 
 			_, err = state.AtBlockID(block1.ID()).QuorumCertificate()
 			assert.Error(t, err)
-			assert.True(t, staterr.IsNoValidChildBlockError(err))
 
 			_, err = state.AtBlockID(block1.ID()).Seed(1, 2, 3, 4)
-=======
-		util.RunWithBootstrapState(t, stateRoot, func(db *badger.DB, state *bprotocol.State) {
-			_, err := state.Final().(*bprotocol.Snapshot).Seed(1, 2, 3, 4)
-			t.Log(err)
->>>>>>> 77e19c1c
 			assert.Error(t, err)
 		})
 	})
-
-	identities = unittest.IdentityListFixture(5, unittest.WithAllRoles())
-	stateRoot = fixtureStateRootWithParticipants(t, identities)
 
 	// should not be able to get random beacon seed from a block with only invalid
 	// or unvalidated children
 	t.Run("un-validated child", func(t *testing.T) {
-<<<<<<< HEAD
-		util.RunWithProtocolState(t, func(db *badger.DB, state *bprotocol.State) {
-
-			identities := unittest.IdentityListFixture(5, unittest.WithAllRoles())
-			root, result, seal := unittest.BootstrapFixture(identities)
-
-			err := state.Mutate().Bootstrap(root, result, seal)
-			require.NoError(t, err)
-			block1 := unittest.BlockWithParentFixture(root.Header)
+		util.RunWithFollowerProtocolState(t, stateRoot, func(db *badger.DB, state *bprotocol.FollowerState) {
+
+			// create a block to query
+			block1 := unittest.BlockWithParentFixture(stateRoot.Block().Header)
 			block1.SetPayload(flow.EmptyPayload())
-			err = state.Mutate().Extend(&block1)
-			require.Nil(t, err)
-
-			// add child
-			unvalidatedChild := unittest.BlockWithParentFixture(block1.Header)
-			unvalidatedChild.SetPayload(flow.EmptyPayload())
-			err = state.Mutate().Extend(&unvalidatedChild)
-=======
-		util.RunWithFollowerProtocolState(t, stateRoot, func(db *badger.DB, state *bprotocol.FollowerState) {
+			err := state.Extend(&block1)
+			require.Nil(t, err)
+
 			// add child
 			unvalidatedChild := unittest.BlockWithParentFixture(stateRoot.Block().Header)
-			unvalidatedChild.Payload.Guarantees = nil
-			unvalidatedChild.Header.PayloadHash = unvalidatedChild.Payload.Hash()
-			err := state.Extend(&unvalidatedChild)
->>>>>>> 77e19c1c
+			unvalidatedChild.SetPayload(flow.EmptyPayload())
+			err = state.Extend(&unvalidatedChild)
 			assert.Nil(t, err)
 
 			_, err = state.AtBlockID(block1.ID()).QuorumCertificate()
 			assert.Error(t, err)
-			assert.True(t, staterr.IsNoValidChildBlockError(err))
 
 			_, err = state.AtBlockID(block1.ID()).Seed(1, 2, 3, 4)
 			assert.Error(t, err)
-			assert.True(t, staterr.IsNoValidChildBlockError(err))
 		})
 	})
 
@@ -211,30 +177,25 @@
 
 	// should be able to get QC and random beacon seed from a block with a valid child
 	t.Run("valid child", func(t *testing.T) {
-		util.RunWithProtocolState(t, func(db *badger.DB, state *bprotocol.State) {
-
-			identities := unittest.IdentityListFixture(5, unittest.WithAllRoles())
-			root, result, seal := unittest.BootstrapFixture(identities)
-
-			err := state.Mutate().Bootstrap(root, result, seal)
-			require.NoError(t, err)
+		util.RunWithFollowerProtocolState(t, stateRoot, func(db *badger.DB, state *bprotocol.FollowerState) {
 
 			// add a block so we aren't testing against root
-			block1 := unittest.BlockWithParentFixture(root.Header)
+			block1 := unittest.BlockWithParentFixture(stateRoot.Block().Header)
 			block1.SetPayload(flow.EmptyPayload())
-			err = state.Mutate().Extend(&block1)
+			err := state.Extend(&block1)
+			require.Nil(t, err)
+			err = state.MarkValid(block1.ID())
 			require.Nil(t, err)
 
 			// add a valid child to block1
 			block2 := unittest.BlockWithParentFixture(block1.Header)
 			block2.SetPayload(flow.EmptyPayload())
-			err = state.Mutate().Extend(&block2)
-			require.Nil(t, err)
-			err = state.Mutate().MarkValid(block1.ID())
-			require.Nil(t, err)
-			err = state.Mutate().MarkValid(block2.ID())
-			require.Nil(t, err)
-
+			err = state.Extend(&block2)
+			require.Nil(t, err)
+			err = state.MarkValid(block2.ID())
+			require.Nil(t, err)
+
+			// should be able to get QC/seed
 			qc, err := state.AtBlockID(block1.ID()).QuorumCertificate()
 			assert.Nil(t, err)
 			// should have signatures from valid child (block 2)
