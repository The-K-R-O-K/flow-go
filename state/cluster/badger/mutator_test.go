--- conflicted
+++ resolved
@@ -65,8 +65,7 @@
 	suite.db = unittest.BadgerDB(suite.T(), suite.dbdir)
 
 	// just bootstrap with a genesis block, we'll use this as reference
-	participants := unittest.IdentityListFixture(5, unittest.WithAllRoles())
-	genesis, result, seal := unittest.BootstrapFixture(participants)
+	genesis, result, seal := unittest.BootstrapFixture(unittest.IdentityListFixture(5, unittest.WithAllRoles()))
 	// ensure we don't enter a new epoch for tests that build many blocks
 	result.ServiceEvents[0].Event.(*flow.EpochSetup).FinalView = genesis.Header.View + 100000
 	seal.ResultID = result.ID()
@@ -86,11 +85,7 @@
 	suite.NoError(err)
 	clusterState, err := Bootstrap(suite.db, clusterStateRoot)
 	suite.Assert().Nil(err)
-<<<<<<< HEAD
-	suite.state, err = NewMutableState(clusterState, tracer, headers, colPayloads, suite.epochLookup)
-=======
-	suite.state, err = NewMutableState(clusterState, tracer, all.Headers, colPayloads)
->>>>>>> c5399288
+	suite.state, err = NewMutableState(clusterState, tracer, all.Headers, colPayloads, suite.epochLookup)
 	suite.Assert().Nil(err)
 	consumer := events.NewNoop()
 
