package corruptlibp2p

import (
	"context"
	"fmt"

	"github.com/libp2p/go-libp2p/core/host"
	"github.com/libp2p/go-libp2p/core/peer"
	madns "github.com/multiformats/go-multiaddr-dns"
	"github.com/rs/zerolog"
	corrupt "github.com/yhassanzadeh13/go-libp2p-pubsub"

	"github.com/onflow/flow-go/cmd"
	fcrypto "github.com/onflow/flow-go/crypto"
	"github.com/onflow/flow-go/model/flow"
	"github.com/onflow/flow-go/module"
	"github.com/onflow/flow-go/module/metrics"
	"github.com/onflow/flow-go/network"
	"github.com/onflow/flow-go/network/netconf"
	"github.com/onflow/flow-go/network/p2p"
	"github.com/onflow/flow-go/network/p2p/p2pbuilder"
	p2pconfig "github.com/onflow/flow-go/network/p2p/p2pbuilder/config"
)

// InitCorruptLibp2pNode initializes and returns a corrupt libp2p node that should only be used for BFT testing in
// the BFT testnet. This node is corrupt in the sense that it uses a forked version of the go-libp2p-pubsub library and
// is not compatible with the go-libp2p-pubsub library used by the other nodes in the network. This node should only be
// used for testing purposes.
// Args:
// - log: logger
// - chainID: chain id of the network this node is being used for (should be BFT testnet)
// - address: address of the node in the form of /ip4/ ... /tcp/ ... /p2p/ ... (see libp2p documentation for more info)
// - flowKey: private key of the node used for signing messages and establishing secure connections
// - sporkId: spork id of the network this node is being used for.
// - idProvider: identity provider used for translating peer ids to flow ids.
// - metricsCfg: metrics configuration used for initializing the metrics collector
// - resolver: resolver used for resolving multiaddresses to ip addresses
// - role: role of the node (a valid Flow role).
// - connGaterCfg: connection gater configuration used for initializing the connection gater
// - peerManagerCfg: peer manager configuration used for initializing the peer manager
// - uniCfg: unicast configuration used for initializing the unicast
// - gossipSubCfg: gossipsub configuration used for initializing the gossipsub
// - topicValidatorDisabled: whether or not topic validator is disabled
// - withMessageSigning: whether or not message signing is enabled
// - withStrictSignatureVerification: whether or not strict signature verification is enabled
// Returns:
// - p2p.LibP2PNode: initialized corrupt libp2p node
// - error: error if any. Any error returned from this function is fatal.
func InitCorruptLibp2pNode(
	log zerolog.Logger,
	chainID flow.ChainID,
	address string,
	flowKey fcrypto.PrivateKey,
	sporkId flow.Identifier,
	idProvider module.IdentityProvider,
	metricsCfg module.NetworkMetrics,
	resolver madns.BasicResolver,
	role string,
	connGaterCfg *p2pconfig.ConnectionGaterConfig,
	peerManagerCfg *p2pconfig.PeerManagerConfig,
	uniCfg *p2pconfig.UnicastConfig,
	netConfig *netconf.Config,
	disallowListCacheCfg *p2p.DisallowListCacheConfig,
	topicValidatorDisabled,
	withMessageSigning,
	withStrictSignatureVerification bool,
) (p2p.LibP2PNode, error) {
	if chainID != flow.BftTestnet {
		panic("illegal chain id for using corrupt libp2p node")
	}

	metCfg := &p2pconfig.MetricsConfig{
		HeroCacheFactory: metrics.NewNoopHeroCacheMetricsFactory(),
		Metrics:          metricsCfg,
	}

	dhtActivationStatus, err := cmd.DhtSystemActivationStatus(role)
	if err != nil {
		return nil, fmt.Errorf("could not get dht system activation status: %w", err)
	}
<<<<<<< HEAD
	defaultNodeBuilderParams := &p2pbuilder.DefaultNodeBuilderParams{
		LibP2PNodeBuilderParams: &p2pbuilder.LibP2PNodeBuilderParams{
			Logger:                    log,
			MetricsConfig:             metCfg,
			NetworkingType:            network.PrivateNetwork,
			Address:                   address,
			NetworkKey:                flowKey,
			SporkId:                   sporkId,
			IdProvider:                idProvider,
			RCfg:                      &netConfig.ResourceManager,
			RpcInspectorCfg:           &netConfig.GossipSubRPCInspectorsConfig,
			PeerManagerConfig:         peerManagerCfg,
			SubscriptionProviderParam: &netConfig.GossipSubConfig.SubscriptionProviderConfig,
			DisallowListCacheCfg:      disallowListCacheCfg,
			UnicastConfig:             uniCfg,
			GossipSubScorePenalties:   &netConfig.GossipsubScorePenalties,
		},
		Resolver:            resolver,
		Role:                role,
		ConnGaterCfg:        connGaterCfg,
		GossipCfg:           &netConfig.GossipSubConfig,
		ConnMgrConfig:       &netConfig.ConnectionManagerConfig,
		DhtSystemActivation: dhtActivationStatus,
	}
	builder, err := p2pbuilder.DefaultNodeBuilder(defaultNodeBuilderParams)
=======
	builder, err := p2pbuilder.DefaultNodeBuilder(
		log,
		address,
		network.PrivateNetwork,
		flowKey,
		sporkId,
		idProvider,
		metCfg,
		resolver,
		role,
		connGaterCfg,
		peerManagerCfg,
		&netConfig.GossipSubConfig,
		&netConfig.ResourceManager,
		uniCfg,
		&netConfig.ConnectionManagerConfig,
		disallowListCacheCfg,
		dhtActivationStatus)

>>>>>>> 9577079f
	if err != nil {
		return nil, fmt.Errorf("could not create corrupt libp2p node builder: %w", err)
	}
	if topicValidatorDisabled {
		builder.SetCreateNode(NewCorruptLibP2PNode)
	}

	overrideWithCorruptGossipSub(
		builder,
		WithMessageSigning(withMessageSigning),
		WithStrictSignatureVerification(withStrictSignatureVerification))
	return builder.Build()
}

// CorruptGossipSubFactory returns a factory function that creates a new instance of the forked gossipsub module from
// github.com/yhassanzadeh13/go-libp2p-pubsub for the purpose of BFT testing and attack vector implementation.
func CorruptGossipSubFactory(routerOpts ...func(*corrupt.GossipSubRouter)) p2p.GossipSubFactoryFunc {
	factory := func(
		ctx context.Context,
		logger zerolog.Logger,
		host host.Host,
		cfg p2p.PubSubAdapterConfig,
		clusterChangeConsumer p2p.CollectionClusterChangesConsumer) (p2p.PubSubAdapter, error) {
		adapter, router, err := NewCorruptGossipSubAdapter(ctx, logger, host, cfg, clusterChangeConsumer)
		for _, opt := range routerOpts {
			opt(router)
		}
		return adapter, err
	}
	return factory
}

// CorruptGossipSubConfigFactory returns a factory function that creates a new instance of the forked gossipsub config
// from github.com/yhassanzadeh13/go-libp2p-pubsub for the purpose of BFT testing and attack vector implementation.
func CorruptGossipSubConfigFactory(opts ...CorruptPubSubAdapterConfigOption) p2p.GossipSubAdapterConfigFunc {
	return func(base *p2p.BasePubSubAdapterConfig) p2p.PubSubAdapterConfig {
		return NewCorruptPubSubAdapterConfig(base, opts...)
	}
}

// CorruptGossipSubConfigFactoryWithInspector returns a factory function that creates a new instance of the forked gossipsub config
// from github.com/yhassanzadeh13/go-libp2p-pubsub for the purpose of BFT testing and attack vector implementation.
func CorruptGossipSubConfigFactoryWithInspector(inspector func(peer.ID, *corrupt.RPC) error) p2p.GossipSubAdapterConfigFunc {
	return func(base *p2p.BasePubSubAdapterConfig) p2p.PubSubAdapterConfig {
		return NewCorruptPubSubAdapterConfig(base, WithInspector(inspector))
	}
}

func overrideWithCorruptGossipSub(builder p2p.NodeBuilder, opts ...CorruptPubSubAdapterConfigOption) {
	factory := CorruptGossipSubFactory()
	builder.SetGossipSubFactory(factory, CorruptGossipSubConfigFactory(opts...))
}<|MERGE_RESOLUTION|>--- conflicted
+++ resolved
@@ -78,7 +78,6 @@
 	if err != nil {
 		return nil, fmt.Errorf("could not get dht system activation status: %w", err)
 	}
-<<<<<<< HEAD
 	defaultNodeBuilderParams := &p2pbuilder.DefaultNodeBuilderParams{
 		LibP2PNodeBuilderParams: &p2pbuilder.LibP2PNodeBuilderParams{
 			Logger:                    log,
@@ -95,6 +94,7 @@
 			DisallowListCacheCfg:      disallowListCacheCfg,
 			UnicastConfig:             uniCfg,
 			GossipSubScorePenalties:   &netConfig.GossipsubScorePenalties,
+			ScoringRegistryConfig:     &netConfig.GossipSubScoringRegistryConfig,
 		},
 		Resolver:            resolver,
 		Role:                role,
@@ -104,27 +104,6 @@
 		DhtSystemActivation: dhtActivationStatus,
 	}
 	builder, err := p2pbuilder.DefaultNodeBuilder(defaultNodeBuilderParams)
-=======
-	builder, err := p2pbuilder.DefaultNodeBuilder(
-		log,
-		address,
-		network.PrivateNetwork,
-		flowKey,
-		sporkId,
-		idProvider,
-		metCfg,
-		resolver,
-		role,
-		connGaterCfg,
-		peerManagerCfg,
-		&netConfig.GossipSubConfig,
-		&netConfig.ResourceManager,
-		uniCfg,
-		&netConfig.ConnectionManagerConfig,
-		disallowListCacheCfg,
-		dhtActivationStatus)
-
->>>>>>> 9577079f
 	if err != nil {
 		return nil, fmt.Errorf("could not create corrupt libp2p node builder: %w", err)
 	}
