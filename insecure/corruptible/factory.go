package corruptible

import (
	"context"
	"fmt"

	"github.com/rs/zerolog"

	"github.com/onflow/flow-go/insecure"
	"github.com/onflow/flow-go/model/flow"
	"github.com/onflow/flow-go/network"
<<<<<<< HEAD
=======
	"github.com/onflow/flow-go/network/channels"
	"github.com/onflow/flow-go/utils/logging"
>>>>>>> 9d299ff9
)

const networkingProtocolTCP = "tcp"

// ConduitFactory implements a corruptible conduit factory, that creates corruptible conduits.
type ConduitFactory struct {
	logger           zerolog.Logger
	adapter          network.Adapter
	egressController insecure.EgressController
}

func NewCorruptibleConduitFactory(logger zerolog.Logger, chainId flow.ChainID) *ConduitFactory {
	if chainId != flow.BftTestnet {
		panic("illegal chain id for using corruptible conduit factory")
	}

	factory := &ConduitFactory{
		logger: logger.With().Str("module", "corruptible-conduit-factory").Logger(),
	}

	return factory
}

// RegisterAdapter sets the Adapter component of the factory.
// The Adapter is a wrapper around the Network layer that only exposes the set of methods
// that are needed by a conduit.
func (c *ConduitFactory) RegisterAdapter(adapter network.Adapter) error {
	if c.adapter != nil {
		return fmt.Errorf("could not register a new network adapter, one already exists")
	}

	c.adapter = adapter

	return nil
}

<<<<<<< HEAD
// RegisterEgressController sets the EgressController component of the factory.
func (c *ConduitFactory) RegisterEgressController(controller insecure.EgressController) error {
	if c.egressController != nil {
		return fmt.Errorf("could not register a new egress controller, one already exists")
	}

	c.egressController = controller
=======
// NewConduit creates a conduit on the specified channel.
// Prior to creating any conduit, the factory requires an Adapter to be registered with it.
func (c *ConduitFactory) NewConduit(ctx context.Context, channel channels.Channel) (network.Conduit, error) {
	if c.adapter == nil {
		return nil, fmt.Errorf("could not create a new conduit, missing a registered network adapter")
	}

	child, cancel := context.WithCancel(ctx)

	con := &Conduit{
		ctx:               child,
		cancel:            cancel,
		channel:           channel,
		conduitController: c,
	}

	return con, nil
}

func (c *ConduitFactory) ProcessAttackerMessage(stream insecure.CorruptibleConduitFactory_ProcessAttackerMessageServer) error {
	for {
		select {
		case <-c.cm.ShutdownSignal():
			return nil
		default:
			msg, err := stream.Recv()
			if err == io.EOF || errors.Is(stream.Context().Err(), context.Canceled) {
				c.logger.Info().Msg("attacker closed processing stream")
				return stream.SendAndClose(&empty.Empty{})
			}
			if err != nil {
				c.logger.Fatal().Err(err).Msg("could not read attacker's stream")
				return stream.SendAndClose(&empty.Empty{})
			}
			if err := c.processAttackerMessage(msg); err != nil {
				c.logger.Fatal().Err(err).Msg("could not process attacker's message")
				return stream.SendAndClose(&empty.Empty{})
			}
		}
	}
}

// processAttackerMessage dispatches the attacker message on the Flow network on behalf of this node.
func (c *ConduitFactory) processAttackerMessage(msg *insecure.Message) error {
	lg := c.logger.With().
		Str("protocol", insecure.ProtocolStr(msg.Protocol)).
		Uint32("target_num", msg.TargetNum).
		Str("channel", string(msg.ChannelID)).Logger()

	event, err := c.codec.Decode(msg.Payload)
	if err != nil {
		lg.Err(err).Msg("could not decode attacker's message")
		return fmt.Errorf("could not decode message: %w", err)
	}

	lg = c.logger.With().
		Str("flow_protocol_event_type", fmt.Sprintf("%T", event)).Logger()

	switch e := event.(type) {
	case *flow.ExecutionReceipt:
		if len(e.ExecutorSignature) == 0 {
			// empty signature field on execution receipt means attacker is dictating a result to
			// CCF, and the receipt fields must be filled out locally.
			receipt, err := c.generateExecutionReceipt(&e.ExecutionResult)
			if err != nil {
				lg.Err(err).
					Hex("result_id", logging.ID(e.ExecutionResult.ID())).
					Msg("could not generate receipt for attacker's dictated result")
				return fmt.Errorf("could not generate execution receipt for attacker's result: %w", err)
			}
			event = receipt // swaps event with the receipt.
		}

	case *flow.ResultApproval:
		if len(e.VerifierSignature) == 0 {
			// empty signature field on result approval means attacker is dictating an attestation to
			// CCF, and the approval fields must be filled out locally.
			approval, err := c.generateResultApproval(&e.Body.Attestation)
			if err != nil {
				lg.Err(err).
					Hex("result_id", logging.ID(e.Body.ExecutionResultID)).
					Hex("block_id", logging.ID(e.Body.BlockID)).
					Uint64("chunk_index", e.Body.ChunkIndex).
					Msg("could not generate result approval for attacker's dictated attestation")
				return fmt.Errorf("could not generate result approval for attacker's attestation: %w", err)
			}
			event = approval // swaps event with the receipt.
		}
	}

	lg = lg.With().
		Str("event", fmt.Sprintf("%+v", event)).
		Logger()

	targetIds, err := flow.ByteSlicesToIds(msg.TargetIDs)
	if err != nil {
		lg.Err(err).Msg("could not convert target ids from byte to identifiers for attacker's dictated message")
		return fmt.Errorf("could not convert target ids from byte to identifiers: %w", err)
	}

	lg = lg.With().Str("target_ids", fmt.Sprintf("%v", msg.TargetIDs)).Logger()
	err = c.sendOnNetwork(event, channels.Channel(msg.ChannelID), msg.Protocol, uint(msg.TargetNum), targetIds...)

	if err != nil {
		lg.Err(err).Msg("could not send attacker message to the network")
		return fmt.Errorf("could not send attacker message to the network: %w", err)
	}

	lg.Info().Msg("incoming attacker's message dispatched on flow network")
>>>>>>> 9d299ff9

	return nil
}

// NewConduit creates a conduit on the specified channel.
// Prior to creating any conduit, the factory requires an Adapter to be registered with it.
func (c *ConduitFactory) NewConduit(ctx context.Context, channel network.Channel) (network.Conduit, error) {
	if c.adapter == nil {
		return nil, fmt.Errorf("could not create a new conduit, missing a registered network adapter")
	}
<<<<<<< HEAD
=======
	c.attackerInboundStream = stream

	c.mu.Unlock()
	c.logger.Info().Msg("attacker registered successfully")

	// WARNING: this method call should not return through the entire lifetime of this
	// corruptible conduit factory.
	// This is a client streaming gRPC implementation, and the input stream's lifecycle
	// is tightly coupled with the lifecycle of this function call.
	// Once it returns, the client stream is closed forever.
	// Hence, we block the call and wait till a component shutdown.
	<-c.cm.ShutdownSignal()
	c.logger.Info().Msg("component is shutting down, closing attacker's inbound stream ")

	return nil
}

// HandleIncomingEvent is called by the slave conduits of this factory to relay their incoming events.
// If there is an attacker registered to this factory, the event is dispatched to it.
// Otherwise, the factory follows the correct protocol path by sending the message down to the networking layer
// to deliver to its targets.
func (c *ConduitFactory) HandleIncomingEvent(
	event interface{},
	channel channels.Channel,
	protocol insecure.Protocol,
	num uint32,
	targetIds ...flow.Identifier) error {
>>>>>>> 9d299ff9

	if c.egressController == nil {
		return nil, fmt.Errorf("could not create a new conduit, missing a registered egress controller")
	}

	child, cancel := context.WithCancel(ctx)

	con := &Conduit{
		ctx:              child,
		cancel:           cancel,
		channel:          channel,
		egressController: c.egressController,
	}

	return con, nil
}

// UnregisterChannel is called by the slave conduits of this factory to let it know that the corresponding engine of the
// conduit is not going to use it anymore, so the channel can be closed safely.
<<<<<<< HEAD
func (c *ConduitFactory) UnregisterChannel(channel network.Channel) error {
	return c.adapter.UnRegisterChannel(channel)
}

// SendOnFlowNetwork dispatches the given event to the networking layer of the node in order to be delivered
// through the specified protocol to the target identifiers.
func (c *ConduitFactory) SendOnFlowNetwork(event interface{},
	channel network.Channel,
=======
func (c *ConduitFactory) EngineClosingChannel(channel channels.Channel) error {
	return c.adapter.UnRegisterChannel(channel)
}

// eventToMessage converts the given application layer event to a protobuf message that is meant to be sent to the attacker.
func (c *ConduitFactory) eventToMessage(
	event interface{},
	channel channels.Channel,
	protocol insecure.Protocol,
	targetNum uint32, targetIds ...flow.Identifier) (*insecure.Message, error) {

	payload, err := c.codec.Encode(event)
	if err != nil {
		return nil, fmt.Errorf("could not encode event: %w", err)
	}

	myId := c.me.NodeID()
	return &insecure.Message{
		ChannelID: channel.String(),
		OriginID:  myId[:],
		TargetNum: targetNum,
		TargetIDs: flow.IdsToBytes(targetIds),
		Payload:   payload,
		Protocol:  protocol,
	}, nil
}

// sendOnNetwork dispatches the given event to the networking layer of the node in order to be delivered
// through the specified protocol to the target identifiers.
func (c *ConduitFactory) sendOnNetwork(event interface{},
	channel channels.Channel,
>>>>>>> 9d299ff9
	protocol insecure.Protocol,
	num uint, targetIds ...flow.Identifier) error {
	switch protocol {
	case insecure.Protocol_UNICAST:
		if len(targetIds) > 1 {
			return fmt.Errorf("more than one target ids for unicast: %v", targetIds)
		}
		return c.adapter.UnicastOnChannel(channel, event, targetIds[0])

	case insecure.Protocol_PUBLISH:
		return c.adapter.PublishOnChannel(channel, event, targetIds...)

	case insecure.Protocol_MULTICAST:
		return c.adapter.MulticastOnChannel(channel, event, num, targetIds...)
	default:
		return fmt.Errorf("unknown protocol for sending on network: %d", protocol)
	}
}<|MERGE_RESOLUTION|>--- conflicted
+++ resolved
@@ -9,11 +9,6 @@
 	"github.com/onflow/flow-go/insecure"
 	"github.com/onflow/flow-go/model/flow"
 	"github.com/onflow/flow-go/network"
-<<<<<<< HEAD
-=======
-	"github.com/onflow/flow-go/network/channels"
-	"github.com/onflow/flow-go/utils/logging"
->>>>>>> 9d299ff9
 )
 
 const networkingProtocolTCP = "tcp"
@@ -50,7 +45,6 @@
 	return nil
 }
 
-<<<<<<< HEAD
 // RegisterEgressController sets the EgressController component of the factory.
 func (c *ConduitFactory) RegisterEgressController(controller insecure.EgressController) error {
 	if c.egressController != nil {
@@ -58,157 +52,16 @@
 	}
 
 	c.egressController = controller
-=======
+
+	return nil
+}
+
 // NewConduit creates a conduit on the specified channel.
 // Prior to creating any conduit, the factory requires an Adapter to be registered with it.
 func (c *ConduitFactory) NewConduit(ctx context.Context, channel channels.Channel) (network.Conduit, error) {
 	if c.adapter == nil {
 		return nil, fmt.Errorf("could not create a new conduit, missing a registered network adapter")
 	}
-
-	child, cancel := context.WithCancel(ctx)
-
-	con := &Conduit{
-		ctx:               child,
-		cancel:            cancel,
-		channel:           channel,
-		conduitController: c,
-	}
-
-	return con, nil
-}
-
-func (c *ConduitFactory) ProcessAttackerMessage(stream insecure.CorruptibleConduitFactory_ProcessAttackerMessageServer) error {
-	for {
-		select {
-		case <-c.cm.ShutdownSignal():
-			return nil
-		default:
-			msg, err := stream.Recv()
-			if err == io.EOF || errors.Is(stream.Context().Err(), context.Canceled) {
-				c.logger.Info().Msg("attacker closed processing stream")
-				return stream.SendAndClose(&empty.Empty{})
-			}
-			if err != nil {
-				c.logger.Fatal().Err(err).Msg("could not read attacker's stream")
-				return stream.SendAndClose(&empty.Empty{})
-			}
-			if err := c.processAttackerMessage(msg); err != nil {
-				c.logger.Fatal().Err(err).Msg("could not process attacker's message")
-				return stream.SendAndClose(&empty.Empty{})
-			}
-		}
-	}
-}
-
-// processAttackerMessage dispatches the attacker message on the Flow network on behalf of this node.
-func (c *ConduitFactory) processAttackerMessage(msg *insecure.Message) error {
-	lg := c.logger.With().
-		Str("protocol", insecure.ProtocolStr(msg.Protocol)).
-		Uint32("target_num", msg.TargetNum).
-		Str("channel", string(msg.ChannelID)).Logger()
-
-	event, err := c.codec.Decode(msg.Payload)
-	if err != nil {
-		lg.Err(err).Msg("could not decode attacker's message")
-		return fmt.Errorf("could not decode message: %w", err)
-	}
-
-	lg = c.logger.With().
-		Str("flow_protocol_event_type", fmt.Sprintf("%T", event)).Logger()
-
-	switch e := event.(type) {
-	case *flow.ExecutionReceipt:
-		if len(e.ExecutorSignature) == 0 {
-			// empty signature field on execution receipt means attacker is dictating a result to
-			// CCF, and the receipt fields must be filled out locally.
-			receipt, err := c.generateExecutionReceipt(&e.ExecutionResult)
-			if err != nil {
-				lg.Err(err).
-					Hex("result_id", logging.ID(e.ExecutionResult.ID())).
-					Msg("could not generate receipt for attacker's dictated result")
-				return fmt.Errorf("could not generate execution receipt for attacker's result: %w", err)
-			}
-			event = receipt // swaps event with the receipt.
-		}
-
-	case *flow.ResultApproval:
-		if len(e.VerifierSignature) == 0 {
-			// empty signature field on result approval means attacker is dictating an attestation to
-			// CCF, and the approval fields must be filled out locally.
-			approval, err := c.generateResultApproval(&e.Body.Attestation)
-			if err != nil {
-				lg.Err(err).
-					Hex("result_id", logging.ID(e.Body.ExecutionResultID)).
-					Hex("block_id", logging.ID(e.Body.BlockID)).
-					Uint64("chunk_index", e.Body.ChunkIndex).
-					Msg("could not generate result approval for attacker's dictated attestation")
-				return fmt.Errorf("could not generate result approval for attacker's attestation: %w", err)
-			}
-			event = approval // swaps event with the receipt.
-		}
-	}
-
-	lg = lg.With().
-		Str("event", fmt.Sprintf("%+v", event)).
-		Logger()
-
-	targetIds, err := flow.ByteSlicesToIds(msg.TargetIDs)
-	if err != nil {
-		lg.Err(err).Msg("could not convert target ids from byte to identifiers for attacker's dictated message")
-		return fmt.Errorf("could not convert target ids from byte to identifiers: %w", err)
-	}
-
-	lg = lg.With().Str("target_ids", fmt.Sprintf("%v", msg.TargetIDs)).Logger()
-	err = c.sendOnNetwork(event, channels.Channel(msg.ChannelID), msg.Protocol, uint(msg.TargetNum), targetIds...)
-
-	if err != nil {
-		lg.Err(err).Msg("could not send attacker message to the network")
-		return fmt.Errorf("could not send attacker message to the network: %w", err)
-	}
-
-	lg.Info().Msg("incoming attacker's message dispatched on flow network")
->>>>>>> 9d299ff9
-
-	return nil
-}
-
-// NewConduit creates a conduit on the specified channel.
-// Prior to creating any conduit, the factory requires an Adapter to be registered with it.
-func (c *ConduitFactory) NewConduit(ctx context.Context, channel network.Channel) (network.Conduit, error) {
-	if c.adapter == nil {
-		return nil, fmt.Errorf("could not create a new conduit, missing a registered network adapter")
-	}
-<<<<<<< HEAD
-=======
-	c.attackerInboundStream = stream
-
-	c.mu.Unlock()
-	c.logger.Info().Msg("attacker registered successfully")
-
-	// WARNING: this method call should not return through the entire lifetime of this
-	// corruptible conduit factory.
-	// This is a client streaming gRPC implementation, and the input stream's lifecycle
-	// is tightly coupled with the lifecycle of this function call.
-	// Once it returns, the client stream is closed forever.
-	// Hence, we block the call and wait till a component shutdown.
-	<-c.cm.ShutdownSignal()
-	c.logger.Info().Msg("component is shutting down, closing attacker's inbound stream ")
-
-	return nil
-}
-
-// HandleIncomingEvent is called by the slave conduits of this factory to relay their incoming events.
-// If there is an attacker registered to this factory, the event is dispatched to it.
-// Otherwise, the factory follows the correct protocol path by sending the message down to the networking layer
-// to deliver to its targets.
-func (c *ConduitFactory) HandleIncomingEvent(
-	event interface{},
-	channel channels.Channel,
-	protocol insecure.Protocol,
-	num uint32,
-	targetIds ...flow.Identifier) error {
->>>>>>> 9d299ff9
 
 	if c.egressController == nil {
 		return nil, fmt.Errorf("could not create a new conduit, missing a registered egress controller")
@@ -228,7 +81,6 @@
 
 // UnregisterChannel is called by the slave conduits of this factory to let it know that the corresponding engine of the
 // conduit is not going to use it anymore, so the channel can be closed safely.
-<<<<<<< HEAD
 func (c *ConduitFactory) UnregisterChannel(channel network.Channel) error {
 	return c.adapter.UnRegisterChannel(channel)
 }
@@ -237,39 +89,6 @@
 // through the specified protocol to the target identifiers.
 func (c *ConduitFactory) SendOnFlowNetwork(event interface{},
 	channel network.Channel,
-=======
-func (c *ConduitFactory) EngineClosingChannel(channel channels.Channel) error {
-	return c.adapter.UnRegisterChannel(channel)
-}
-
-// eventToMessage converts the given application layer event to a protobuf message that is meant to be sent to the attacker.
-func (c *ConduitFactory) eventToMessage(
-	event interface{},
-	channel channels.Channel,
-	protocol insecure.Protocol,
-	targetNum uint32, targetIds ...flow.Identifier) (*insecure.Message, error) {
-
-	payload, err := c.codec.Encode(event)
-	if err != nil {
-		return nil, fmt.Errorf("could not encode event: %w", err)
-	}
-
-	myId := c.me.NodeID()
-	return &insecure.Message{
-		ChannelID: channel.String(),
-		OriginID:  myId[:],
-		TargetNum: targetNum,
-		TargetIDs: flow.IdsToBytes(targetIds),
-		Payload:   payload,
-		Protocol:  protocol,
-	}, nil
-}
-
-// sendOnNetwork dispatches the given event to the networking layer of the node in order to be delivered
-// through the specified protocol to the target identifiers.
-func (c *ConduitFactory) sendOnNetwork(event interface{},
-	channel channels.Channel,
->>>>>>> 9d299ff9
 	protocol insecure.Protocol,
 	num uint, targetIds ...flow.Identifier) error {
 	switch protocol {
