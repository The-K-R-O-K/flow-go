--- conflicted
+++ resolved
@@ -56,11 +56,7 @@
 	return fileDescriptor_de1530a0da5eef1a, []int{0}
 }
 
-<<<<<<< HEAD
-// Message represents the messages exchanged between the CorruptibleNetwork and Attacker services.
-=======
 // Message represents the messages exchanged between the CorruptibleNetwork (server) and Orchestrator (client).
->>>>>>> e84f6b59
 // This is a wrapper for both egress and ingress messages.
 type Message struct {
 	Egress               *EgressMessage  `protobuf:"bytes,1,opt,name=Egress,proto3" json:"Egress,omitempty"`
@@ -110,10 +106,7 @@
 }
 
 // EgressMessage represents the message exchanged between the CorruptibleConduitFactory and Attacker services.
-<<<<<<< HEAD
 // OriginID for EgressMessage represents the corrupted node id where the message is coming from.
-=======
->>>>>>> e84f6b59
 type EgressMessage struct {
 	ChannelID            string   `protobuf:"bytes,1,opt,name=ChannelID,proto3" json:"ChannelID,omitempty"`
 	OriginID             []byte   `protobuf:"bytes,2,opt,name=OriginID,proto3" json:"OriginID,omitempty"`
