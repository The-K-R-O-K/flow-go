--- conflicted
+++ resolved
@@ -59,8 +59,6 @@
 			chunkCount:   10,
 			ci:           true,
 		},
-<<<<<<< HEAD
-=======
 		{
 			verNodeCount: 5,
 			chunkCount:   2,
@@ -71,7 +69,6 @@
 			chunkCount:   10,
 			ci:           false,
 		},
->>>>>>> 77197d40
 	}
 
 	for _, tc := range testcases {
