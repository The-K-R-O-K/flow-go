--- conflicted
+++ resolved
@@ -106,11 +106,7 @@
 				tc.eventRepetition,
 				collector,
 				collector,
-<<<<<<< HEAD
-				tc.ops...)
-=======
 				tc.opts...)
->>>>>>> e1099a88
 		})
 	}
 }