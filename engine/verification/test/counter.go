--- conflicted
+++ resolved
@@ -120,15 +120,11 @@
 		require.NoError(t, err)
 		defer led.Done()
 
-<<<<<<< HEAD
 		startStateCommitment, err := bootstrap.BootstrapLedger(
 			led,
 			unittest.RootAccountPublicKey,
 			unittest.InitialTokenSupply,
 		)
-=======
-		startStateCommitment, err := bootstrap.BootstrapLedger(led, unittest.ServiceAccountPublicKey)
->>>>>>> 306fc371
 		require.NoError(t, err)
 
 		rt := runtime.NewInterpreterRuntime()
