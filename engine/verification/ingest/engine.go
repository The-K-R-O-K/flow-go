--- conflicted
+++ resolved
@@ -558,9 +558,6 @@
 	// updates pending collection
 	e.checkPendingCollections(collID, block.ID())
 
-	// updates pending collection
-	e.checkPendingCollections(collID, block.ID())
-
 	// checks authenticated collections mempool
 	//
 	//
@@ -814,7 +811,6 @@
 					Hex("origin_id", logging.ID(p.OriginID)).
 					Msg("could not verify origin ID of pending receipt")
 				continue
-<<<<<<< HEAD
 			}
 
 			// execution results are only valid from execution nodes
@@ -842,35 +838,6 @@
 				continue
 			}
 
-=======
-			}
-
-			// execution results are only valid from execution nodes
-			if origin.Role != flow.RoleExecution {
-				// TODO: potential attack on integrity
-				e.log.Error().
-					Err(err).
-					Hex("receipt_id", logging.ID(p.Receipt.ID())).
-					Hex("origin_id", logging.ID(origin.NodeID)).
-					Uint8("origin_role", uint8(origin.Role)).
-					Msg("invalid role for pending execution receipt")
-				continue
-			}
-
-			// store the execution receipt in the authenticated mempool of the engine
-			// this will fail if the receipt already exists in the store
-			err = e.authReceipts.Add(p.Receipt)
-			if err != nil && err != mempool.ErrAlreadyExists {
-				// TODO potential memory leakage
-				e.log.Error().
-					Err(err).
-					Hex("receipt_id", logging.ID(p.Receipt.ID())).
-					Hex("origin_id", logging.ID(origin.NodeID)).
-					Msg("could not store authenticated receipt in mempool")
-				continue
-			}
-
->>>>>>> 4eb2bd45
 			e.log.Debug().
 				Hex("receipt_id", logging.ID(p.Receipt.ID())).
 				Hex("block_id", logging.ID(blockID)).
@@ -1015,7 +982,6 @@
 		if err != nil {
 			return nil, fmt.Errorf("could not retrieve chunk data pack tracker from mempool: %w", err)
 		}
-<<<<<<< HEAD
 
 		removed := e.chunkDataPackTackers.Rem(tracker.ChunkID)
 		if !removed {
@@ -1024,16 +990,6 @@
 		// increases tracker retry counter
 		tracker.Counter += 1
 
-=======
-
-		removed := e.chunkDataPackTackers.Rem(tracker.ChunkID)
-		if !removed {
-			return nil, fmt.Errorf("could not remove data pack tracker from mempool")
-		}
-		// increases tracker retry counter
-		tracker.Counter += 1
-
->>>>>>> 4eb2bd45
 		return tracker, nil
 	} else {
 		// creates and returns a new chunk data pack tracker
