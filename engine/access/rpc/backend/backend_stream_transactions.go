--- conflicted
+++ resolved
@@ -34,17 +34,6 @@
 	sendTransaction     sendTransaction
 }
 
-<<<<<<< HEAD
-// transactionSubscriptionMetadata holds data representing the status state for each transaction subscription.
-type transactionSubscriptionMetadata struct {
-	*access.TransactionResult
-	txReferenceBlockID   flow.Identifier
-	blockWithTx          *flow.Header
-	eventEncodingVersion entities.EventEncodingVersion
-}
-
-=======
->>>>>>> 41c46271
 // SendAndSubscribeTransactionStatuses sends a transaction and subscribes to its status updates.
 //
 // The subscription begins monitoring from the reference block specified in the transaction itself and
@@ -63,21 +52,13 @@
 	requiredEventEncodingVersion entities.EventEncodingVersion,
 ) subscription.Subscription {
 	if err := b.sendTransaction(ctx, tx); err != nil {
-<<<<<<< HEAD
-		b.log.Debug().Err(err).Str("tx_id", tx.ID().String()).Msg("failed to send transaction")
-=======
 		b.log.Err(err).Str("tx_id", tx.ID().String()).Msg("failed to send transaction")
->>>>>>> 41c46271
 		return subscription.NewFailedSubscription(err, "failed to send transaction")
 	}
 
 	return b.createSubscription(ctx, tx.ID(), tx.ReferenceBlockID, tx.ReferenceBlockID, requiredEventEncodingVersion)
 }
 
-<<<<<<< HEAD
-// SubscribeTransactionStatuses subscribes to the status updates of a transaction.
-// If the block cannot be retrieved or an error occurs during subscription creation, a failed subscription is returned.
-=======
 // SubscribeTransactionStatuses subscribes to status updates for a given transaction ID.
 //
 // The subscription starts monitoring from the last sealed block. Updates are streamed
@@ -88,24 +69,37 @@
 //   - ctx: The context to manage the subscription's lifecycle, including cancellation.
 //   - txID: The unique identifier of the transaction to monitor.
 //   - requiredEventEncodingVersion: The version of event encoding required for the subscription.
->>>>>>> 41c46271
 func (b *backendSubscribeTransactions) SubscribeTransactionStatuses(
 	ctx context.Context,
 	txID flow.Identifier,
 	requiredEventEncodingVersion entities.EventEncodingVersion,
 ) subscription.Subscription {
-<<<<<<< HEAD
-	header, err := b.txLocalDataProvider.state.Sealed().Head()
+	header, err := b.backendTransactions.state.Sealed().Head()
 	if err != nil {
 		// throw the exception as the node must have the current sealed block in storage
 		irrecoverable.Throw(ctx, err)
+		return subscription.NewFailedSubscription(err, "failed to subscribe to transaction")
 	}
 
 	return b.createSubscription(ctx, txID, header.ID(), flow.ZeroID, requiredEventEncodingVersion)
 }
 
-// createSubscription initializes a subscription for monitoring a transaction's status.
-// If the start height cannot be determined, a failed subscription is returned.
+// createSubscription initializes a transaction subscription for monitoring status updates.
+//
+// The subscription monitors the transaction's progress starting from the specified block ID.
+// It streams updates until the transaction reaches a final state or an error occurs.
+//
+// Parameters:
+//   - ctx: Context to manage the subscription lifecycle.
+//   - txID: The unique identifier of the transaction to monitor.
+//   - startBlockID: The ID of the block to start monitoring from.
+//   - referenceBlockID: The ID of the transaction's reference block.
+//   - requiredEventEncodingVersion: The required version of event encoding.
+//
+// Returns:
+//   - subscription.Subscription: A subscription for monitoring transaction status updates.
+//
+// If the start height cannot be determined or current transaction state cannot be determined, a failed subscription is returned.
 func (b *backendSubscribeTransactions) createSubscription(
 	ctx context.Context,
 	txID flow.Identifier,
@@ -113,139 +107,6 @@
 	referenceBlockID flow.Identifier,
 	requiredEventEncodingVersion entities.EventEncodingVersion,
 ) subscription.Subscription {
-	// Get height to start subscription from
-	startHeight, err := b.blockTracker.GetStartHeightFromBlockID(startBlockID)
-	if err != nil {
-		b.log.Debug().Err(err).Str("block_id", startBlockID.String()).Msg("failed to get start height")
-		return subscription.NewFailedSubscription(err, "failed to get start height")
-	}
-
-	txInfo, err := b.fillCurrentTransactionResultState(ctx, txID, referenceBlockID, startHeight, requiredEventEncodingVersion)
-	if err != nil {
-		b.log.Debug().Err(err).Str("tID", startBlockID.String()).Msg("failed to get current transaction state")
-		return subscription.NewFailedSubscription(err, "failed to get tx reference block ID")
-	}
-
-	return b.subscriptionHandler.Subscribe(ctx, startHeight, b.getTransactionStatusResponse(txInfo))
-}
-
-// fillCurrentTransactionResultState retrieves the current state of a transaction result and fills the transaction subscription metadata.
-// TODO: Add more comments in code
-func (b *backendSubscribeTransactions) fillCurrentTransactionResultState(
-	ctx context.Context,
-	txID flow.Identifier,
-=======
-	header, err := b.backendTransactions.state.Sealed().Head()
-	if err != nil {
-		// throw the exception as the node must have the current sealed block in storage
-		irrecoverable.Throw(ctx, err)
-		return subscription.NewFailedSubscription(err, "failed to subscribe to transaction")
-	}
-
-	return b.createSubscription(ctx, txID, header.ID(), flow.ZeroID, requiredEventEncodingVersion)
-}
-
-// createSubscription initializes a transaction subscription for monitoring status updates.
-//
-// The subscription monitors the transaction's progress starting from the specified block ID.
-// It streams updates until the transaction reaches a final state or an error occurs.
-//
-// Parameters:
-//   - ctx: Context to manage the subscription lifecycle.
-//   - txID: The unique identifier of the transaction to monitor.
-//   - startBlockID: The ID of the block to start monitoring from.
-//   - referenceBlockID: The ID of the transaction's reference block.
-//   - requiredEventEncodingVersion: The required version of event encoding.
-//
-// Returns:
-//   - subscription.Subscription: A subscription for monitoring transaction status updates.
-//
-// If the start height cannot be determined or current transaction state cannot be determined, a failed subscription is returned.
-func (b *backendSubscribeTransactions) createSubscription(
-	ctx context.Context,
-	txID flow.Identifier,
-	startBlockID flow.Identifier,
->>>>>>> 41c46271
-	referenceBlockID flow.Identifier,
-	startHeight uint64,
-	requiredEventEncodingVersion entities.EventEncodingVersion,
-<<<<<<< HEAD
-) (*transactionSubscriptionMetadata, error) {
-	// Get referenceBlockID if it is not set
-	if referenceBlockID == flow.ZeroID {
-		tx, err := b.backendTransactions.transactions.ByID(txID)
-		if err != nil {
-			return nil, err
-		}
-		referenceBlockID = tx.ReferenceBlockID
-	}
-
-	refBlock, err := b.txLocalDataProvider.blocks.ByID(referenceBlockID)
-	if err != nil {
-		return nil, err
-	}
-
-	var blockWithTx *flow.Header
-	var blockId flow.Identifier
-	var blockHeight uint64
-	var collectionID flow.Identifier
-
-	for height := refBlock.Header.Height; height <= startHeight; height++ {
-		blockWithTx, blockId, blockHeight, collectionID, err = b.searchForTransactionBlock(height, txID)
-		if err != nil {
-			if errors.Is(err, storage.ErrNotFound) ||
-				errors.Is(err, ErrTransactionNotInBlock) {
-				continue
-			}
-
-			return nil, err
-		}
-
-		if blockWithTx != nil {
-			break
-		}
-	}
-
-	var txResult *access.TransactionResult
-
-	if blockWithTx == nil {
-		txResult = &access.TransactionResult{
-			TransactionID: txID,
-		}
-
-		txResult.Status, err = b.txLocalDataProvider.DeriveUnknownTransactionStatus(referenceBlockID)
-		if err != nil {
-			if !errors.Is(err, state.ErrUnknownSnapshotReference) {
-				irrecoverable.Throw(ctx, err)
-			}
-			return nil, err
-		}
-	} else {
-		txResult, err = b.searchForTransactionResult(ctx, txID, blockWithTx, requiredEventEncodingVersion)
-		if err != nil {
-			return nil, err
-		}
-
-		if txResult == nil {
-			// If we've gotten here, but the block has not yet been executed, report it as only been finalized
-			txResult = &access.TransactionResult{
-				TransactionID: txID,
-				BlockID:       blockId,
-				BlockHeight:   blockHeight,
-				Status:        flow.TransactionStatusFinalized,
-				CollectionID:  collectionID,
-			}
-		}
-	}
-
-	return &transactionSubscriptionMetadata{
-		TransactionResult:    txResult,
-		txReferenceBlockID:   referenceBlockID,
-		blockWithTx:          blockWithTx,
-		eventEncodingVersion: requiredEventEncodingVersion,
-	}, nil
-=======
-) subscription.Subscription {
 	// Determine the height of the block to start the subscription from.
 	startHeight, err := b.blockTracker.GetStartHeightFromBlockID(startBlockID)
 	if err != nil {
@@ -261,7 +122,6 @@
 	}
 
 	return b.subscriptionHandler.Subscribe(ctx, startHeight, b.getTransactionStatusResponse(txInfo))
->>>>>>> 41c46271
 }
 
 // getTransactionStatusResponse returns a callback function that produces transaction status
@@ -278,91 +138,16 @@
 		}
 
 		if triggerMissingStatusesOnce.CompareAndSwap(false, true) {
-<<<<<<< HEAD
-			return b.generateResultsWithMissingStatuses(txInfo.TransactionResult, flow.TransactionStatusUnknown)
-		}
-
-		if txInfo.IsFinal() {
-			return nil, fmt.Errorf("transaction final status %s already reported: %w", txInfo.Status.String(), subscription.ErrEndOfData)
-		}
-
-		// If on this step transaction block not available, search for it.
-		if txInfo.blockWithTx == nil {
-			// Search for transaction`s block information.
-			txInfo.blockWithTx,
-				txInfo.BlockID,
-				txInfo.BlockHeight,
-				txInfo.CollectionID,
-				err = b.searchForTransactionBlock(height, txInfo.TransactionID)
-
-			if err != nil {
-				if errors.Is(err, storage.ErrNotFound) {
-					return nil, fmt.Errorf("could not find block %d in storage: %w", height, subscription.ErrBlockNotReady)
-				}
-
-				if !errors.Is(err, ErrTransactionNotInBlock) {
-					return nil, status.Errorf(codes.Internal, "could not get block %d: %v", height, err)
-				}
-			}
-=======
 			return b.generateResultsStatuses(txInfo.txResult, flow.TransactionStatusUnknown)
 		}
 
 		if txInfo.txResult.IsFinal() {
 			return nil, fmt.Errorf("transaction final status %s already reported: %w", txInfo.txResult.Status.String(), subscription.ErrEndOfData)
->>>>>>> 41c46271
 		}
 
 		// Get old status here, as it could be replaced by status from founded tx result
 		prevTxStatus := txInfo.txResult.Status
 
-<<<<<<< HEAD
-		if txInfo.blockWithTx != nil && !txInfo.IsExecuted() {
-			txResult, err := b.searchForTransactionResult(ctx, txInfo.TransactionID, txInfo.blockWithTx, txInfo.eventEncodingVersion)
-			if err != nil {
-				return nil, status.Errorf(codes.Internal, "failed to get execution result for block %s: %v", txInfo.BlockID, err)
-			}
-
-			// If transaction result was found, fully replace it in metadata. New transaction status already included in result.
-			if txResult != nil {
-				txInfo.TransactionResult = txResult
-			}
-		}
-
-		// Check, if transaction executed and transaction result already available
-		if txInfo.blockWithTx == nil {
-			txInfo.Status, err = b.txLocalDataProvider.DeriveUnknownTransactionStatus(txInfo.txReferenceBlockID)
-			if err != nil {
-				if !errors.Is(err, state.ErrUnknownSnapshotReference) {
-					irrecoverable.Throw(ctx, err)
-				}
-				return nil, rpc.ConvertStorageError(err)
-			}
-		} else {
-			// When a block with the transaction is available, it is possible to receive a new transaction status while
-			// searching for the transaction result. Otherwise, it remains unchanged. So, if the old and new transaction
-			// statuses are the same, the current transaction status should be retrieved.
-			txInfo.Status, err = b.txLocalDataProvider.DeriveTransactionStatus(txInfo.blockWithTx.Height, txInfo.IsExecuted())
-			if err != nil {
-				if !errors.Is(err, state.ErrUnknownSnapshotReference) {
-					irrecoverable.Throw(ctx, err)
-				}
-				return nil, rpc.ConvertStorageError(err)
-			}
-		}
-
-		// If the old and new transaction statuses are still the same, the status change should not be reported, so
-		// return here with no response.
-		if prevTxStatus == txInfo.Status {
-			return nil, nil
-		}
-
-		return b.generateResultsWithMissingStatuses(txInfo.TransactionResult, prevTxStatus)
-	}
-}
-
-// generateResultsWithMissingStatuses checks if the current result differs from the previous result by more than one step.
-=======
 		if err = txInfo.Refresh(ctx, height); err != nil {
 			if errors.Is(err, subscription.ErrBlockNotReady) {
 				return nil, err
@@ -396,18 +181,13 @@
 }
 
 // generateResultsStatuses checks if the current result differs from the previous result by more than one step.
->>>>>>> 41c46271
 // If yes, it generates results for the missing transaction statuses. This is done because the subscription should send
 // responses for each of the statuses in the transaction lifecycle, and the message should be sent in the order of transaction statuses.
 // Possible orders of transaction statuses:
 // 1. pending(1) -> finalized(2) -> executed(3) -> sealed(4)
 // 2. pending(1) -> expired(5)
 // No errors expected during normal operations.
-<<<<<<< HEAD
-func (b *backendSubscribeTransactions) generateResultsWithMissingStatuses(
-=======
 func (b *backendSubscribeTransactions) generateResultsStatuses(
->>>>>>> 41c46271
 	txResult *access.TransactionResult,
 	prevTxStatus flow.TransactionStatus,
 ) ([]*access.TransactionResult, error) {
@@ -460,88 +240,4 @@
 
 	results = append(results, txResult)
 	return results, nil
-<<<<<<< HEAD
-}
-
-// checkBlockReady checks if the given block height is valid and available based on the expected block status.
-// Expected errors during normal operation:
-// - subscription.ErrBlockNotReady: block for the given block height is not available.
-func (b *backendSubscribeTransactions) checkBlockReady(height uint64) error {
-	// Get the highest available finalized block height
-	highestHeight, err := b.blockTracker.GetHighestHeight(flow.BlockStatusFinalized)
-	if err != nil {
-		return fmt.Errorf("could not get highest height for block %d: %w", height, err)
-	}
-
-	// Fail early if no block finalized notification has been received for the given height.
-	// Note: It's possible that the block is locally finalized before the notification is
-	// received. This ensures a consistent view is available to all streams.
-	if height > highestHeight {
-		return fmt.Errorf("block %d is not available yet: %w", height, subscription.ErrBlockNotReady)
-	}
-
-	return nil
-}
-
-// searchForTransactionBlock searches for the block containing the specified transaction.
-// It retrieves the block at the given height and checks if the transaction is included in that block.
-// Expected errors:
-// - ErrTransactionNotInBlock when unable to retrieve the collection
-// - codes.Internal when other errors occur during block or collection lookup
-func (b *backendSubscribeTransactions) searchForTransactionBlock(
-	height uint64,
-	txID flow.Identifier,
-) (*flow.Header, flow.Identifier, uint64, flow.Identifier, error) {
-	block, err := b.txLocalDataProvider.blocks.ByHeight(height)
-	if err != nil {
-		return nil, flow.ZeroID, 0, flow.ZeroID, fmt.Errorf("error looking up block: %w", err)
-	}
-
-	collectionID, err := b.txLocalDataProvider.LookupCollectionIDInBlock(block, txID)
-	if err != nil {
-		return nil, flow.ZeroID, 0, flow.ZeroID, fmt.Errorf("error looking up transaction in block: %w", err)
-	}
-
-	if collectionID != flow.ZeroID {
-		return block.Header, block.ID(), height, collectionID, nil
-	}
-
-	return nil, flow.ZeroID, 0, flow.ZeroID, nil
-}
-
-// searchForTransactionResult searches for the transaction result of a block. It retrieves the transaction result from
-// storage and, in case of failure, attempts to fetch the transaction result directly from the execution node.
-// This is necessary to ensure data availability despite sync storage latency.
-//
-// No errors expected during normal operations.
-func (b *backendSubscribeTransactions) searchForTransactionResult(
-	ctx context.Context,
-	txID flow.Identifier,
-	blockWithTx *flow.Header,
-	eventEncodingVersion entities.EventEncodingVersion,
-) (*access.TransactionResult, error) {
-	txResult, err := b.backendTransactions.GetTransactionResultFromStorage(ctx, blockWithTx, txID, eventEncodingVersion)
-	if err != nil {
-		// If any error occurs with local storage - request transaction result from EN
-		txResult, err = b.backendTransactions.GetTransactionResultFromExecutionNode(
-			ctx,
-			blockWithTx,
-			txID,
-			eventEncodingVersion,
-		)
-
-		if err != nil {
-			// if either the execution node reported no results
-			if status.Code(err) == codes.NotFound {
-				// No result yet, indicate that it has not been executed
-				return nil, nil
-			}
-			// Other Error trying to retrieve the result, return with err
-			return nil, err
-		}
-	}
-
-	return txResult, nil
-=======
->>>>>>> 41c46271
 }