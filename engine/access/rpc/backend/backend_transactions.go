--- conflicted
+++ resolved
@@ -26,20 +26,12 @@
 	"github.com/onflow/flow-go/storage"
 )
 
-<<<<<<< HEAD
-const FailedErrorMessage = "failed"
-=======
 const DefaultFailedErrorMessage = "failed"
->>>>>>> 2180706e
 
 type backendTransactions struct {
 	*TransactionsLocalDataProvider
 	staticCollectionRPC accessproto.AccessAPIClient // rpc client tied to a fixed collection node
 	transactions        storage.Transactions
-<<<<<<< HEAD
-=======
-	executionReceipts   storage.ExecutionReceipts
->>>>>>> 2180706e
 	// NOTE: The transaction error message is currently only used by the access node and not by the observer node.
 	//       To avoid introducing unnecessary command line arguments in the observer, one case could be that the error
 	//       message cache is nil for the observer node.
@@ -56,14 +48,9 @@
 	txResultCache       *lru.Cache[flow.Identifier, *access.TransactionResult]
 	txResultQueryMode   IndexQueryMode
 
-<<<<<<< HEAD
 	systemTxID                 flow.Identifier
 	systemTx                   *flow.TransactionBody
 	execNodeIdentitiesProvider *commonrpc.ExecutionNodeIdentitiesProvider
-=======
-	systemTxID flow.Identifier
-	systemTx   *flow.TransactionBody
->>>>>>> 2180706e
 }
 
 var _ TransactionErrorMessage = (*backendTransactions)(nil)
@@ -424,20 +411,9 @@
 		BlockId: blockID[:],
 	}
 
-<<<<<<< HEAD
 	execNodes, err := b.execNodeIdentitiesProvider.ExecutionNodesForBlockID(
 		ctx,
 		blockID,
-=======
-	execNodes, err := commonrpc.ExecutionNodesForBlockID(
-		ctx,
-		blockID,
-		b.executionReceipts,
-		b.state,
-		b.log,
-		preferredENIdentifiers,
-		fixedENIdentifiers,
->>>>>>> 2180706e
 	)
 	if err != nil {
 		if IsInsufficientExecutionReceipts(err) {
@@ -592,20 +568,9 @@
 		Index:   index,
 	}
 
-<<<<<<< HEAD
 	execNodes, err := b.execNodeIdentitiesProvider.ExecutionNodesForBlockID(
 		ctx,
 		blockID,
-=======
-	execNodes, err := commonrpc.ExecutionNodesForBlockID(
-		ctx,
-		blockID,
-		b.executionReceipts,
-		b.state,
-		b.log,
-		preferredENIdentifiers,
-		fixedENIdentifiers,
->>>>>>> 2180706e
 	)
 	if err != nil {
 		if IsInsufficientExecutionReceipts(err) {
@@ -790,20 +755,9 @@
 		TransactionId: transactionID[:],
 	}
 
-<<<<<<< HEAD
 	execNodes, err := b.execNodeIdentitiesProvider.ExecutionNodesForBlockID(
 		ctx,
 		blockID,
-=======
-	execNodes, err := commonrpc.ExecutionNodesForBlockID(
-		ctx,
-		blockID,
-		b.executionReceipts,
-		b.state,
-		b.log,
-		preferredENIdentifiers,
-		fixedENIdentifiers,
->>>>>>> 2180706e
 	)
 	if err != nil {
 		// if no execution receipt were found, return a NotFound GRPC error
@@ -1042,20 +996,9 @@
 		}
 	}
 
-<<<<<<< HEAD
 	execNodes, err := b.execNodeIdentitiesProvider.ExecutionNodesForBlockID(
 		ctx,
 		blockID,
-=======
-	execNodes, err := commonrpc.ExecutionNodesForBlockID(
-		ctx,
-		blockID,
-		b.executionReceipts,
-		b.state,
-		b.log,
-		preferredENIdentifiers,
-		fixedENIdentifiers,
->>>>>>> 2180706e
 	)
 	if err != nil {
 		if IsInsufficientExecutionReceipts(err) {
@@ -1078,11 +1021,7 @@
 		}
 
 		if txResult.Failed {
-<<<<<<< HEAD
-			return FailedErrorMessage, nil
-=======
 			return DefaultFailedErrorMessage, nil
->>>>>>> 2180706e
 		}
 
 		// in case tx result is not failed
@@ -1097,11 +1036,7 @@
 // If error messages are not stored locally, an RPC call will be made to the EN to fetch message.
 //
 // Expected errors during normal operation:
-<<<<<<< HEAD
-//   - InsufficientExecutionReceipts - found insufficient receipts for given block ID.
-=======
 //   - InsufficientExecutionReceipts - found insufficient receipts for the given block ID.
->>>>>>> 2180706e
 //   - status.Error - remote GRPC call to EN has failed.
 func (b *backendTransactions) LookupErrorMessageByIndex(
 	ctx context.Context,
@@ -1116,20 +1051,9 @@
 		}
 	}
 
-<<<<<<< HEAD
 	execNodes, err := b.execNodeIdentitiesProvider.ExecutionNodesForBlockID(
 		ctx,
 		blockID,
-=======
-	execNodes, err := commonrpc.ExecutionNodesForBlockID(
-		ctx,
-		blockID,
-		b.executionReceipts,
-		b.state,
-		b.log,
-		preferredENIdentifiers,
-		fixedENIdentifiers,
->>>>>>> 2180706e
 	)
 	if err != nil {
 		if IsInsufficientExecutionReceipts(err) {
@@ -1152,11 +1076,7 @@
 		}
 
 		if txResult.Failed {
-<<<<<<< HEAD
-			return FailedErrorMessage, nil
-=======
 			return DefaultFailedErrorMessage, nil
->>>>>>> 2180706e
 		}
 
 		// in case tx result is not failed
@@ -1171,11 +1091,7 @@
 // If error messages are not stored locally, an RPC call will be made to the EN to fetch messages.
 //
 // Expected errors during normal operation:
-<<<<<<< HEAD
-//   - InsufficientExecutionReceipts - found insufficient receipts for given block ID.
-=======
 //   - InsufficientExecutionReceipts - found insufficient receipts for the given block ID.
->>>>>>> 2180706e
 //   - status.Error - remote GRPC call to EN has failed.
 func (b *backendTransactions) LookupErrorMessagesByBlockID(
 	ctx context.Context,
@@ -1195,19 +1111,9 @@
 		}
 	}
 
-<<<<<<< HEAD
 	execNodes, err := b.execNodeIdentitiesProvider.ExecutionNodesForBlockID(
 		ctx,
 		blockID,
-=======
-	execNodes, err := commonrpc.ExecutionNodesForBlockID(ctx,
-		blockID,
-		b.executionReceipts,
-		b.state,
-		b.log,
-		preferredENIdentifiers,
-		fixedENIdentifiers,
->>>>>>> 2180706e
 	)
 	if err != nil {
 		if IsInsufficientExecutionReceipts(err) {
@@ -1230,11 +1136,7 @@
 
 		for _, txResult := range txResults {
 			if txResult.Failed {
-<<<<<<< HEAD
-				result[txResult.TransactionID] = FailedErrorMessage
-=======
 				result[txResult.TransactionID] = DefaultFailedErrorMessage
->>>>>>> 2180706e
 			}
 		}
 
