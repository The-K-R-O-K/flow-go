package backend

import (
	"context"
	"time"

	"github.com/hashicorp/go-multierror"
	execproto "github.com/onflow/flow/protobuf/go/flow/execution"
	"github.com/rs/zerolog"
	"google.golang.org/grpc/codes"
	"google.golang.org/grpc/status"

	"github.com/onflow/flow-go/engine/common/rpc/convert"
	"github.com/onflow/flow-go/model/flow"
	"github.com/onflow/flow-go/state/protocol"
	"github.com/onflow/flow-go/storage"
)

type backendAccounts struct {
	state             protocol.State
	headers           storage.Headers
	executionReceipts storage.ExecutionReceipts
	connFactory       ConnectionFactory
	log               zerolog.Logger
}

func (b *backendAccounts) GetAccount(ctx context.Context, address flow.Address) (*flow.Account, error) {
	return b.GetAccountAtLatestBlock(ctx, address)
}

func (b *backendAccounts) GetAccountAtLatestBlock(ctx context.Context, address flow.Address) (*flow.Account, error) {

	// get the latest sealed header
	latestHeader, err := b.state.Sealed().Head()
	if err != nil {
		return nil, status.Errorf(codes.Internal, "failed to get latest sealed header: %v", err)
	}

	// get the block id of the latest sealed header
	latestBlockID := latestHeader.ID()

	account, err := b.getAccountAtBlockID(ctx, address, latestBlockID)
	if err != nil {
		b.log.Error().Err(err).Msgf("failed to get account at blockID: %v", latestBlockID)
		return nil, err
	}

	return account, nil
}

func (b *backendAccounts) GetAccountAtBlockHeight(
	ctx context.Context,
	address flow.Address,
	height uint64,
) (*flow.Account, error) {
	// get header at given height
	header, err := b.headers.ByHeight(height)
	if err != nil {
		err = convertStorageError(err)
		return nil, err
	}

	// get block ID of the header at the given height
	blockID := header.ID()

	account, err := b.getAccountAtBlockID(ctx, address, blockID)
	if err != nil {
		return nil, err
	}

	return account, nil
}

func (b *backendAccounts) getAccountAtBlockID(
	ctx context.Context,
	address flow.Address,
	blockID flow.Identifier,
) (*flow.Account, error) {

	exeReq := execproto.GetAccountAtBlockIDRequest{
		Address: address.Bytes(),
		BlockId: blockID[:],
	}

	execNodes, err := executionNodesForBlockID(ctx, blockID, b.executionReceipts, b.state, b.log)
	if err != nil {
		return nil, getAccountError(err)
	}

	var exeRes *execproto.GetAccountAtBlockIDResponse
	exeRes, err = b.getAccountFromAnyExeNode(ctx, execNodes, exeReq)
	if err != nil {
		b.log.Error().Err(err).Msg("failed to get account from execution nodes")
		return nil, err
	}

	account, err := convert.MessageToAccount(exeRes.GetAccount())
	if err != nil {
		return nil, status.Errorf(codes.Internal, "failed to convert account message: %v", err)
	}

	return account, nil
}

func getAccountError(err error) error {
	errStatus, _ := status.FromError(err)
	if errStatus.Code() == codes.NotFound {
		return err
	}
	return status.Errorf(codes.Internal, "failed to get account from the execution node: %v", err)
}

func (b *backendAccounts) getAccountFromAnyExeNode(ctx context.Context, execNodes flow.IdentityList, req execproto.GetAccountAtBlockIDRequest) (*execproto.GetAccountAtBlockIDResponse, error) {
	var errors *multierror.Error // captures all error except
	for _, execNode := range execNodes {
		// TODO: use the GRPC Client interceptor
		start := time.Now()

		resp, err := b.tryGetAccount(ctx, execNode, req)
		duration := time.Since(start)
		if err == nil {
			// return if any execution node replied successfully
			b.log.Debug().
				Str("execution_node", execNode.String()).
				Hex("block_id", req.GetBlockId()).
				Hex("address", req.GetAddress()).
				Int64("rtt_ms", duration.Milliseconds()).
				Msg("Successfully got account info")
			return resp, nil
		}
		b.log.Error().
			Str("execution_node", execNode.String()).
			Hex("block_id", req.GetBlockId()).
			Hex("address", req.GetAddress()).
			Int64("rtt_ms", duration.Milliseconds()).
			Err(err).
			Msg("failed to execute GetAccount")
		errors = multierror.Append(errors, err)
	}
	// if we made it till here means there was at least one error
	errToReturn := errors.ErrorOrNil()

	// if there were an any errors other than codes.NotFound, return those
	for _, err := range errors.Errors {
		errStatus, _ := status.FromError(err)
		if errStatus.Code() != codes.NotFound {
			return nil, status.Errorf(codes.Internal, "failed to get account from the execution node: %v", errToReturn)
		}
	}

	// if all errors were codes.NotFound, then return a codes.NotFound error wrapping all those errors
	return nil, status.Errorf(codes.NotFound, "failed to get account from the execution node: %v", errToReturn)
}

func (b *backendAccounts) tryGetAccount(ctx context.Context, execNode *flow.Identity, req execproto.GetAccountAtBlockIDRequest) (*execproto.GetAccountAtBlockIDResponse, error) {
	execRPCClient, err := b.connFactory.GetExecutionAPIClient(execNode.Address)
	if err != nil {
		return nil, err
	}
<<<<<<< HEAD
	resp, err := execRPCClient.GetAccountAtBlockID(ctx, &req)
	if err != nil {
		b.connFactory.InvalidateExecutionAPIClient(execNode.Address)
=======
	defer closer.Close()

	resp, err := execRPCClient.GetAccountAtBlockID(ctx, &req)
	if err != nil {
		if status.Code(err) == codes.Unavailable {
			b.connFactory.InvalidateExecutionAPIClient(execNode.Address)
		}
>>>>>>> 138e1c32
		return nil, err
	}
	return resp, nil
}<|MERGE_RESOLUTION|>--- conflicted
+++ resolved
@@ -153,15 +153,10 @@
 }
 
 func (b *backendAccounts) tryGetAccount(ctx context.Context, execNode *flow.Identity, req execproto.GetAccountAtBlockIDRequest) (*execproto.GetAccountAtBlockIDResponse, error) {
-	execRPCClient, err := b.connFactory.GetExecutionAPIClient(execNode.Address)
+	execRPCClient, closer, err := b.connFactory.GetExecutionAPIClient(execNode.Address)
 	if err != nil {
 		return nil, err
 	}
-<<<<<<< HEAD
-	resp, err := execRPCClient.GetAccountAtBlockID(ctx, &req)
-	if err != nil {
-		b.connFactory.InvalidateExecutionAPIClient(execNode.Address)
-=======
 	defer closer.Close()
 
 	resp, err := execRPCClient.GetAccountAtBlockID(ctx, &req)
@@ -169,7 +164,6 @@
 		if status.Code(err) == codes.Unavailable {
 			b.connFactory.InvalidateExecutionAPIClient(execNode.Address)
 		}
->>>>>>> 138e1c32
 		return nil, err
 	}
 	return resp, nil
