package backend

import (
	"context"
	"crypto/md5" //nolint:gosec
	"fmt"
	"time"

	lru "github.com/hashicorp/golang-lru/v2"
	accessproto "github.com/onflow/flow/protobuf/go/flow/access"
	"github.com/rs/zerolog"

	"github.com/onflow/flow-go/access"
	"github.com/onflow/flow-go/cmd/build"
	"github.com/onflow/flow-go/engine"
	"github.com/onflow/flow-go/engine/access/index"
	"github.com/onflow/flow-go/engine/access/rpc/connection"
	"github.com/onflow/flow-go/engine/access/subscription"
	"github.com/onflow/flow-go/engine/common/rpc"
	"github.com/onflow/flow-go/model/flow"
	"github.com/onflow/flow-go/model/flow/filter"
	"github.com/onflow/flow-go/module"
	"github.com/onflow/flow-go/module/execution"
	"github.com/onflow/flow-go/state/protocol"
	"github.com/onflow/flow-go/storage"
)

// minExecutionNodesCnt is the minimum number of execution nodes expected to have sent the execution receipt for a block
const minExecutionNodesCnt = 2

// maxAttemptsForExecutionReceipt is the maximum number of attempts to find execution receipts for a given block ID
const maxAttemptsForExecutionReceipt = 3

// DefaultMaxHeightRange is the default maximum size of range requests.
const DefaultMaxHeightRange = 250

// DefaultSnapshotHistoryLimit the amount of blocks to look back in state
// when recursively searching for a valid snapshot
const DefaultSnapshotHistoryLimit = 500

// DefaultLoggedScriptsCacheSize is the default size of the lookup cache used to dedupe logs of scripts sent to ENs
// limiting cache size to 16MB and does not affect script execution, only for keeping logs tidy
const DefaultLoggedScriptsCacheSize = 1_000_000

// DefaultConnectionPoolSize is the default size for the connection pool to collection and execution nodes
const DefaultConnectionPoolSize = 250

var (
	preferredENIdentifiers flow.IdentifierList
	fixedENIdentifiers     flow.IdentifierList
)

// Backend implements the Access API.
//
// It is composed of several sub-backends that implement part of the Access API.
//
// Script related calls are handled by backendScripts.
// Transaction related calls are handled by backendTransactions.
// Block Header related calls are handled by backendBlockHeaders.
// Block details related calls are handled by backendBlockDetails.
// Event related calls are handled by backendEvents.
// Account related calls are handled by backendAccounts.
//
// All remaining calls are handled by the base Backend in this file.
type Backend struct {
	backendScripts
	backendTransactions
	backendEvents
	backendBlockHeaders
	backendBlockDetails
	backendAccounts
	backendExecutionResults
	backendNetwork

	subscription.BlockTracker
	backendSubscribeBlocks

	state             protocol.State
	chainID           flow.ChainID
	collections       storage.Collections
	executionReceipts storage.ExecutionReceipts
	connFactory       connection.ConnectionFactory

	// cache the response to GetNodeVersionInfo since it doesn't change
	nodeInfo *access.NodeVersionInfo
}

type Params struct {
	State                     protocol.State
	CollectionRPC             accessproto.AccessAPIClient
	HistoricalAccessNodes     []accessproto.AccessAPIClient
	Blocks                    storage.Blocks
	Headers                   storage.Headers
	Collections               storage.Collections
	Transactions              storage.Transactions
	ExecutionReceipts         storage.ExecutionReceipts
	ExecutionResults          storage.ExecutionResults
	ChainID                   flow.ChainID
	AccessMetrics             module.AccessMetrics
	ConnFactory               connection.ConnectionFactory
	RetryEnabled              bool
	MaxHeightRange            uint
	PreferredExecutionNodeIDs []string
	FixedExecutionNodeIDs     []string
	Log                       zerolog.Logger
	SnapshotHistoryLimit      int
	Communicator              Communicator
	TxResultCacheSize         uint
	TxErrorMessagesCacheSize  uint
	ScriptExecutor            execution.ScriptExecutor
	ScriptExecutionMode       IndexQueryMode
	EventQueryMode            IndexQueryMode
<<<<<<< HEAD
	BlockTracker              subscription.BlockTracker
	SubscriptionParams        SubscriptionParams

	EventsIndex *index.EventsIndex
	UseIndex    bool
}

type SubscriptionParams struct {
	Broadcaster    *engine.Broadcaster
	SendTimeout    time.Duration
	ResponseLimit  float64
	SendBufferSize int
=======
	EventsIndex               *EventsIndex
	TxResultQueryMode         IndexQueryMode
	TxResultsIndex            *TransactionResultsIndex
>>>>>>> 915d8e1d
}

var _ TransactionErrorMessage = (*Backend)(nil)

// New creates backend instance
func New(params Params) (*Backend, error) {
	retry := newRetry(params.Log)
	if params.RetryEnabled {
		retry.Activate()
	}

	loggedScripts, err := lru.New[[md5.Size]byte, time.Time](DefaultLoggedScriptsCacheSize)
	if err != nil {
		return nil, fmt.Errorf("failed to initialize script logging cache: %w", err)
	}

	var txResCache *lru.Cache[flow.Identifier, *access.TransactionResult]
	if params.TxResultCacheSize > 0 {
		txResCache, err = lru.New[flow.Identifier, *access.TransactionResult](int(params.TxResultCacheSize))
		if err != nil {
			return nil, fmt.Errorf("failed to init cache for transaction results: %w", err)
		}
	}

	// NOTE: The transaction error message cache is currently only used by the access node and not by the observer node.
	//       To avoid introducing unnecessary command line arguments in the observer, one case could be that the error
	//       message cache is nil for the observer node.
	var txErrorMessagesCache *lru.Cache[flow.Identifier, string]

	if params.TxErrorMessagesCacheSize > 0 {
		txErrorMessagesCache, err = lru.New[flow.Identifier, string](int(params.TxErrorMessagesCacheSize))
		if err != nil {
			return nil, fmt.Errorf("failed to init cache for transaction error messages: %w", err)
		}
	}

	// initialize node version info
	nodeInfo := getNodeVersionInfo(params.State.Params())

	b := &Backend{
		state:        params.State,
		BlockTracker: params.BlockTracker,
		// create the sub-backends
		backendScripts: backendScripts{
			log:               params.Log,
			headers:           params.Headers,
			executionReceipts: params.ExecutionReceipts,
			connFactory:       params.ConnFactory,
			state:             params.State,
			metrics:           params.AccessMetrics,
			loggedScripts:     loggedScripts,
			nodeCommunicator:  params.Communicator,
			scriptExecutor:    params.ScriptExecutor,
			scriptExecMode:    params.ScriptExecutionMode,
		},
		backendTransactions: backendTransactions{
			TransactionsLocalDataProvider: TransactionsLocalDataProvider{
				state:          params.State,
				collections:    params.Collections,
				blocks:         params.Blocks,
				eventsIndex:    params.EventsIndex,
				txResultsIndex: params.TxResultsIndex,
			},
			log:                  params.Log,
			staticCollectionRPC:  params.CollectionRPC,
			chainID:              params.ChainID,
			transactions:         params.Transactions,
			executionReceipts:    params.ExecutionReceipts,
			transactionValidator: configureTransactionValidator(params.State, params.ChainID),
			transactionMetrics:   params.AccessMetrics,
			retry:                retry,
			connFactory:          params.ConnFactory,
			previousAccessNodes:  params.HistoricalAccessNodes,
			nodeCommunicator:     params.Communicator,
			txResultCache:        txResCache,
			txErrorMessagesCache: txErrorMessagesCache,
			txResultQueryMode:    params.TxResultQueryMode,
		},
		backendEvents: backendEvents{
			log:               params.Log,
			chain:             params.ChainID.Chain(),
			state:             params.State,
			headers:           params.Headers,
			executionReceipts: params.ExecutionReceipts,
			connFactory:       params.ConnFactory,
			maxHeightRange:    params.MaxHeightRange,
			nodeCommunicator:  params.Communicator,
			queryMode:         params.EventQueryMode,
			eventsIndex:       params.EventsIndex,
		},
		backendBlockHeaders: backendBlockHeaders{
			headers: params.Headers,
			state:   params.State,
		},
		backendBlockDetails: backendBlockDetails{
			blocks: params.Blocks,
			state:  params.State,
		},
		backendAccounts: backendAccounts{
			log:               params.Log,
			state:             params.State,
			headers:           params.Headers,
			executionReceipts: params.ExecutionReceipts,
			connFactory:       params.ConnFactory,
			nodeCommunicator:  params.Communicator,
			scriptExecutor:    params.ScriptExecutor,
			scriptExecMode:    params.ScriptExecutionMode,
		},
		backendExecutionResults: backendExecutionResults{
			executionResults: params.ExecutionResults,
		},
		backendNetwork: backendNetwork{
			state:                params.State,
			chainID:              params.ChainID,
			headers:              params.Headers,
			snapshotHistoryLimit: params.SnapshotHistoryLimit,
		},
		backendSubscribeBlocks: backendSubscribeBlocks{
			log:            params.Log,
			state:          params.State,
			headers:        params.Headers,
			blocks:         params.Blocks,
			broadcaster:    params.SubscriptionParams.Broadcaster,
			sendTimeout:    params.SubscriptionParams.SendTimeout,
			responseLimit:  params.SubscriptionParams.ResponseLimit,
			sendBufferSize: params.SubscriptionParams.SendBufferSize,
		},
		collections:       params.Collections,
		executionReceipts: params.ExecutionReceipts,
		connFactory:       params.ConnFactory,
		chainID:           params.ChainID,
		nodeInfo:          nodeInfo,
	}

<<<<<<< HEAD
	// NOTE: The BlockTracker is currently only used by the access node and not by the observer node.
	if params.BlockTracker != nil {
		b.backendSubscribeBlocks.getStartHeight = b.GetStartHeight
		b.backendSubscribeBlocks.getHighestHeight = b.GetHighestHeight
	}
=======
	b.backendTransactions.txErrorMessages = b
>>>>>>> 915d8e1d

	retry.SetBackend(b)

	preferredENIdentifiers, err = identifierList(params.PreferredExecutionNodeIDs)
	if err != nil {
		return nil, fmt.Errorf("failed to convert node id string to Flow Identifier for preferred EN map: %w", err)
	}

	fixedENIdentifiers, err = identifierList(params.FixedExecutionNodeIDs)
	if err != nil {
		return nil, fmt.Errorf("failed to convert node id string to Flow Identifier for fixed EN map: %w", err)
	}

	return b, nil
}

func identifierList(ids []string) (flow.IdentifierList, error) {
	idList := make(flow.IdentifierList, len(ids))
	for i, idStr := range ids {
		id, err := flow.HexStringToIdentifier(idStr)
		if err != nil {
			return nil, fmt.Errorf("failed to convert node id string %s to Flow Identifier: %w", id, err)
		}
		idList[i] = id
	}
	return idList, nil
}

func configureTransactionValidator(state protocol.State, chainID flow.ChainID) *access.TransactionValidator {
	return access.NewTransactionValidator(
		access.NewProtocolStateBlocks(state),
		chainID.Chain(),
		access.TransactionValidationOptions{
			Expiry:                       flow.DefaultTransactionExpiry,
			ExpiryBuffer:                 flow.DefaultTransactionExpiryBuffer,
			AllowEmptyReferenceBlockID:   false,
			AllowUnknownReferenceBlockID: false,
			CheckScriptsParse:            false,
			MaxGasLimit:                  flow.DefaultMaxTransactionGasLimit,
			MaxTransactionByteSize:       flow.DefaultMaxTransactionByteSize,
			MaxCollectionByteSize:        flow.DefaultMaxCollectionByteSize,
		},
	)
}

// Ping responds to requests when the server is up.
func (b *Backend) Ping(ctx context.Context) error {
	// staticCollectionRPC is only set if a collection node address was provided at startup
	if b.staticCollectionRPC != nil {
		_, err := b.staticCollectionRPC.Ping(ctx, &accessproto.PingRequest{})
		if err != nil {
			return fmt.Errorf("could not ping collection node: %w", err)
		}
	}

	return nil
}

// GetNodeVersionInfo returns node version information such as semver, commit, sporkID, protocolVersion, etc
func (b *Backend) GetNodeVersionInfo(_ context.Context) (*access.NodeVersionInfo, error) {
	return b.nodeInfo, nil
}

// getNodeVersionInfo returns the NodeVersionInfo for the node.
// Since these values are static while the node is running, it is safe to cache.
func getNodeVersionInfo(stateParams protocol.Params) *access.NodeVersionInfo {
	sporkID := stateParams.SporkID()
	protocolVersion := stateParams.ProtocolVersion()
	sporkRootBlockHeight := stateParams.SporkRootBlockHeight()

	nodeRootBlockHeader := stateParams.SealedRoot()

	nodeInfo := &access.NodeVersionInfo{
		Semver:               build.Version(),
		Commit:               build.Commit(),
		SporkId:              sporkID,
		ProtocolVersion:      uint64(protocolVersion),
		SporkRootBlockHeight: sporkRootBlockHeight,
		NodeRootBlockHeight:  nodeRootBlockHeader.Height,
	}

	return nodeInfo
}

func (b *Backend) GetCollectionByID(_ context.Context, colID flow.Identifier) (*flow.LightCollection, error) {
	// retrieve the collection from the collection storage
	col, err := b.collections.LightByID(colID)
	if err != nil {
		// Collections are retrieved asynchronously as we finalize blocks, so
		// it is possible for a client to request a finalized block from us
		// containing some collection, then get a not found error when requesting
		// that collection. These clients should retry.
		err = rpc.ConvertStorageError(fmt.Errorf("please retry for collection in finalized block: %w", err))
		return nil, err
	}

	return col, nil
}

func (b *Backend) GetNetworkParameters(_ context.Context) access.NetworkParameters {
	return access.NetworkParameters{
		ChainID: b.chainID,
	}
}

// executionNodesForBlockID returns upto maxNodesCnt number of randomly chosen execution node identities
// which have executed the given block ID.
// If no such execution node is found, an InsufficientExecutionReceipts error is returned.
func executionNodesForBlockID(
	ctx context.Context,
	blockID flow.Identifier,
	executionReceipts storage.ExecutionReceipts,
	state protocol.State,
	log zerolog.Logger,
) (flow.IdentitySkeletonList, error) {
	var (
		executorIDs flow.IdentifierList
		err         error
	)

	// check if the block ID is of the root block. If it is then don't look for execution receipts since they
	// will not be present for the root block.
	rootBlock := state.Params().FinalizedRoot()

	if rootBlock.ID() == blockID {
		executorIdentities, err := state.Final().Identities(filter.HasRole[flow.Identity](flow.RoleExecution))
		if err != nil {
			return nil, fmt.Errorf("failed to retreive execution IDs for block ID %v: %w", blockID, err)
		}
		executorIDs = executorIdentities.NodeIDs()
	} else {
		// try to find atleast minExecutionNodesCnt execution node ids from the execution receipts for the given blockID
		for attempt := 0; attempt < maxAttemptsForExecutionReceipt; attempt++ {
			executorIDs, err = findAllExecutionNodes(blockID, executionReceipts, log)
			if err != nil {
				return nil, err
			}

			if len(executorIDs) >= minExecutionNodesCnt {
				break
			}

			// log the attempt
			log.Debug().Int("attempt", attempt).Int("max_attempt", maxAttemptsForExecutionReceipt).
				Int("execution_receipts_found", len(executorIDs)).
				Str("block_id", blockID.String()).
				Msg("insufficient execution receipts")

			// if one or less execution receipts may have been received then re-query
			// in the hope that more might have been received by now

			select {
			case <-ctx.Done():
				return nil, ctx.Err()
			case <-time.After(100 * time.Millisecond << time.Duration(attempt)):
				// retry after an exponential backoff
			}
		}

		receiptCnt := len(executorIDs)
		// if less than minExecutionNodesCnt execution receipts have been received so far, then return random ENs
		if receiptCnt < minExecutionNodesCnt {
			newExecutorIDs, err := state.AtBlockID(blockID).Identities(filter.HasRole[flow.Identity](flow.RoleExecution))
			if err != nil {
				return nil, fmt.Errorf("failed to retreive execution IDs for block ID %v: %w", blockID, err)
			}
			executorIDs = newExecutorIDs.NodeIDs()
		}
	}

	// choose from the preferred or fixed execution nodes
	subsetENs, err := chooseExecutionNodes(state, executorIDs)
	if err != nil {
		return nil, fmt.Errorf("failed to retreive execution IDs for block ID %v: %w", blockID, err)
	}

	if len(subsetENs) == 0 {
		return nil, fmt.Errorf("no matching execution node found for block ID %v", blockID)
	}

	return subsetENs, nil
}

// findAllExecutionNodes find all the execution nodes ids from the execution receipts that have been received for the
// given blockID
func findAllExecutionNodes(
	blockID flow.Identifier,
	executionReceipts storage.ExecutionReceipts,
	log zerolog.Logger,
) (flow.IdentifierList, error) {
	// lookup the receipt's storage with the block ID
	allReceipts, err := executionReceipts.ByBlockID(blockID)
	if err != nil {
		return nil, fmt.Errorf("failed to retreive execution receipts for block ID %v: %w", blockID, err)
	}

	executionResultMetaList := make(flow.ExecutionReceiptMetaList, 0, len(allReceipts))
	for _, r := range allReceipts {
		executionResultMetaList = append(executionResultMetaList, r.Meta())
	}
	executionResultGroupedMetaList := executionResultMetaList.GroupByResultID()

	// maximum number of matching receipts found so far for any execution result id
	maxMatchedReceiptCnt := 0
	// execution result id key for the highest number of matching receipts in the identicalReceipts map
	var maxMatchedReceiptResultID flow.Identifier

	// find the largest list of receipts which have the same result ID
	for resultID, executionReceiptList := range executionResultGroupedMetaList {
		currentMatchedReceiptCnt := executionReceiptList.Size()
		if currentMatchedReceiptCnt > maxMatchedReceiptCnt {
			maxMatchedReceiptCnt = currentMatchedReceiptCnt
			maxMatchedReceiptResultID = resultID
		}
	}

	// if there are more than one execution result for the same block ID, log as error
	if executionResultGroupedMetaList.NumberGroups() > 1 {
		identicalReceiptsStr := fmt.Sprintf("%v", flow.GetIDs(allReceipts))
		log.Error().
			Str("block_id", blockID.String()).
			Str("execution_receipts", identicalReceiptsStr).
			Msg("execution receipt mismatch")
	}

	// pick the largest list of matching receipts
	matchingReceiptMetaList := executionResultGroupedMetaList.GetGroup(maxMatchedReceiptResultID)

	metaReceiptGroupedByExecutorID := matchingReceiptMetaList.GroupByExecutorID()

	// collect all unique execution node ids from the receipts
	var executorIDs flow.IdentifierList
	for executorID := range metaReceiptGroupedByExecutorID {
		executorIDs = append(executorIDs, executorID)
	}

	return executorIDs, nil
}

// chooseExecutionNodes finds the subset of execution nodes defined in the identity table by first
// choosing the preferred execution nodes which have executed the transaction. If no such preferred
// execution nodes are found, then the fixed execution nodes defined in the identity table are returned
// If neither preferred nor fixed nodes are defined, then all execution node matching the executor IDs are returned.
// e.g. If execution nodes in identity table are {1,2,3,4}, preferred ENs are defined as {2,3,4}
// and the executor IDs is {1,2,3}, then {2, 3} is returned as the chosen subset of ENs
func chooseExecutionNodes(state protocol.State, executorIDs flow.IdentifierList) (flow.IdentitySkeletonList, error) {
	allENs, err := state.Final().Identities(filter.HasRole[flow.Identity](flow.RoleExecution))
	if err != nil {
		return nil, fmt.Errorf("failed to retreive all execution IDs: %w", err)
	}

	// first try and choose from the preferred EN IDs
	var chosenIDs flow.IdentityList
	if len(preferredENIdentifiers) > 0 {
		// find the preferred execution node IDs which have executed the transaction
		chosenIDs = allENs.Filter(filter.And(filter.HasNodeID[flow.Identity](preferredENIdentifiers...),
			filter.HasNodeID[flow.Identity](executorIDs...)))
		if len(chosenIDs) > 0 {
			return chosenIDs.ToSkeleton(), nil
		}
	}

	// if no preferred EN ID is found, then choose from the fixed EN IDs
	if len(fixedENIdentifiers) > 0 {
		// choose fixed ENs which have executed the transaction
		chosenIDs = allENs.Filter(filter.And(
			filter.HasNodeID[flow.Identity](fixedENIdentifiers...),
			filter.HasNodeID[flow.Identity](executorIDs...)))
		if len(chosenIDs) > 0 {
			return chosenIDs.ToSkeleton(), nil
		}
		// if no such ENs are found then just choose all fixed ENs
		chosenIDs = allENs.Filter(filter.HasNodeID[flow.Identity](fixedENIdentifiers...))
		return chosenIDs.ToSkeleton(), nil
	}

	// If no preferred or fixed ENs have been specified, then return all executor IDs i.e. no preference at all
	return allENs.Filter(filter.HasNodeID[flow.Identity](executorIDs...)).ToSkeleton(), nil
}<|MERGE_RESOLUTION|>--- conflicted
+++ resolved
@@ -110,12 +110,13 @@
 	ScriptExecutor            execution.ScriptExecutor
 	ScriptExecutionMode       IndexQueryMode
 	EventQueryMode            IndexQueryMode
-<<<<<<< HEAD
 	BlockTracker              subscription.BlockTracker
 	SubscriptionParams        SubscriptionParams
 
-	EventsIndex *index.EventsIndex
-	UseIndex    bool
+	EventsIndex       *index.EventsIndex
+	UseIndex          bool
+	TxResultQueryMode IndexQueryMode
+	TxResultsIndex    *index.TransactionResultsIndex
 }
 
 type SubscriptionParams struct {
@@ -123,11 +124,6 @@
 	SendTimeout    time.Duration
 	ResponseLimit  float64
 	SendBufferSize int
-=======
-	EventsIndex               *EventsIndex
-	TxResultQueryMode         IndexQueryMode
-	TxResultsIndex            *TransactionResultsIndex
->>>>>>> 915d8e1d
 }
 
 var _ TransactionErrorMessage = (*Backend)(nil)
@@ -262,15 +258,13 @@
 		nodeInfo:          nodeInfo,
 	}
 
-<<<<<<< HEAD
 	// NOTE: The BlockTracker is currently only used by the access node and not by the observer node.
 	if params.BlockTracker != nil {
 		b.backendSubscribeBlocks.getStartHeight = b.GetStartHeight
 		b.backendSubscribeBlocks.getHighestHeight = b.GetHighestHeight
 	}
-=======
+
 	b.backendTransactions.txErrorMessages = b
->>>>>>> 915d8e1d
 
 	retry.SetBackend(b)
 
