package backend

import (
	"context"
	"crypto/md5" //nolint:gosec
	"fmt"
	"time"

	lru "github.com/hashicorp/golang-lru/v2"
	accessproto "github.com/onflow/flow/protobuf/go/flow/access"
	"github.com/rs/zerolog"

	"github.com/onflow/flow-go/access"
	"github.com/onflow/flow-go/cmd/build"
	"github.com/onflow/flow-go/engine/access/rpc/connection"
	"github.com/onflow/flow-go/engine/common/rpc"
	"github.com/onflow/flow-go/model/flow"
	"github.com/onflow/flow-go/model/flow/filter"
	"github.com/onflow/flow-go/module"
	"github.com/onflow/flow-go/module/execution"
	"github.com/onflow/flow-go/state/protocol"
	"github.com/onflow/flow-go/storage"
)

// minExecutionNodesCnt is the minimum number of execution nodes expected to have sent the execution receipt for a block
const minExecutionNodesCnt = 2

// maxAttemptsForExecutionReceipt is the maximum number of attempts to find execution receipts for a given block ID
const maxAttemptsForExecutionReceipt = 3

// DefaultMaxHeightRange is the default maximum size of range requests.
const DefaultMaxHeightRange = 250

// DefaultSnapshotHistoryLimit the amount of blocks to look back in state
// when recursively searching for a valid snapshot
const DefaultSnapshotHistoryLimit = 500

// DefaultLoggedScriptsCacheSize is the default size of the lookup cache used to dedupe logs of scripts sent to ENs
// limiting cache size to 16MB and does not affect script execution, only for keeping logs tidy
const DefaultLoggedScriptsCacheSize = 1_000_000

// DefaultConnectionPoolSize is the default size for the connection pool to collection and execution nodes
const DefaultConnectionPoolSize = 250

var preferredENIdentifiers flow.IdentifierList
var fixedENIdentifiers flow.IdentifierList

// Backend implements the Access API.
//
// It is composed of several sub-backends that implement part of the Access API.
//
// Script related calls are handled by backendScripts.
// Transaction related calls are handled by backendTransactions.
// Block Header related calls are handled by backendBlockHeaders.
// Block details related calls are handled by backendBlockDetails.
// Event related calls are handled by BackendEvents.
// Account related calls are handled by backendAccounts.
//
// All remaining calls are handled by the base Backend in this file.
type Backend struct {
	backendScripts
	backendTransactions
	BackendEvents
	backendBlockHeaders
	backendBlockDetails
	backendAccounts
	backendExecutionResults
	backendNetwork

	state             protocol.State
	chainID           flow.ChainID
	collections       storage.Collections
	executionReceipts storage.ExecutionReceipts
	connFactory       connection.ConnectionFactory

	// cache the response to GetNodeVersionInfo since it doesn't change
	nodeInfo *access.NodeVersionInfo
}

type Params struct {
	State                     protocol.State
	CollectionRPC             accessproto.AccessAPIClient
	HistoricalAccessNodes     []accessproto.AccessAPIClient
	Blocks                    storage.Blocks
	Headers                   storage.Headers
	Collections               storage.Collections
	Transactions              storage.Transactions
	ExecutionReceipts         storage.ExecutionReceipts
	ExecutionResults          storage.ExecutionResults
	LightTransactionResults   storage.LightTransactionResults
	ChainID                   flow.ChainID
	AccessMetrics             module.AccessMetrics
	ConnFactory               connection.ConnectionFactory
	RetryEnabled              bool
	MaxHeightRange            uint
	PreferredExecutionNodeIDs []string
	FixedExecutionNodeIDs     []string
	Log                       zerolog.Logger
	SnapshotHistoryLimit      int
	Communicator              Communicator
	TxResultCacheSize         uint
	TxErrorMessagesCacheSize  uint
	ScriptExecutor            execution.ScriptExecutor
	ScriptExecutionMode       IndexQueryMode
	EventQueryMode            IndexQueryMode
<<<<<<< HEAD
	TxResultQueryMode         TransactionResultQueryMode
=======
	EventsIndex               *EventsIndex
>>>>>>> e29fad6a
}

// New creates backend instance
func New(params Params) (*Backend, error) {
	retry := newRetry(params.Log)
	if params.RetryEnabled {
		retry.Activate()
	}

	loggedScripts, err := lru.New[[md5.Size]byte, time.Time](DefaultLoggedScriptsCacheSize)
	if err != nil {
		return nil, fmt.Errorf("failed to initialize script logging cache: %w", err)
	}

	var txResCache *lru.Cache[flow.Identifier, *access.TransactionResult]
	if params.TxResultCacheSize > 0 {
		txResCache, err = lru.New[flow.Identifier, *access.TransactionResult](int(params.TxResultCacheSize))
		if err != nil {
			return nil, fmt.Errorf("failed to init cache for transaction results: %w", err)
		}
	}

	// NOTE: The transaction error message cache is currently only used by the access node and not by the observer node.
	//       To avoid introducing unnecessary command line arguments in the observer, one case could be that the error
	//       message cache is nil for the observer node.
	var txErrorMessagesCache *lru.Cache[flow.Identifier, string]

	if params.TxErrorMessagesCacheSize > 0 {
		txErrorMessagesCache, err = lru.New[flow.Identifier, string](int(params.TxErrorMessagesCacheSize))
		if err != nil {
			return nil, fmt.Errorf("failed to init cache for transaction error messages: %w", err)
		}
	}

	// initialize node version info
	nodeInfo := getNodeVersionInfo(params.State.Params())

	b := &Backend{
		state: params.State,
		// create the sub-backends
		backendScripts: backendScripts{
			log:               params.Log,
			headers:           params.Headers,
			executionReceipts: params.ExecutionReceipts,
			connFactory:       params.ConnFactory,
			state:             params.State,
			metrics:           params.AccessMetrics,
			loggedScripts:     loggedScripts,
			nodeCommunicator:  params.Communicator,
			scriptExecutor:    params.ScriptExecutor,
			scriptExecMode:    params.ScriptExecutionMode,
		},
		backendTransactions: backendTransactions{
			TransactionsLocalDataProvider: TransactionsLocalDataProvider{
				state:       params.State,
				collections: params.Collections,
				blocks:      params.Blocks,
				results:     params.LightTransactionResults,
				events:      params.Events,
			},
			log:                  params.Log,
			staticCollectionRPC:  params.CollectionRPC,
			chainID:              params.ChainID,
			transactions:         params.Transactions,
			executionReceipts:    params.ExecutionReceipts,
			transactionValidator: configureTransactionValidator(params.State, params.ChainID),
			transactionMetrics:   params.AccessMetrics,
			retry:                retry,
			connFactory:          params.ConnFactory,
			previousAccessNodes:  params.HistoricalAccessNodes,
			nodeCommunicator:     params.Communicator,
			txResultCache:        txResCache,
			txErrorMessagesCache: txErrorMessagesCache,
			txResultQueryMode:    params.TxResultQueryMode,
		},
		BackendEvents: BackendEvents{
			log:               params.Log,
			chain:             params.ChainID.Chain(),
			state:             params.State,
			headers:           params.Headers,
			executionReceipts: params.ExecutionReceipts,
			connFactory:       params.ConnFactory,
			maxHeightRange:    params.MaxHeightRange,
			nodeCommunicator:  params.Communicator,
			queryMode:         params.EventQueryMode,
			eventsIndex:       params.EventsIndex,
		},
		backendBlockHeaders: backendBlockHeaders{
			headers: params.Headers,
			state:   params.State,
		},
		backendBlockDetails: backendBlockDetails{
			blocks: params.Blocks,
			state:  params.State,
		},
		backendAccounts: backendAccounts{
			log:               params.Log,
			state:             params.State,
			headers:           params.Headers,
			executionReceipts: params.ExecutionReceipts,
			connFactory:       params.ConnFactory,
			nodeCommunicator:  params.Communicator,
			scriptExecutor:    params.ScriptExecutor,
			scriptExecMode:    params.ScriptExecutionMode,
		},
		backendExecutionResults: backendExecutionResults{
			executionResults: params.ExecutionResults,
		},
		backendNetwork: backendNetwork{
			state:                params.State,
			chainID:              params.ChainID,
			headers:              params.Headers,
			snapshotHistoryLimit: params.SnapshotHistoryLimit,
		},
		collections:       params.Collections,
		executionReceipts: params.ExecutionReceipts,
		connFactory:       params.ConnFactory,
		chainID:           params.ChainID,
		nodeInfo:          nodeInfo,
	}

	retry.SetBackend(b)

	preferredENIdentifiers, err = identifierList(params.PreferredExecutionNodeIDs)
	if err != nil {
		return nil, fmt.Errorf("failed to convert node id string to Flow Identifier for preferred EN map: %w", err)
	}

	fixedENIdentifiers, err = identifierList(params.FixedExecutionNodeIDs)
	if err != nil {
		return nil, fmt.Errorf("failed to convert node id string to Flow Identifier for fixed EN map: %w", err)
	}

	return b, nil
}

// NewCache constructs cache for storing connections to other nodes.
// No errors are expected during normal operations.
func NewCache(
	log zerolog.Logger,
	metrics module.AccessMetrics,
	connectionPoolSize int,
) (*lru.Cache[string, *connection.CachedClient], error) {
	cache, err := lru.NewWithEvict(connectionPoolSize, func(_ string, client *connection.CachedClient) {
		go client.Close() // close is blocking, so run in a goroutine

		log.Debug().Str("grpc_conn_evicted", client.Address).Msg("closing grpc connection evicted from pool")
		metrics.ConnectionFromPoolEvicted()
	})

	if err != nil {
		return nil, fmt.Errorf("could not initialize connection pool cache: %w", err)
	}

	return cache, nil
}

func identifierList(ids []string) (flow.IdentifierList, error) {
	idList := make(flow.IdentifierList, len(ids))
	for i, idStr := range ids {
		id, err := flow.HexStringToIdentifier(idStr)
		if err != nil {
			return nil, fmt.Errorf("failed to convert node id string %s to Flow Identifier: %w", id, err)
		}
		idList[i] = id
	}
	return idList, nil
}

func configureTransactionValidator(state protocol.State, chainID flow.ChainID) *access.TransactionValidator {
	return access.NewTransactionValidator(
		access.NewProtocolStateBlocks(state),
		chainID.Chain(),
		access.TransactionValidationOptions{
			Expiry:                       flow.DefaultTransactionExpiry,
			ExpiryBuffer:                 flow.DefaultTransactionExpiryBuffer,
			AllowEmptyReferenceBlockID:   false,
			AllowUnknownReferenceBlockID: false,
			CheckScriptsParse:            false,
			MaxGasLimit:                  flow.DefaultMaxTransactionGasLimit,
			MaxTransactionByteSize:       flow.DefaultMaxTransactionByteSize,
			MaxCollectionByteSize:        flow.DefaultMaxCollectionByteSize,
		},
	)
}

// Ping responds to requests when the server is up.
func (b *Backend) Ping(ctx context.Context) error {

	// staticCollectionRPC is only set if a collection node address was provided at startup
	if b.staticCollectionRPC != nil {
		_, err := b.staticCollectionRPC.Ping(ctx, &accessproto.PingRequest{})
		if err != nil {
			return fmt.Errorf("could not ping collection node: %w", err)
		}
	}

	return nil
}

// GetNodeVersionInfo returns node version information such as semver, commit, sporkID, protocolVersion, etc
func (b *Backend) GetNodeVersionInfo(_ context.Context) (*access.NodeVersionInfo, error) {
	return b.nodeInfo, nil
}

// getNodeVersionInfo returns the NodeVersionInfo for the node.
// Since these values are static while the node is running, it is safe to cache.
func getNodeVersionInfo(stateParams protocol.Params) *access.NodeVersionInfo {
	sporkID := stateParams.SporkID()
	protocolVersion := stateParams.ProtocolVersion()
	sporkRootBlockHeight := stateParams.SporkRootBlockHeight()

	nodeRootBlockHeader := stateParams.SealedRoot()

	nodeInfo := &access.NodeVersionInfo{
		Semver:               build.Version(),
		Commit:               build.Commit(),
		SporkId:              sporkID,
		ProtocolVersion:      uint64(protocolVersion),
		SporkRootBlockHeight: sporkRootBlockHeight,
		NodeRootBlockHeight:  nodeRootBlockHeader.Height,
	}

	return nodeInfo
}

func (b *Backend) GetCollectionByID(_ context.Context, colID flow.Identifier) (*flow.LightCollection, error) {
	// retrieve the collection from the collection storage
	col, err := b.collections.LightByID(colID)
	if err != nil {
		// Collections are retrieved asynchronously as we finalize blocks, so
		// it is possible for a client to request a finalized block from us
		// containing some collection, then get a not found error when requesting
		// that collection. These clients should retry.
		err = rpc.ConvertStorageError(fmt.Errorf("please retry for collection in finalized block: %w", err))
		return nil, err
	}

	return col, nil
}

func (b *Backend) GetNetworkParameters(_ context.Context) access.NetworkParameters {
	return access.NetworkParameters{
		ChainID: b.chainID,
	}
}

// executionNodesForBlockID returns upto maxNodesCnt number of randomly chosen execution node identities
// which have executed the given block ID.
// If no such execution node is found, an InsufficientExecutionReceipts error is returned.
func executionNodesForBlockID(
	ctx context.Context,
	blockID flow.Identifier,
	executionReceipts storage.ExecutionReceipts,
	state protocol.State,
	log zerolog.Logger,
) (flow.IdentitySkeletonList, error) {

	var (
		executorIDs flow.IdentifierList
		err         error
	)

	// check if the block ID is of the root block. If it is then don't look for execution receipts since they
	// will not be present for the root block.
	rootBlock := state.Params().FinalizedRoot()

	if rootBlock.ID() == blockID {
		executorIdentities, err := state.Final().Identities(filter.HasRole[flow.Identity](flow.RoleExecution))
		if err != nil {
			return nil, fmt.Errorf("failed to retreive execution IDs for block ID %v: %w", blockID, err)
		}
		executorIDs = executorIdentities.NodeIDs()
	} else {
		// try to find atleast minExecutionNodesCnt execution node ids from the execution receipts for the given blockID
		for attempt := 0; attempt < maxAttemptsForExecutionReceipt; attempt++ {
			executorIDs, err = findAllExecutionNodes(blockID, executionReceipts, log)
			if err != nil {
				return nil, err
			}

			if len(executorIDs) >= minExecutionNodesCnt {
				break
			}

			// log the attempt
			log.Debug().Int("attempt", attempt).Int("max_attempt", maxAttemptsForExecutionReceipt).
				Int("execution_receipts_found", len(executorIDs)).
				Str("block_id", blockID.String()).
				Msg("insufficient execution receipts")

			// if one or less execution receipts may have been received then re-query
			// in the hope that more might have been received by now

			select {
			case <-ctx.Done():
				return nil, ctx.Err()
			case <-time.After(100 * time.Millisecond << time.Duration(attempt)):
				//retry after an exponential backoff
			}
		}

		receiptCnt := len(executorIDs)
		// if less than minExecutionNodesCnt execution receipts have been received so far, then return random ENs
		if receiptCnt < minExecutionNodesCnt {
			newExecutorIDs, err := state.AtBlockID(blockID).Identities(filter.HasRole[flow.Identity](flow.RoleExecution))
			if err != nil {
				return nil, fmt.Errorf("failed to retreive execution IDs for block ID %v: %w", blockID, err)
			}
			executorIDs = newExecutorIDs.NodeIDs()
		}
	}

	// choose from the preferred or fixed execution nodes
	subsetENs, err := chooseExecutionNodes(state, executorIDs)
	if err != nil {
		return nil, fmt.Errorf("failed to retreive execution IDs for block ID %v: %w", blockID, err)
	}

	if len(subsetENs) == 0 {
		return nil, fmt.Errorf("no matching execution node found for block ID %v", blockID)
	}

	return subsetENs, nil
}

// findAllExecutionNodes find all the execution nodes ids from the execution receipts that have been received for the
// given blockID
func findAllExecutionNodes(
	blockID flow.Identifier,
	executionReceipts storage.ExecutionReceipts,
	log zerolog.Logger,
) (flow.IdentifierList, error) {

	// lookup the receipt's storage with the block ID
	allReceipts, err := executionReceipts.ByBlockID(blockID)
	if err != nil {
		return nil, fmt.Errorf("failed to retreive execution receipts for block ID %v: %w", blockID, err)
	}

	executionResultMetaList := make(flow.ExecutionReceiptMetaList, 0, len(allReceipts))
	for _, r := range allReceipts {
		executionResultMetaList = append(executionResultMetaList, r.Meta())
	}
	executionResultGroupedMetaList := executionResultMetaList.GroupByResultID()

	// maximum number of matching receipts found so far for any execution result id
	maxMatchedReceiptCnt := 0
	// execution result id key for the highest number of matching receipts in the identicalReceipts map
	var maxMatchedReceiptResultID flow.Identifier

	// find the largest list of receipts which have the same result ID
	for resultID, executionReceiptList := range executionResultGroupedMetaList {
		currentMatchedReceiptCnt := executionReceiptList.Size()
		if currentMatchedReceiptCnt > maxMatchedReceiptCnt {
			maxMatchedReceiptCnt = currentMatchedReceiptCnt
			maxMatchedReceiptResultID = resultID
		}
	}

	// if there are more than one execution result for the same block ID, log as error
	if executionResultGroupedMetaList.NumberGroups() > 1 {
		identicalReceiptsStr := fmt.Sprintf("%v", flow.GetIDs(allReceipts))
		log.Error().
			Str("block_id", blockID.String()).
			Str("execution_receipts", identicalReceiptsStr).
			Msg("execution receipt mismatch")
	}

	// pick the largest list of matching receipts
	matchingReceiptMetaList := executionResultGroupedMetaList.GetGroup(maxMatchedReceiptResultID)

	metaReceiptGroupedByExecutorID := matchingReceiptMetaList.GroupByExecutorID()

	// collect all unique execution node ids from the receipts
	var executorIDs flow.IdentifierList
	for executorID := range metaReceiptGroupedByExecutorID {
		executorIDs = append(executorIDs, executorID)
	}

	return executorIDs, nil
}

// chooseExecutionNodes finds the subset of execution nodes defined in the identity table by first
// choosing the preferred execution nodes which have executed the transaction. If no such preferred
// execution nodes are found, then the fixed execution nodes defined in the identity table are returned
// If neither preferred nor fixed nodes are defined, then all execution node matching the executor IDs are returned.
// e.g. If execution nodes in identity table are {1,2,3,4}, preferred ENs are defined as {2,3,4}
// and the executor IDs is {1,2,3}, then {2, 3} is returned as the chosen subset of ENs
func chooseExecutionNodes(state protocol.State, executorIDs flow.IdentifierList) (flow.IdentitySkeletonList, error) {

	allENs, err := state.Final().Identities(filter.HasRole[flow.Identity](flow.RoleExecution))
	if err != nil {
		return nil, fmt.Errorf("failed to retreive all execution IDs: %w", err)
	}

	// first try and choose from the preferred EN IDs
	var chosenIDs flow.IdentityList
	if len(preferredENIdentifiers) > 0 {
		// find the preferred execution node IDs which have executed the transaction
		chosenIDs = allENs.Filter(filter.And(filter.HasNodeID[flow.Identity](preferredENIdentifiers...),
			filter.HasNodeID[flow.Identity](executorIDs...)))
		if len(chosenIDs) > 0 {
			return chosenIDs.ToSkeleton(), nil
		}
	}

	// if no preferred EN ID is found, then choose from the fixed EN IDs
	if len(fixedENIdentifiers) > 0 {
		// choose fixed ENs which have executed the transaction
		chosenIDs = allENs.Filter(filter.And(
			filter.HasNodeID[flow.Identity](fixedENIdentifiers...),
			filter.HasNodeID[flow.Identity](executorIDs...)))
		if len(chosenIDs) > 0 {
			return chosenIDs.ToSkeleton(), nil
		}
		// if no such ENs are found then just choose all fixed ENs
		chosenIDs = allENs.Filter(filter.HasNodeID[flow.Identity](fixedENIdentifiers...))
		return chosenIDs.ToSkeleton(), nil
	}

	// If no preferred or fixed ENs have been specified, then return all executor IDs i.e. no preference at all
	return allENs.Filter(filter.HasNodeID[flow.Identity](executorIDs...)).ToSkeleton(), nil
}<|MERGE_RESOLUTION|>--- conflicted
+++ resolved
@@ -103,11 +103,8 @@
 	ScriptExecutor            execution.ScriptExecutor
 	ScriptExecutionMode       IndexQueryMode
 	EventQueryMode            IndexQueryMode
-<<<<<<< HEAD
 	TxResultQueryMode         TransactionResultQueryMode
-=======
 	EventsIndex               *EventsIndex
->>>>>>> e29fad6a
 }
 
 // New creates backend instance
@@ -166,7 +163,7 @@
 				collections: params.Collections,
 				blocks:      params.Blocks,
 				results:     params.LightTransactionResults,
-				events:      params.Events,
+				events:      params.EventsIndex.events,
 			},
 			log:                  params.Log,
 			staticCollectionRPC:  params.CollectionRPC,
