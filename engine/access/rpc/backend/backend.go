--- conflicted
+++ resolved
@@ -306,32 +306,15 @@
 
 // GetNodeVersionInfo returns node version information such as semver, commit, sporkID, protocolVersion, etc
 func (b *Backend) GetNodeVersionInfo(_ context.Context) (*access.NodeVersionInfo, error) {
-<<<<<<< HEAD
-	stateParams := b.state.Params()
-	sporkId := stateParams.SporkID()
-
-	protocolVersion := stateParams.ProtocolVersion()
-=======
 	return b.nodeInfo, nil
 }
 
 // getNodeVersionInfo returns the NodeVersionInfo for the node.
 // Since these values are static while the node is running, it is safe to cache.
 func getNodeVersionInfo(stateParams protocol.Params) (*access.NodeVersionInfo, error) {
-	sporkID, err := stateParams.SporkID()
-	if err != nil {
-		return nil, fmt.Errorf("failed to read spork ID: %v", err)
-	}
-
-	protocolVersion, err := stateParams.ProtocolVersion()
-	if err != nil {
-		return nil, fmt.Errorf("failed to read protocol version: %v", err)
-	}
-
-	sporkRootBlockHeight, err := stateParams.SporkRootBlockHeight()
-	if err != nil {
-		return nil, fmt.Errorf("failed to read spork root block height: %w", err)
-	}
+	sporkID := stateParams.SporkID()
+	protocolVersion := stateParams.ProtocolVersion()
+	sporkRootBlockHeight := stateParams.SporkRootBlockHeight()
 
 	nodeRootBlockHeader, err := stateParams.SealedRoot()
 	if err != nil {
@@ -346,7 +329,6 @@
 		SporkRootBlockHeight: sporkRootBlockHeight,
 		NodeRootBlockHeight:  nodeRootBlockHeader.Height,
 	}
->>>>>>> 78451399
 
 	return nodeInfo, nil
 }
