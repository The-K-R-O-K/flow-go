--- conflicted
+++ resolved
@@ -56,7 +56,6 @@
 	transactionResults *storagemock.LightTransactionResults
 	events             *storagemock.Events
 	seals              *storagemock.Seals
-	txErrorMessages    *storagemock.TransactionResultErrorMessages
 
 	colClient              *access.AccessAPIClient
 	execClient             *access.ExecutionAPIClient
@@ -109,7 +108,6 @@
 	s.receipts = storagemock.NewExecutionReceipts(s.T())
 	s.results = storagemock.NewExecutionResults(s.T())
 	s.seals = storagemock.NewSeals(s.T())
-	s.txErrorMessages = new(storagemock.TransactionResultErrorMessages)
 	s.colClient = access.NewAccessAPIClient(s.T())
 	s.archiveClient = access.NewAccessAPIClient(s.T())
 	s.execClient = access.NewExecutionAPIClient(s.T())
@@ -194,24 +192,6 @@
 // backendParams returns the Params configuration for the backend.
 func (s *TransactionStatusSuite) backendParams() Params {
 	return Params{
-<<<<<<< HEAD
-		State:                 s.state,
-		Blocks:                s.blocks,
-		Headers:               s.headers,
-		Collections:           s.collections,
-		Transactions:          s.transactions,
-		ExecutionReceipts:     s.receipts,
-		ExecutionResults:      s.results,
-		TxResultErrorMessages: s.txErrorMessages,
-		ChainID:               s.chainID,
-		CollectionRPC:         s.colClient,
-		MaxHeightRange:        DefaultMaxHeightRange,
-		SnapshotHistoryLimit:  DefaultSnapshotHistoryLimit,
-		Communicator:          NewNodeCommunicator(false),
-		AccessMetrics:         metrics.NewNoopCollector(),
-		Log:                   s.log,
-		BlockTracker:          s.blockTracker,
-=======
 		State:                s.state,
 		Blocks:               s.blocks,
 		Headers:              s.headers,
@@ -227,7 +207,6 @@
 		AccessMetrics:        metrics.NewNoopCollector(),
 		Log:                  s.log,
 		BlockTracker:         s.blockTracker,
->>>>>>> 9d5211ce
 		SubscriptionHandler: subscription.NewSubscriptionHandler(
 			s.log,
 			s.broadcaster,
