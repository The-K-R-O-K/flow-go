--- conflicted
+++ resolved
@@ -61,28 +61,17 @@
 	s.log.Info().Uint64("height", height).Msg("maximum compatible height set")
 }
 
-<<<<<<< HEAD
-// InitReporter initializes the indexReporter and script executor
-// This method can be called at any time after the ScriptExecutor object is created. Any requests
-// made to the other methods will return execution.ErrDataNotAvailable until this method is called.
-func (s *ScriptExecutor) InitReporter(indexReporter state_synchronization.IndexReporter, scriptExecutor *execution.Scripts) {
-=======
 // Initialize initializes the indexReporter and script executor
 // This method can be called at any time after the ScriptExecutor object is created. Any requests
 // made to the other methods will return storage.ErrHeightNotIndexed until this method is called.
 func (s *ScriptExecutor) Initialize(indexReporter state_synchronization.IndexReporter, scriptExecutor *execution.Scripts) error {
->>>>>>> e29fad6a
 	if s.initialized.CompareAndSwap(false, true) {
 		s.log.Info().Msg("script executor initialized")
 		s.indexReporter = indexReporter
 		s.scriptExecutor = scriptExecutor
-<<<<<<< HEAD
-	}
-=======
 		return nil
 	}
 	return fmt.Errorf("script executor already initialized")
->>>>>>> e29fad6a
 }
 
 // ExecuteAtBlockHeight executes provided script at the provided block height against a local execution state.
@@ -115,21 +104,6 @@
 
 func (s *ScriptExecutor) checkDataAvailable(height uint64) error {
 	if !s.initialized.Load() {
-<<<<<<< HEAD
-		return fmt.Errorf("%w: script executor not initialized", execution.ErrDataNotAvailable)
-	}
-
-	if height > s.indexReporter.HighestIndexedHeight() {
-		return fmt.Errorf("%w: block not indexed yet", execution.ErrDataNotAvailable)
-	}
-
-	if height < s.indexReporter.LowestIndexedHeight() {
-		return fmt.Errorf("%w: block is before lowest indexed height", execution.ErrDataNotAvailable)
-	}
-
-	if height > s.maxCompatibleHeight.Load() || height < s.minCompatibleHeight.Load() {
-		return fmt.Errorf("%w: node software is not compatible with version required to executed block", execution.ErrDataNotAvailable)
-=======
 		return fmt.Errorf("%w: script executor not initialized", storage.ErrHeightNotIndexed)
 	}
 
@@ -151,7 +125,6 @@
 
 	if height > s.maxCompatibleHeight.Load() || height < s.minCompatibleHeight.Load() {
 		return fmt.Errorf("%w: node software is not compatible with version required to executed block", storage.ErrHeightNotIndexed)
->>>>>>> e29fad6a
 	}
 
 	return nil
