package rpc

import (
	"context"
	"errors"
	"fmt"
	"net"
	"net/http"
	"sync"

	"github.com/rs/zerolog"

	"google.golang.org/grpc/credentials"

	"github.com/onflow/flow-go/access"
	"github.com/onflow/flow-go/consensus/hotstuff/model"
	"github.com/onflow/flow-go/engine/access/rest"
	"github.com/onflow/flow-go/engine/access/rpc/backend"
<<<<<<< HEAD
	"github.com/onflow/flow-go/engine/access/rpc/connection"
	"github.com/onflow/flow-go/engine/common/rpc"
=======
>>>>>>> b53dd43b
	"github.com/onflow/flow-go/model/flow"
	"github.com/onflow/flow-go/module"
	"github.com/onflow/flow-go/module/component"
	"github.com/onflow/flow-go/module/events"
	"github.com/onflow/flow-go/module/grpcserver"
	"github.com/onflow/flow-go/module/irrecoverable"
	"github.com/onflow/flow-go/state/protocol"
)

// Config defines the configurable options for the access node server
// A secure GRPC server here implies a server that presents a self-signed TLS certificate and a client that authenticates
// the server via a pre-shared public key
type Config struct {
	UnsecureGRPCListenAddr string                           // the non-secure GRPC server address as ip:port
	SecureGRPCListenAddr   string                           // the secure GRPC server address as ip:port
	TransportCredentials   credentials.TransportCredentials // the secure GRPC credentials
	HTTPListenAddr         string                           // the HTTP web proxy address as ip:port
	RESTListenAddr         string                           // the REST server address as ip:port (if empty the REST server will not be started)
	CollectionAddr         string                           // the address of the upstream collection node
	HistoricalAccessAddrs  string                           // the list of all access nodes from previous spork

	BackendConfig backend.Config // configurable options for creating Backend
	MaxMsgSize    uint           // GRPC max message size
}

// Engine exposes the server with a simplified version of the Access API.
// An unsecured GRPC server (default port 9000), a secure GRPC server (default port 9001) and an HTTP Web proxy (default
// port 8000) are brought up.
type Engine struct {
	component.Component

	finalizedHeaderCacheActor *events.FinalizationActor // consumes events to populate the finalized header cache
	backendNotifierActor      *events.FinalizationActor // consumes events to notify the backend of finalized heights
	finalizedHeaderCache      *events.FinalizedHeaderCache

	log                zerolog.Logger
	restCollector      module.RestMetrics
	backend            *backend.Backend       // the gRPC service implementation
	unsecureGrpcServer *grpcserver.GrpcServer // the unsecure gRPC server
	secureGrpcServer   *grpcserver.GrpcServer // the secure gRPC server
	httpServer         *http.Server
	restServer         *http.Server
	config             Config
	chain              flow.Chain

	restHandler access.API

	addrLock       sync.RWMutex
	restAPIAddress net.Addr
}
type Option func(*RPCEngineBuilder)

// NewBuilder returns a new RPC engine builder.
func NewBuilder(log zerolog.Logger,
	state protocol.State,
	config Config,
	chainID flow.ChainID,
	accessMetrics module.AccessMetrics,
	rpcMetricsEnabled bool,
	me module.Local,
	backend *backend.Backend,
	restHandler access.API,
	secureGrpcServer *grpcserver.GrpcServer,
	unsecureGrpcServer *grpcserver.GrpcServer,
) (*RPCEngineBuilder, error) {
	log = log.With().Str("engine", "rpc").Logger()

	// wrap the unsecured server with an HTTP proxy server to serve HTTP clients
<<<<<<< HEAD
	httpServer := newHTTPProxyServer(unsecureGrpcServer)

	var cache *lru.Cache
	cacheSize := config.ConnectionPoolSize
	if cacheSize > 0 {
		// TODO: remove this fallback after fixing issues with evictions
		// It was observed that evictions cause connection errors for in flight requests. This works around
		// the issue by forcing hte pool size to be greater than the number of ENs + LNs
		if cacheSize < backend.DefaultConnectionPoolSize {
			log.Warn().Msg("connection pool size below threshold, setting pool size to default value ")
			cacheSize = backend.DefaultConnectionPoolSize
		}
		var err error
		cache, err = lru.NewWithEvict(int(cacheSize), func(_, evictedValue interface{}) {
			store := evictedValue.(*connection.CachedClient)
			store.Close()
			log.Debug().Str("grpc_conn_evicted", store.Address).Msg("closing grpc connection evicted from pool")
			if accessMetrics != nil {
				accessMetrics.ConnectionFromPoolEvicted()
			}
		})
		if err != nil {
			return nil, fmt.Errorf("could not initialize connection pool cache: %w", err)
		}
	}

	var connCache *connection.Cache
	if cache != nil {
		connCache = connection.NewCache(cache, int(cacheSize))
	}

	connectionFactory := &connection.ConnectionFactoryImpl{
		CollectionGRPCPort:        collectionGRPCPort,
		ExecutionGRPCPort:         executionGRPCPort,
		CollectionNodeGRPCTimeout: config.CollectionClientTimeout,
		ExecutionNodeGRPCTimeout:  config.ExecutionClientTimeout,
		AccessMetrics:             accessMetrics,
		Log:                       log,
		Manager:                   connection.NewManager(connCache, log, accessMetrics, config.MaxMsgSize),
	}

	backend := backend.New(state,
		collectionRPC,
		historicalAccessNodes,
		blocks,
		headers,
		collections,
		transactions,
		executionReceipts,
		executionResults,
		chainID,
		accessMetrics,
		connectionFactory,
		retryEnabled,
		config.MaxHeightRange,
		config.PreferredExecutionNodeIDs,
		config.FixedExecutionNodeIDs,
		log,
		backend.DefaultSnapshotHistoryLimit,
		config.ArchiveAddressList,
	)
=======
	httpServer := newHTTPProxyServer(unsecureGrpcServer.Server)
>>>>>>> b53dd43b

	finalizedCache, finalizedCacheWorker, err := events.NewFinalizedHeaderCache(state)
	if err != nil {
		return nil, fmt.Errorf("could not create header cache: %w", err)
	}

	eng := &Engine{
		finalizedHeaderCache:      finalizedCache,
		finalizedHeaderCacheActor: finalizedCache.FinalizationActor,
		log:                       log,
		backend:                   backend,
		unsecureGrpcServer:        unsecureGrpcServer,
		secureGrpcServer:          secureGrpcServer,
		httpServer:                httpServer,
		config:                    config,
		chain:                     chainID.Chain(),
		restCollector:             accessMetrics,
		restHandler:               restHandler,
	}
	backendNotifierActor, backendNotifierWorker := events.NewFinalizationActor(eng.notifyBackendOnBlockFinalized)
	eng.backendNotifierActor = backendNotifierActor

	eng.Component = component.NewComponentManagerBuilder().
		AddWorker(func(ctx irrecoverable.SignalerContext, ready component.ReadyFunc) {
			ready()
			<-secureGrpcServer.Done()
		}).
		AddWorker(func(ctx irrecoverable.SignalerContext, ready component.ReadyFunc) {
			ready()
			<-unsecureGrpcServer.Done()
		}).
		AddWorker(eng.serveGRPCWebProxyWorker).
		AddWorker(eng.serveREST).
		AddWorker(finalizedCacheWorker).
		AddWorker(backendNotifierWorker).
		AddWorker(eng.shutdownWorker).
		Build()

	builder := NewRPCEngineBuilder(eng, me, finalizedCache)
	if rpcMetricsEnabled {
		builder.WithMetrics()
	}

	return builder, nil
}

// shutdownWorker is a worker routine which shuts down all servers when the context is cancelled.
func (e *Engine) shutdownWorker(ctx irrecoverable.SignalerContext, ready component.ReadyFunc) {
	ready()
	<-ctx.Done()
	e.shutdown()
}

// shutdown sequentially shuts down all servers managed by this engine.
// Errors which occur while shutting down a server are logged and otherwise ignored.
func (e *Engine) shutdown() {
	// use unbounded context, rely on shutdown logic to have timeout
	ctx := context.Background()

	err := e.httpServer.Shutdown(ctx)
	if err != nil {
		e.log.Error().Err(err).Msg("error stopping http server")
	}
	if e.restServer != nil {
		err := e.restServer.Shutdown(ctx)
		if err != nil {
			e.log.Error().Err(err).Msg("error stopping http REST server")
		}
	}
}

// OnFinalizedBlock responds to block finalization events.
func (e *Engine) OnFinalizedBlock(block *model.Block) {
	e.finalizedHeaderCacheActor.OnFinalizedBlock(block)
	e.backendNotifierActor.OnFinalizedBlock(block)
}

// notifyBackendOnBlockFinalized is invoked by the FinalizationActor when a new block is finalized.
// It notifies the backend of the newly finalized block.
func (e *Engine) notifyBackendOnBlockFinalized(_ *model.Block) error {
	finalizedHeader := e.finalizedHeaderCache.Get()
	e.backend.NotifyFinalizedBlockHeight(finalizedHeader.Height)
	return nil
}

// RestApiAddress returns the listen address of the REST API server.
// Guaranteed to be non-nil after Engine.Ready is closed.
func (e *Engine) RestApiAddress() net.Addr {
	e.addrLock.RLock()
	defer e.addrLock.RUnlock()
	return e.restAPIAddress
}

// serveGRPCWebProxyWorker is a worker routine which starts the gRPC web proxy server.
func (e *Engine) serveGRPCWebProxyWorker(ctx irrecoverable.SignalerContext, ready component.ReadyFunc) {
	log := e.log.With().Str("http_proxy_address", e.config.HTTPListenAddr).Logger()
	log.Info().Msg("starting http proxy server on address")

	l, err := net.Listen("tcp", e.config.HTTPListenAddr)
	if err != nil {
		e.log.Err(err).Msg("failed to start the grpc web proxy server")
		ctx.Throw(err)
		return
	}
	ready()

	err = e.httpServer.Serve(l) // blocking call
	if err != nil {
		if errors.Is(err, http.ErrServerClosed) {
			return
		}
		log.Err(err).Msg("fatal error in grpc web proxy server")
		ctx.Throw(err)
	}
}

// serveREST is a worker routine which starts the HTTP REST server.
// The ready callback is called after the server address is bound and set.
func (e *Engine) serveREST(ctx irrecoverable.SignalerContext, ready component.ReadyFunc) {
	if e.config.RESTListenAddr == "" {
		e.log.Debug().Msg("no REST API address specified - not starting the server")
		ready()
		return
	}

	e.log.Info().Str("rest_api_address", e.config.RESTListenAddr).Msg("starting REST server on address")

	r, err := rest.NewServer(e.restHandler, e.config.RESTListenAddr, e.log, e.chain, e.restCollector)
	if err != nil {
		e.log.Err(err).Msg("failed to initialize the REST server")
		ctx.Throw(err)
		return
	}
	e.restServer = r

	l, err := net.Listen("tcp", e.config.RESTListenAddr)
	if err != nil {
		e.log.Err(err).Msg("failed to start the REST server")
		ctx.Throw(err)
		return
	}

	e.addrLock.Lock()
	e.restAPIAddress = l.Addr()
	e.addrLock.Unlock()

	e.log.Debug().Str("rest_api_address", e.restAPIAddress.String()).Msg("listening on port")
	ready()

	err = e.restServer.Serve(l) // blocking call
	if err != nil {
		if errors.Is(err, http.ErrServerClosed) {
			return
		}
		e.log.Err(err).Msg("fatal error in REST server")
		ctx.Throw(err)
	}
}<|MERGE_RESOLUTION|>--- conflicted
+++ resolved
@@ -16,11 +16,6 @@
 	"github.com/onflow/flow-go/consensus/hotstuff/model"
 	"github.com/onflow/flow-go/engine/access/rest"
 	"github.com/onflow/flow-go/engine/access/rpc/backend"
-<<<<<<< HEAD
-	"github.com/onflow/flow-go/engine/access/rpc/connection"
-	"github.com/onflow/flow-go/engine/common/rpc"
-=======
->>>>>>> b53dd43b
 	"github.com/onflow/flow-go/model/flow"
 	"github.com/onflow/flow-go/module"
 	"github.com/onflow/flow-go/module/component"
@@ -89,71 +84,7 @@
 	log = log.With().Str("engine", "rpc").Logger()
 
 	// wrap the unsecured server with an HTTP proxy server to serve HTTP clients
-<<<<<<< HEAD
-	httpServer := newHTTPProxyServer(unsecureGrpcServer)
-
-	var cache *lru.Cache
-	cacheSize := config.ConnectionPoolSize
-	if cacheSize > 0 {
-		// TODO: remove this fallback after fixing issues with evictions
-		// It was observed that evictions cause connection errors for in flight requests. This works around
-		// the issue by forcing hte pool size to be greater than the number of ENs + LNs
-		if cacheSize < backend.DefaultConnectionPoolSize {
-			log.Warn().Msg("connection pool size below threshold, setting pool size to default value ")
-			cacheSize = backend.DefaultConnectionPoolSize
-		}
-		var err error
-		cache, err = lru.NewWithEvict(int(cacheSize), func(_, evictedValue interface{}) {
-			store := evictedValue.(*connection.CachedClient)
-			store.Close()
-			log.Debug().Str("grpc_conn_evicted", store.Address).Msg("closing grpc connection evicted from pool")
-			if accessMetrics != nil {
-				accessMetrics.ConnectionFromPoolEvicted()
-			}
-		})
-		if err != nil {
-			return nil, fmt.Errorf("could not initialize connection pool cache: %w", err)
-		}
-	}
-
-	var connCache *connection.Cache
-	if cache != nil {
-		connCache = connection.NewCache(cache, int(cacheSize))
-	}
-
-	connectionFactory := &connection.ConnectionFactoryImpl{
-		CollectionGRPCPort:        collectionGRPCPort,
-		ExecutionGRPCPort:         executionGRPCPort,
-		CollectionNodeGRPCTimeout: config.CollectionClientTimeout,
-		ExecutionNodeGRPCTimeout:  config.ExecutionClientTimeout,
-		AccessMetrics:             accessMetrics,
-		Log:                       log,
-		Manager:                   connection.NewManager(connCache, log, accessMetrics, config.MaxMsgSize),
-	}
-
-	backend := backend.New(state,
-		collectionRPC,
-		historicalAccessNodes,
-		blocks,
-		headers,
-		collections,
-		transactions,
-		executionReceipts,
-		executionResults,
-		chainID,
-		accessMetrics,
-		connectionFactory,
-		retryEnabled,
-		config.MaxHeightRange,
-		config.PreferredExecutionNodeIDs,
-		config.FixedExecutionNodeIDs,
-		log,
-		backend.DefaultSnapshotHistoryLimit,
-		config.ArchiveAddressList,
-	)
-=======
 	httpServer := newHTTPProxyServer(unsecureGrpcServer.Server)
->>>>>>> b53dd43b
 
 	finalizedCache, finalizedCacheWorker, err := events.NewFinalizedHeaderCache(state)
 	if err != nil {
