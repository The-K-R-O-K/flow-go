package backend

import (
	"bytes"
	"context"
	"fmt"
	"sort"
	"testing"
	"time"

	syncmock "github.com/onflow/flow-go/module/state_synchronization/mock"
	"github.com/onflow/flow-go/utils/unittest/mocks"

	"github.com/stretchr/testify/assert"
	"github.com/stretchr/testify/mock"
	"github.com/stretchr/testify/require"
	"github.com/stretchr/testify/suite"
	"google.golang.org/grpc/codes"
	"google.golang.org/grpc/status"

	"github.com/onflow/flow-go/engine/access/state_stream"
	"github.com/onflow/flow-go/engine/access/subscription"
	"github.com/onflow/flow-go/model/flow"
	"github.com/onflow/flow-go/module/counters"
	"github.com/onflow/flow-go/module/state_synchronization/indexer"
	"github.com/onflow/flow-go/utils/unittest"
)

// testType represents a test scenario for subscribe events endpoints
type testType struct {
	name            string
	highestBackfill int
	startBlockID    flow.Identifier
	startHeight     uint64
	filter          state_stream.EventFilter
}

// BackendEventsSuite is a test suite for the EventsBackend functionality.
// It is used to test the endpoints which enable users to subscribe to block events.
// It verifies that each endpoint works properly with the expected data being returned and tests
// handling of expected errors.
//
// Test cases cover various subscription methods:
// - Subscribing from a start block ID or start height (SubscribeEvents)
// - Subscribing from a start block ID (SubscribeEventsFromStartBlockID)
// - Subscribing from a start height (SubscribeEventsFromStartHeight)
// - Subscribing from the latest data (SubscribeEventsFromLatest)
//
// Each test case covers various scenarios and edge cases, thoroughly assessing the
// EventsBackend's subscription functionality and its ability to handle different
// starting points, event sources, and filtering criteria.
//
// The suite focuses on events extracted from local storage and extracted from ExecutionData,
// ensuring proper testing of event retrieval from both sources.
type BackendEventsSuite struct {
	BackendExecutionDataSuite
}

func TestBackendEventsSuite(t *testing.T) {
	suite.Run(t, new(BackendEventsSuite))
}

// SetupTest initializes the test suite.
func (s *BackendEventsSuite) SetupTest() {
	s.BackendExecutionDataSuite.SetupTest()
}

// setupFilterForTestCases sets up variations of test scenarios with different event filters
//
// This function takes an array of base testType structs and creates variations for each of them.
// For each base test case, it generates three variations:
// - All events: Includes all event types.
// - Some events: Includes only event types that match the provided filter.
// - No events: Includes a custom event type "A.0x1.NonExistent.Event".
func (s *BackendEventsSuite) setupFilterForTestCases(baseTests []testType) []testType {
	// create variations for each of the base test
	tests := make([]testType, 0, len(baseTests)*3)
	var err error

	for _, test := range baseTests {
		t1 := test
		t1.name = fmt.Sprintf("%s - all events", test.name)
		t1.filter = state_stream.EventFilter{}
		tests = append(tests, t1)

		t2 := test
		t2.name = fmt.Sprintf("%s - some events", test.name)
		t2.filter, err = state_stream.NewEventFilter(state_stream.DefaultEventFilterConfig, chainID.Chain(), []string{string(testEventTypes[0])}, nil, nil)
		require.NoError(s.T(), err)
		tests = append(tests, t2)

		t3 := test
		t3.name = fmt.Sprintf("%s - no events", test.name)
		t3.filter, err = state_stream.NewEventFilter(state_stream.DefaultEventFilterConfig, chainID.Chain(), []string{"A.0x1.NonExistent.Event"}, nil, nil)
		require.NoError(s.T(), err)
		tests = append(tests, t3)
	}

	return tests
}

<<<<<<< HEAD
// setupLocalStorage prepares local storage for testing
func (s *BackendEventsSuite) setupLocalStorage() {
	s.backend.useIndex = true
=======
// TestSubscribeEventsFromLocalStorage tests the SubscribeEvents method happy path for events
// extracted from local storage
func (s *BackendEventsSuite) TestSubscribeEventsFromLocalStorage() {
	s.SetupBackend(true)
>>>>>>> c45d5b89

	// events returned from the db are sorted by txID, txIndex, then eventIndex.
	// reproduce that here to ensure output order works as expected
	blockEvents := make(map[flow.Identifier][]flow.Event)
	for _, b := range s.blocks {
		events := make([]flow.Event, len(s.blockEvents[b.ID()]))
		for i, event := range s.blockEvents[b.ID()] {
			events[i] = event
		}
		sort.Slice(events, func(i, j int) bool {
			cmp := bytes.Compare(events[i].TransactionID[:], events[j].TransactionID[:])
			if cmp == 0 {
				if events[i].TransactionIndex == events[j].TransactionIndex {
					return events[i].EventIndex < events[j].EventIndex
				}
				return events[i].TransactionIndex < events[j].TransactionIndex
			}
			return cmp < 0
		})
		blockEvents[b.ID()] = events
	}

	s.events.On("ByBlockID", mock.AnythingOfType("flow.Identifier")).Return(
		mocks.StorageMapGetter(blockEvents),
	)

	reporter := syncmock.NewIndexReporter(s.T())
	reporter.On("LowestIndexedHeight").Return(s.blocks[0].Header.Height, nil)
	reporter.On("HighestIndexedHeight").Return(s.blocks[len(s.blocks)-1].Header.Height, nil)
	err := s.eventsIndex.Initialize(reporter)
	s.Require().NoError(err)

	// create real execution data tracker which use index
	s.executionDataTrackerReal = subscription.NewExecutionDataTracker(
		s.log,
		s.state,
		s.rootBlock.Header.Height,
		s.headers,
		s.broadcaster,
		s.rootBlock.Header.Height,
		s.eventsIndex,
		true,
	)
}

// TestSubscribeEventsFromExecutionData tests the SubscribeEvents method happy path for events
// extracted from ExecutionData
func (s *BackendEventsSuite) TestSubscribeEventsFromExecutionData() {
	s.runTestSubscribeEvents()
}

// TestSubscribeEventsFromLocalStorage tests the SubscribeEvents method happy path for events
// extracted from local storage
func (s *BackendEventsSuite) TestSubscribeEventsFromLocalStorage() {
	s.setupLocalStorage()
	s.runTestSubscribeEvents()
}

// TestSubscribeEventsFromStartBlockIDFromExecutionData tests the SubscribeEventsFromStartBlockID method happy path for events
// extracted from ExecutionData
func (s *BackendEventsSuite) TestSubscribeEventsFromStartBlockIDFromExecutionData() {
	s.runTestSubscribeEventsFromStartBlockID()
}

// TestSubscribeEventsFromStartBlockIDFromLocalStorage tests the SubscribeEventsFromStartBlockID method happy path for events
// extracted from local storage
func (s *BackendEventsSuite) TestSubscribeEventsFromStartBlockIDFromLocalStorage() {
	s.setupLocalStorage()
	s.runTestSubscribeEventsFromStartBlockID()
}

// TestSubscribeEventsFromStartHeightFromExecutionData tests the SubscribeEventsFromStartHeight method happy path for events
// extracted from ExecutionData
func (s *BackendEventsSuite) TestSubscribeEventsFromStartHeightFromExecutionData() {
	s.runTestSubscribeEventsFromStartHeight()
}

// TestSubscribeEventsFromStartHeightFromLocalStorage tests the SubscribeEventsFromStartHeight method happy path for events
// extracted from local storage
func (s *BackendEventsSuite) TestSubscribeEventsFromStartHeightFromLocalStorage() {
	s.setupLocalStorage()
	s.runTestSubscribeEventsFromStartHeight()
}

// TestSubscribeEventsFromLatestFromExecutionData tests the SubscribeEventsFromLatest method happy path for events
// extracted from ExecutionData
func (s *BackendEventsSuite) TestSubscribeEventsFromLatestFromExecutionData() {
	s.runTestSubscribeEventsFromLatest()
}

// TestSubscribeEventsFromLatestFromLocalStorage tests the SubscribeEventsFromLatest method happy path for events
// extracted from local storage
func (s *BackendEventsSuite) TestSubscribeEventsFromLatestFromLocalStorage() {
	s.setupLocalStorage()
	s.runTestSubscribeEventsFromLatest()
}

// runTestSubscribeEvents runs the test suite for SubscribeEvents subscription
func (s *BackendEventsSuite) runTestSubscribeEvents() {
	tests := []testType{
		{
			name:            "happy path - all new blocks",
			highestBackfill: -1, // no backfill
			startBlockID:    flow.ZeroID,
			startHeight:     0,
		},
		{
			name:            "happy path - partial backfill",
			highestBackfill: 2, // backfill the first 3 blocks
			startBlockID:    flow.ZeroID,
			startHeight:     s.blocks[0].Header.Height,
		},
		{
			name:            "happy path - complete backfill",
			highestBackfill: len(s.blocks) - 1, // backfill all blocks
			startBlockID:    s.blocks[0].ID(),
			startHeight:     0,
		},
		{
			name:            "happy path - start from root block by height",
			highestBackfill: len(s.blocks) - 1, // backfill all blocks
			startBlockID:    flow.ZeroID,
			startHeight:     s.rootBlock.Header.Height, // start from root block
		},
		{
			name:            "happy path - start from root block by id",
			highestBackfill: len(s.blocks) - 1,       // backfill all blocks
			startBlockID:    s.rootBlock.Header.ID(), // start from root block
			startHeight:     0,
		},
	}

	call := func(ctx context.Context, startBlockID flow.Identifier, startHeight uint64, filter state_stream.EventFilter) subscription.Subscription {
		return s.backend.SubscribeEvents(ctx, startBlockID, startHeight, filter)
	}

	s.subscribe(call, s.requireEventsResponse, s.setupFilterForTestCases(tests))
}

// runTestSubscribeEventsFromStartBlockID runs the test suite for SubscribeEventsFromStartBlockID subscription
func (s *BackendEventsSuite) runTestSubscribeEventsFromStartBlockID() {
	tests := []testType{
		{
			name:            "happy path - all new blocks",
			highestBackfill: -1, // no backfill
			startBlockID:    s.rootBlock.ID(),
		},
		{
			name:            "happy path - partial backfill",
			highestBackfill: 2, // backfill the first 3 blocks
			startBlockID:    s.blocks[0].ID(),
		},
		{
			name:            "happy path - complete backfill",
			highestBackfill: len(s.blocks) - 1, // backfill all blocks
			startBlockID:    s.blocks[0].ID(),
		},
		{
			name:            "happy path - start from root block by id",
			highestBackfill: len(s.blocks) - 1, // backfill all blocks
			startBlockID:    s.rootBlock.ID(),  // start from root block
		},
	}

	s.executionDataTracker.On(
		"GetStartHeightFromBlockID",
		mock.AnythingOfType("flow.Identifier"),
	).Return(func(startBlockID flow.Identifier) (uint64, error) {
		return s.executionDataTrackerReal.GetStartHeightFromBlockID(startBlockID)
	}, nil)

	call := func(ctx context.Context, startBlockID flow.Identifier, _ uint64, filter state_stream.EventFilter) subscription.Subscription {
		return s.backend.SubscribeEventsFromStartBlockID(ctx, startBlockID, filter)
	}

	s.subscribe(call, s.requireEventsResponse, s.setupFilterForTestCases(tests))
}

// runTestSubscribeEventsFromStartHeight runs the test suite for SubscribeEventsFromStartHeight subscription
func (s *BackendEventsSuite) runTestSubscribeEventsFromStartHeight() {
	tests := []testType{
		{
			name:            "happy path - all new blocks",
			highestBackfill: -1, // no backfill
			startHeight:     s.rootBlock.Header.Height,
		},
		{
			name:            "happy path - partial backfill",
			highestBackfill: 2, // backfill the first 3 blocks
			startHeight:     s.blocks[0].Header.Height,
		},
		{
			name:            "happy path - complete backfill",
			highestBackfill: len(s.blocks) - 1, // backfill all blocks
			startHeight:     s.blocks[0].Header.Height,
		},
		{
			name:            "happy path - start from root block by id",
			highestBackfill: len(s.blocks) - 1,         // backfill all blocks
			startHeight:     s.rootBlock.Header.Height, // start from root block
		},
	}

	s.executionDataTracker.On(
		"GetStartHeightFromHeight",
		mock.AnythingOfType("uint64"),
	).Return(func(startHeight uint64) (uint64, error) {
		return s.executionDataTrackerReal.GetStartHeightFromHeight(startHeight)
	}, nil)

	call := func(ctx context.Context, _ flow.Identifier, startHeight uint64, filter state_stream.EventFilter) subscription.Subscription {
		return s.backend.SubscribeEventsFromStartHeight(ctx, startHeight, filter)
	}

	s.subscribe(call, s.requireEventsResponse, s.setupFilterForTestCases(tests))
}

// runTestSubscribeEventsFromLatest runs the test suite for SubscribeEventsFromLatest subscription
func (s *BackendEventsSuite) runTestSubscribeEventsFromLatest() {
	tests := []testType{
		{
			name:            "happy path - all new blocks",
			highestBackfill: -1, // no backfill
		},
		{
			name:            "happy path - partial backfill",
			highestBackfill: 2, // backfill the first 3 blocks
		},
		{
			name:            "happy path - complete backfill",
			highestBackfill: len(s.blocks) - 1, // backfill all blocks
		},
	}

	s.executionDataTracker.On(
		"GetStartHeightFromLatest",
		mock.Anything,
	).Return(func(ctx context.Context) (uint64, error) {
		return s.executionDataTrackerReal.GetStartHeightFromLatest(ctx)
	}, nil)

	call := func(ctx context.Context, _ flow.Identifier, _ uint64, filter state_stream.EventFilter) subscription.Subscription {
		return s.backend.SubscribeEventsFromLatest(ctx, filter)
	}

	s.subscribe(call, s.requireEventsResponse, s.setupFilterForTestCases(tests))
}

// subscribe is a helper function to run test scenarios for event subscription in the BackendEventsSuite.
// It covers various scenarios for subscribing, handling backfill, and receiving block updates.
// The test cases include scenarios for different event filters.
//
// Parameters:
//
//   - subscribeFn: A function representing the subscription method to be tested.
//     It takes a context, startBlockID, startHeight, and filter as parameters
//     and returns a subscription.Subscription.
//
//   - requireFn: A function responsible for validating that the received information
//     matches the expected data. It takes an actual interface{} and an expected *EventsResponse as parameters.
//
//   - tests: A slice of testType representing different test scenarios for subscriptions.
//
// The function performs the following steps for each test case:
//
//  1. Initializes the test context and cancellation function.
//  2. Iterates through the provided test cases.
//  3. For each test case, sets up a executionDataTracker mock if there are blocks to backfill.
//  4. Mocks the latest sealed block if no startBlockID or startHeight is provided.
//  5. Subscribes using the provided subscription function.
//  6. Simulates the reception of new blocks and consumes them from the subscription channel.
//  7. Ensures that there are no new messages waiting after all blocks have been processed.
//  8. Cancels the subscription and ensures it shuts down gracefully.
func (s *BackendEventsSuite) subscribe(
	subscribeFn func(ctx context.Context, startBlockID flow.Identifier, startHeight uint64, filter state_stream.EventFilter) subscription.Subscription,
	requireFn func(interface{}, *EventsResponse),
	tests []testType,
) {
	ctx, cancel := context.WithCancel(context.Background())
	defer cancel()

	for _, test := range tests {
		s.Run(test.name, func() {
			// add "backfill" block - blocks that are already in the database before the test starts
			// this simulates a subscription on a past block
			if test.highestBackfill > 0 {
				s.executionDataTracker.On("GetHighestHeight").
					Return(s.blocks[test.highestBackfill].Header.Height).Maybe()
			}

			subCtx, subCancel := context.WithCancel(ctx)
			expectedMsgIndexCounter := counters.NewMonotonousCounter(0)

			// mock latest sealed if test case no start value provided
			if test.startBlockID == flow.ZeroID && test.startHeight == 0 {
				s.snapshot.On("Head").Unset()
				s.snapshot.On("Head").Return(s.rootBlock.Header, nil).Once()
			}

			sub := subscribeFn(subCtx, test.startBlockID, test.startHeight, test.filter)

			// loop over all blocks
			for i, b := range s.blocks {
				s.T().Logf("checking block %d %v %d", i, b.ID(), b.Header.Height)

				// simulate new block received.
				// all blocks with index <= highestBackfill were already received
				if i > test.highestBackfill {
					s.executionDataTracker.On("GetHighestHeight").Unset()
					s.executionDataTracker.On("GetHighestHeight").
						Return(b.Header.Height).Maybe()

					s.broadcaster.Publish()
				}

				var expectedEvents flow.EventsList
				for _, event := range s.blockEvents[b.ID()] {
					if test.filter.Match(event) {
						expectedEvents = append(expectedEvents, event)
					}
				}

				// consume block from subscription
				unittest.RequireReturnsBefore(s.T(), func() {
					v, ok := <-sub.Channel()
					require.True(s.T(), ok, "channel closed while waiting for exec data for block %x %v: err: %v", b.Header.Height, b.ID(), sub.Err())

					expected := &EventsResponse{
						BlockID:        b.ID(),
						Height:         b.Header.Height,
						Events:         expectedEvents,
						BlockTimestamp: b.Header.Timestamp,
						MessageIndex:   expectedMsgIndexCounter.Value(),
					}
					requireFn(v, expected)

					wasSet := expectedMsgIndexCounter.Set(expectedMsgIndexCounter.Value() + 1)
					require.True(s.T(), wasSet)

				}, time.Second, fmt.Sprintf("timed out waiting for block %d %v", b.Header.Height, b.ID()))
			}

			// make sure there are no new messages waiting. the channel should be opened with nothing waiting
			unittest.RequireNeverReturnBefore(s.T(), func() {
				<-sub.Channel()
			}, 100*time.Millisecond, "timed out waiting for subscription to shutdown")

			// stop the subscription
			subCancel()

			// ensure subscription shuts down gracefully
			unittest.RequireReturnsBefore(s.T(), func() {
				v, ok := <-sub.Channel()
				assert.Nil(s.T(), v)
				assert.False(s.T(), ok)
				assert.ErrorIs(s.T(), sub.Err(), context.Canceled)
			}, 100*time.Millisecond, "timed out waiting for subscription to shutdown")
		})
	}
}

// requireEventsResponse ensures that the received event information matches the expected data.
func (s *BackendEventsSuite) requireEventsResponse(v interface{}, expected *EventsResponse) {
	actual, ok := v.(*EventsResponse)
	require.True(s.T(), ok, "unexpected response type: %T", v)

	assert.Equal(s.T(), expected.BlockID, actual.BlockID)
	assert.Equal(s.T(), expected.Height, actual.Height)
	assert.Equal(s.T(), expected.Events, actual.Events)
	assert.Equal(s.T(), expected.BlockTimestamp, actual.BlockTimestamp)
	assert.Equal(s.T(), expected.MessageIndex, actual.MessageIndex)
}

// TestSubscribeEventsHandlesErrors tests error handling for SubscribeEvents subscription
//
// Test Cases:
//
// 1. Returns error if both start blockID and start height are provided:
//   - Ensures that providing both start blockID and start height results in an InvalidArgument error.
//
// 2. Returns error for start height before root height:
//   - Validates that attempting to subscribe with a start height before the root height results in an InvalidArgument error.
//
// 3. Returns error for unindexed start blockID:
//   - Tests that subscribing with an unindexed start blockID results in a NotFound error.
//
// 4. Returns error for unindexed start height:
//   - Tests that subscribing with an unindexed start height results in a NotFound error.
//
// 5. Returns error for uninitialized index:
//   - Ensures that subscribing with an uninitialized index results in a FailedPrecondition error.
//
// 6. Returns error for start below lowest indexed:
//   - Validates that subscribing with a start height below the lowest indexed height results in an InvalidArgument error.
//
// 7. Returns error for start above highest indexed:
//   - Validates that subscribing with a start height above the highest indexed height results in an InvalidArgument error.
func (s *BackendExecutionDataSuite) TestSubscribeEventsHandlesErrors() {
	ctx, cancel := context.WithCancel(context.Background())
	defer cancel()

	s.Run("returns error if both start blockID and start height are provided", func() {
		subCtx, subCancel := context.WithCancel(ctx)
		defer subCancel()

		sub := s.backend.SubscribeEvents(subCtx, unittest.IdentifierFixture(), 1, state_stream.EventFilter{})
		assert.Equal(s.T(), codes.InvalidArgument, status.Code(sub.Err()))
	})

	s.Run("returns error for start height before root height", func() {
		subCtx, subCancel := context.WithCancel(ctx)
		defer subCancel()

		sub := s.backend.SubscribeEvents(subCtx, flow.ZeroID, s.rootBlock.Header.Height-1, state_stream.EventFilter{})
		assert.Equal(s.T(), codes.InvalidArgument, status.Code(sub.Err()), "expected InvalidArgument, got %v: %v", status.Code(sub.Err()).String(), sub.Err())
	})

	s.Run("returns error for unindexed start blockID", func() {
		subCtx, subCancel := context.WithCancel(ctx)
		defer subCancel()

		sub := s.backend.SubscribeEvents(subCtx, unittest.IdentifierFixture(), 0, state_stream.EventFilter{})
		assert.Equal(s.T(), codes.NotFound, status.Code(sub.Err()), "expected NotFound, got %v: %v", status.Code(sub.Err()).String(), sub.Err())
	})

	// make sure we're starting with a fresh cache
	s.execDataHeroCache.Clear()

	s.Run("returns error for unindexed start height", func() {
		subCtx, subCancel := context.WithCancel(ctx)
		defer subCancel()

		sub := s.backend.SubscribeEvents(subCtx, flow.ZeroID, s.blocks[len(s.blocks)-1].Header.Height+10, state_stream.EventFilter{})
		assert.Equal(s.T(), codes.NotFound, status.Code(sub.Err()), "expected NotFound, got %v: %v", status.Code(sub.Err()).String(), sub.Err())
	})

	// Unset GetStartHeight to mock new behavior instead of default one
	s.executionDataTracker.On("GetStartHeight", mock.Anything, mock.Anything).Unset()

	s.Run("returns error for uninitialized index", func() {
		subCtx, subCancel := context.WithCancel(ctx)
		defer subCancel()

		s.executionDataTracker.On("GetStartHeight", subCtx, flow.ZeroID, uint64(0)).
			Return(uint64(0), status.Errorf(codes.FailedPrecondition, "failed to get lowest indexed height: %v", indexer.ErrIndexNotInitialized)).
			Once()

		// Note: eventIndex.Initialize() is not called in this test
		sub := s.backend.SubscribeEvents(subCtx, flow.ZeroID, 0, state_stream.EventFilter{})
		assert.Equal(s.T(), codes.FailedPrecondition, status.Code(sub.Err()), "expected FailedPrecondition, got %v: %v", status.Code(sub.Err()).String(), sub.Err())
	})

	s.Run("returns error for start below lowest indexed", func() {
		subCtx, subCancel := context.WithCancel(ctx)
		defer subCancel()

		s.executionDataTracker.On("GetStartHeight", subCtx, flow.ZeroID, s.blocks[0].Header.Height).
			Return(uint64(0), status.Errorf(codes.InvalidArgument, "start height %d is lower than lowest indexed height %d", s.blocks[0].Header.Height, 0)).
			Once()

		sub := s.backend.SubscribeEvents(subCtx, flow.ZeroID, s.blocks[0].Header.Height, state_stream.EventFilter{})
		assert.Equal(s.T(), codes.InvalidArgument, status.Code(sub.Err()), "expected InvalidArgument, got %v: %v", status.Code(sub.Err()).String(), sub.Err())
	})

	s.Run("returns error for start above highest indexed", func() {
		subCtx, subCancel := context.WithCancel(ctx)
		defer subCancel()

		s.executionDataTracker.On("GetStartHeight", subCtx, flow.ZeroID, s.blocks[len(s.blocks)-1].Header.Height).
			Return(uint64(0), status.Errorf(codes.InvalidArgument, "start height %d is higher than highest indexed height %d", s.blocks[len(s.blocks)-1].Header.Height, s.blocks[0].Header.Height)).
			Once()

		sub := s.backend.SubscribeEvents(subCtx, flow.ZeroID, s.blocks[len(s.blocks)-1].Header.Height, state_stream.EventFilter{})
		assert.Equal(s.T(), codes.InvalidArgument, status.Code(sub.Err()), "expected InvalidArgument, got %v: %v", status.Code(sub.Err()).String(), sub.Err())
	})
}

// TestSubscribeEventsFromStartBlockIDHandlesErrors tests error handling for SubscribeEventsFromStartBlockID subscription
//
// Test Cases:
//
// 1. Returns error for unindexed start blockID:
//   - Ensures that subscribing with an unindexed start blockID results in a NotFound error.
//
// 2. Returns error for uninitialized index:
//   - Ensures that subscribing with an uninitialized index results in a FailedPrecondition error.
//
// 3. Returns error for start below lowest indexed:
//   - Validates that subscribing with a start blockID below the lowest indexed height results in an InvalidArgument error.
//
// 4. Returns error for start above highest indexed:
//   - Validates that subscribing with a start blockID above the highest indexed height results in an InvalidArgument error.
func (s *BackendExecutionDataSuite) TestSubscribeEventsFromStartBlockIDHandlesErrors() {
	ctx, cancel := context.WithCancel(context.Background())
	defer cancel()

	s.executionDataTracker.On(
		"GetStartHeightFromBlockID",
		mock.Anything,
	).Return(func(startBlockID flow.Identifier) (uint64, error) {
		return s.executionDataTrackerReal.GetStartHeightFromBlockID(startBlockID)
	}, nil)

	s.Run("returns error for unindexed start blockID", func() {
		subCtx, subCancel := context.WithCancel(ctx)
		defer subCancel()

		sub := s.backend.SubscribeEventsFromStartBlockID(subCtx, unittest.IdentifierFixture(), state_stream.EventFilter{})
		assert.Equal(s.T(), codes.NotFound, status.Code(sub.Err()), "expected NotFound, got %v: %v", status.Code(sub.Err()).String(), sub.Err())
	})

	// Unset GetStartHeightFromBlockID to mock new behavior instead of default one
	s.executionDataTracker.On("GetStartHeightFromBlockID", mock.Anything).Unset()

	s.Run("returns error for uninitialized index", func() {
		subCtx, subCancel := context.WithCancel(ctx)
		defer subCancel()

		s.executionDataTracker.On("GetStartHeightFromBlockID", flow.ZeroID).
			Return(uint64(0), status.Errorf(codes.FailedPrecondition, "failed to get lowest indexed height: %v", indexer.ErrIndexNotInitialized)).
			Once()

		// Note: eventIndex.Initialize() is not called in this test
		sub := s.backend.SubscribeEventsFromStartBlockID(subCtx, flow.ZeroID, state_stream.EventFilter{})
		assert.Equal(s.T(), codes.FailedPrecondition, status.Code(sub.Err()), "expected FailedPrecondition, got %v: %v", status.Code(sub.Err()).String(), sub.Err())
	})

	s.Run("returns error for start below lowest indexed", func() {
		subCtx, subCancel := context.WithCancel(ctx)
		defer subCancel()

		s.executionDataTracker.On("GetStartHeightFromBlockID", s.blocks[0].ID()).
			Return(uint64(0), status.Errorf(codes.InvalidArgument, "start height %d is lower than lowest indexed height %d", s.blocks[0].Header.Height, 0)).
			Once()

		sub := s.backend.SubscribeEventsFromStartBlockID(subCtx, s.blocks[0].ID(), state_stream.EventFilter{})
		assert.Equal(s.T(), codes.InvalidArgument, status.Code(sub.Err()), "expected InvalidArgument, got %v: %v", status.Code(sub.Err()).String(), sub.Err())
	})

	s.Run("returns error for start above highest indexed", func() {
		subCtx, subCancel := context.WithCancel(ctx)
		defer subCancel()

		s.executionDataTracker.On("GetStartHeightFromBlockID", s.blocks[len(s.blocks)-1].ID()).
			Return(uint64(0), status.Errorf(codes.InvalidArgument, "start height %d is higher than highest indexed height %d", s.blocks[len(s.blocks)-1].Header.Height, s.blocks[0].Header.Height)).
			Once()

		sub := s.backend.SubscribeEventsFromStartBlockID(subCtx, s.blocks[len(s.blocks)-1].ID(), state_stream.EventFilter{})
		assert.Equal(s.T(), codes.InvalidArgument, status.Code(sub.Err()), "expected InvalidArgument, got %v: %v", status.Code(sub.Err()).String(), sub.Err())
	})
}

// TestSubscribeEventsFromStartHeightHandlesErrors tests error handling for SubscribeEventsFromStartHeight subscription.
//
// Test Cases:
//
// 1. Returns error for start height before root height:
//   - Validates that attempting to subscribe with a start height before the root height results in an InvalidArgument error.
//
// 2. Returns error for unindexed start height:
//   - Tests that subscribing with an unindexed start height results in a NotFound error.
//
// 3. Returns error for uninitialized index:
//   - Ensures that subscribing with an uninitialized index results in a FailedPrecondition error.
//
// 4. Returns error for start below lowest indexed:
//   - Validates that subscribing with a start height below the lowest indexed height results in an InvalidArgument error.
//
// 5. Returns error for start above highest indexed:
//   - Validates that subscribing with a start height above the highest indexed height results in an InvalidArgument error.
func (s *BackendExecutionDataSuite) TestSubscribeEventsFromStartHeightHandlesErrors() {
	ctx, cancel := context.WithCancel(context.Background())
	defer cancel()

	s.executionDataTracker.On(
		"GetStartHeightFromHeight",
		mock.Anything,
	).Return(func(startHeight uint64) (uint64, error) {
		return s.executionDataTrackerReal.GetStartHeightFromHeight(startHeight)
	}, nil)

	s.Run("returns error for start height before root height", func() {
		subCtx, subCancel := context.WithCancel(ctx)
		defer subCancel()

		sub := s.backend.SubscribeEventsFromStartHeight(subCtx, s.rootBlock.Header.Height-1, state_stream.EventFilter{})
		assert.Equal(s.T(), codes.InvalidArgument, status.Code(sub.Err()), "expected InvalidArgument, got %v: %v", status.Code(sub.Err()).String(), sub.Err())
	})

	// make sure we're starting with a fresh cache
	s.execDataHeroCache.Clear()

	s.Run("returns error for unindexed start height", func() {
		subCtx, subCancel := context.WithCancel(ctx)
		defer subCancel()

		sub := s.backend.SubscribeEventsFromStartHeight(subCtx, s.blocks[len(s.blocks)-1].Header.Height+10, state_stream.EventFilter{})
		assert.Equal(s.T(), codes.NotFound, status.Code(sub.Err()), "expected NotFound, got %v: %v", status.Code(sub.Err()).String(), sub.Err())
	})

	// Unset GetStartHeightFromHeight to mock new behavior instead of default one
	s.executionDataTracker.On("GetStartHeightFromHeight", mock.Anything).Unset()

	s.Run("returns error for uninitialized index", func() {
		subCtx, subCancel := context.WithCancel(ctx)
		defer subCancel()

		s.executionDataTracker.On("GetStartHeightFromHeight", s.blocks[0].Header.Height).
			Return(uint64(0), status.Errorf(codes.FailedPrecondition, "failed to get lowest indexed height: %v", indexer.ErrIndexNotInitialized)).
			Once()

		// Note: eventIndex.Initialize() is not called in this test
		sub := s.backend.SubscribeEventsFromStartHeight(subCtx, s.blocks[0].Header.Height, state_stream.EventFilter{})
		assert.Equal(s.T(), codes.FailedPrecondition, status.Code(sub.Err()), "expected FailedPrecondition, got %v: %v", status.Code(sub.Err()).String(), sub.Err())
	})

	s.Run("returns error for start below lowest indexed", func() {
		subCtx, subCancel := context.WithCancel(ctx)
		defer subCancel()

		s.executionDataTracker.On("GetStartHeightFromHeight", s.blocks[0].Header.Height).
			Return(uint64(0), status.Errorf(codes.InvalidArgument, "start height %d is lower than lowest indexed height %d", s.blocks[0].Header.Height, 0)).
			Once()

		sub := s.backend.SubscribeEventsFromStartHeight(subCtx, s.blocks[0].Header.Height, state_stream.EventFilter{})
		assert.Equal(s.T(), codes.InvalidArgument, status.Code(sub.Err()), "expected InvalidArgument, got %v: %v", status.Code(sub.Err()).String(), sub.Err())
	})

	s.Run("returns error for start above highest indexed", func() {
		subCtx, subCancel := context.WithCancel(ctx)
		defer subCancel()

		s.executionDataTracker.On("GetStartHeightFromHeight", s.blocks[len(s.blocks)-1].Header.Height).
			Return(uint64(0), status.Errorf(codes.InvalidArgument, "start height %d is higher than highest indexed height %d", s.blocks[len(s.blocks)-1].Header.Height, s.blocks[0].Header.Height)).
			Once()

		sub := s.backend.SubscribeEventsFromStartHeight(subCtx, s.blocks[len(s.blocks)-1].Header.Height, state_stream.EventFilter{})
		assert.Equal(s.T(), codes.InvalidArgument, status.Code(sub.Err()), "expected InvalidArgument, got %v: %v", status.Code(sub.Err()).String(), sub.Err())
	})
}<|MERGE_RESOLUTION|>--- conflicted
+++ resolved
@@ -8,9 +8,6 @@
 	"testing"
 	"time"
 
-	syncmock "github.com/onflow/flow-go/module/state_synchronization/mock"
-	"github.com/onflow/flow-go/utils/unittest/mocks"
-
 	"github.com/stretchr/testify/assert"
 	"github.com/stretchr/testify/mock"
 	"github.com/stretchr/testify/require"
@@ -23,11 +20,15 @@
 	"github.com/onflow/flow-go/model/flow"
 	"github.com/onflow/flow-go/module/counters"
 	"github.com/onflow/flow-go/module/state_synchronization/indexer"
+	syncmock "github.com/onflow/flow-go/module/state_synchronization/mock"
 	"github.com/onflow/flow-go/utils/unittest"
+	"github.com/onflow/flow-go/utils/unittest/mocks"
 )
 
-// testType represents a test scenario for subscribe events endpoints
-type testType struct {
+// eventsTestType represents a test scenario for subscribe events endpoints.
+// The old version of test case is used to test SubscribeEvents as well.
+// After removing SubscribeEvents endpoint testType struct as a test case can be used.
+type eventsTestType struct {
 	name            string
 	highestBackfill int
 	startBlockID    flow.Identifier
@@ -72,9 +73,9 @@
 // - All events: Includes all event types.
 // - Some events: Includes only event types that match the provided filter.
 // - No events: Includes a custom event type "A.0x1.NonExistent.Event".
-func (s *BackendEventsSuite) setupFilterForTestCases(baseTests []testType) []testType {
+func (s *BackendEventsSuite) setupFilterForTestCases(baseTests []eventsTestType) []eventsTestType {
 	// create variations for each of the base test
-	tests := make([]testType, 0, len(baseTests)*3)
+	tests := make([]eventsTestType, 0, len(baseTests)*3)
 	var err error
 
 	for _, test := range baseTests {
@@ -99,16 +100,9 @@
 	return tests
 }
 
-<<<<<<< HEAD
 // setupLocalStorage prepares local storage for testing
 func (s *BackendEventsSuite) setupLocalStorage() {
-	s.backend.useIndex = true
-=======
-// TestSubscribeEventsFromLocalStorage tests the SubscribeEvents method happy path for events
-// extracted from local storage
-func (s *BackendEventsSuite) TestSubscribeEventsFromLocalStorage() {
 	s.SetupBackend(true)
->>>>>>> c45d5b89
 
 	// events returned from the db are sorted by txID, txIndex, then eventIndex.
 	// reproduce that here to ensure output order works as expected
@@ -140,18 +134,6 @@
 	reporter.On("HighestIndexedHeight").Return(s.blocks[len(s.blocks)-1].Header.Height, nil)
 	err := s.eventsIndex.Initialize(reporter)
 	s.Require().NoError(err)
-
-	// create real execution data tracker which use index
-	s.executionDataTrackerReal = subscription.NewExecutionDataTracker(
-		s.log,
-		s.state,
-		s.rootBlock.Header.Height,
-		s.headers,
-		s.broadcaster,
-		s.rootBlock.Header.Height,
-		s.eventsIndex,
-		true,
-	)
 }
 
 // TestSubscribeEventsFromExecutionData tests the SubscribeEvents method happy path for events
@@ -208,7 +190,7 @@
 
 // runTestSubscribeEvents runs the test suite for SubscribeEvents subscription
 func (s *BackendEventsSuite) runTestSubscribeEvents() {
-	tests := []testType{
+	tests := []eventsTestType{
 		{
 			name:            "happy path - all new blocks",
 			highestBackfill: -1, // no backfill
@@ -245,12 +227,12 @@
 		return s.backend.SubscribeEvents(ctx, startBlockID, startHeight, filter)
 	}
 
-	s.subscribe(call, s.requireEventsResponse, s.setupFilterForTestCases(tests))
+	s.subscribe(call, s.requireSubscribeEventsResponse, s.setupFilterForTestCases(tests))
 }
 
 // runTestSubscribeEventsFromStartBlockID runs the test suite for SubscribeEventsFromStartBlockID subscription
 func (s *BackendEventsSuite) runTestSubscribeEventsFromStartBlockID() {
-	tests := []testType{
+	tests := []eventsTestType{
 		{
 			name:            "happy path - all new blocks",
 			highestBackfill: -1, // no backfill
@@ -284,12 +266,12 @@
 		return s.backend.SubscribeEventsFromStartBlockID(ctx, startBlockID, filter)
 	}
 
-	s.subscribe(call, s.requireEventsResponse, s.setupFilterForTestCases(tests))
+	s.subscribe(call, s.requireSubscribeEventsResponse, s.setupFilterForTestCases(tests))
 }
 
 // runTestSubscribeEventsFromStartHeight runs the test suite for SubscribeEventsFromStartHeight subscription
 func (s *BackendEventsSuite) runTestSubscribeEventsFromStartHeight() {
-	tests := []testType{
+	tests := []eventsTestType{
 		{
 			name:            "happy path - all new blocks",
 			highestBackfill: -1, // no backfill
@@ -323,12 +305,12 @@
 		return s.backend.SubscribeEventsFromStartHeight(ctx, startHeight, filter)
 	}
 
-	s.subscribe(call, s.requireEventsResponse, s.setupFilterForTestCases(tests))
+	s.subscribe(call, s.requireSubscribeEventsResponse, s.setupFilterForTestCases(tests))
 }
 
 // runTestSubscribeEventsFromLatest runs the test suite for SubscribeEventsFromLatest subscription
 func (s *BackendEventsSuite) runTestSubscribeEventsFromLatest() {
-	tests := []testType{
+	tests := []eventsTestType{
 		{
 			name:            "happy path - all new blocks",
 			highestBackfill: -1, // no backfill
@@ -354,7 +336,7 @@
 		return s.backend.SubscribeEventsFromLatest(ctx, filter)
 	}
 
-	s.subscribe(call, s.requireEventsResponse, s.setupFilterForTestCases(tests))
+	s.subscribe(call, s.requireSubscribeEventsResponse, s.setupFilterForTestCases(tests))
 }
 
 // subscribe is a helper function to run test scenarios for event subscription in the BackendEventsSuite.
@@ -384,8 +366,8 @@
 //  8. Cancels the subscription and ensures it shuts down gracefully.
 func (s *BackendEventsSuite) subscribe(
 	subscribeFn func(ctx context.Context, startBlockID flow.Identifier, startHeight uint64, filter state_stream.EventFilter) subscription.Subscription,
-	requireFn func(interface{}, *EventsResponse),
-	tests []testType,
+	requireFn func(interface{}, *SubscribeEventsResponse),
+	tests []eventsTestType,
 ) {
 	ctx, cancel := context.WithCancel(context.Background())
 	defer cancel()
@@ -436,10 +418,12 @@
 					v, ok := <-sub.Channel()
 					require.True(s.T(), ok, "channel closed while waiting for exec data for block %x %v: err: %v", b.Header.Height, b.ID(), sub.Err())
 
-					expected := &EventsResponse{
-						BlockID:        b.ID(),
-						Height:         b.Header.Height,
-						Events:         expectedEvents,
+					expected := &SubscribeEventsResponse{
+						EventsResponse: EventsResponse{
+							BlockID: b.ID(),
+							Height:  b.Header.Height,
+							Events:  expectedEvents,
+						},
 						BlockTimestamp: b.Header.Timestamp,
 						MessageIndex:   expectedMsgIndexCounter.Value(),
 					}
@@ -471,8 +455,8 @@
 }
 
 // requireEventsResponse ensures that the received event information matches the expected data.
-func (s *BackendEventsSuite) requireEventsResponse(v interface{}, expected *EventsResponse) {
-	actual, ok := v.(*EventsResponse)
+func (s *BackendEventsSuite) requireSubscribeEventsResponse(v interface{}, expected *SubscribeEventsResponse) {
+	actual, ok := v.(*SubscribeEventsResponse)
 	require.True(s.T(), ok, "unexpected response type: %T", v)
 
 	assert.Equal(s.T(), expected.BlockID, actual.BlockID)
