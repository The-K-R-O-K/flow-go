package access_test

import (
	"context"
	"encoding/json"
	"os"
	"testing"

	"github.com/dgraph-io/badger/v2"
	"github.com/google/go-cmp/cmp"
	accessproto "github.com/onflow/flow/protobuf/go/flow/access"
	entitiesproto "github.com/onflow/flow/protobuf/go/flow/entities"
	execproto "github.com/onflow/flow/protobuf/go/flow/execution"
	"github.com/rs/zerolog"
	"github.com/stretchr/testify/assert"
	"github.com/stretchr/testify/mock"
	"github.com/stretchr/testify/require"
	"github.com/stretchr/testify/suite"
	"google.golang.org/protobuf/testing/protocmp"

	"github.com/onflow/flow-go/access"
	"github.com/onflow/flow-go/cmd/build"
	hsmock "github.com/onflow/flow-go/consensus/hotstuff/mocks"
	"github.com/onflow/flow-go/consensus/hotstuff/model"
	"github.com/onflow/flow-go/crypto"
	"github.com/onflow/flow-go/engine/access/ingestion"
	accessmock "github.com/onflow/flow-go/engine/access/mock"
	"github.com/onflow/flow-go/engine/access/rpc/backend"
	factorymock "github.com/onflow/flow-go/engine/access/rpc/backend/mock"
	"github.com/onflow/flow-go/engine/common/rpc/convert"
	"github.com/onflow/flow-go/model/flow"
	"github.com/onflow/flow-go/model/flow/factory"
	"github.com/onflow/flow-go/model/flow/filter"
	"github.com/onflow/flow-go/module"
	"github.com/onflow/flow-go/module/irrecoverable"
	"github.com/onflow/flow-go/module/mempool/stdmap"
	"github.com/onflow/flow-go/module/metrics"
	mockmodule "github.com/onflow/flow-go/module/mock"
	"github.com/onflow/flow-go/module/signature"
	"github.com/onflow/flow-go/network/channels"
	"github.com/onflow/flow-go/network/mocknetwork"
	protocol "github.com/onflow/flow-go/state/protocol/mock"
	"github.com/onflow/flow-go/storage"
	bstorage "github.com/onflow/flow-go/storage/badger"
	"github.com/onflow/flow-go/storage/badger/operation"
	"github.com/onflow/flow-go/storage/util"
	"github.com/onflow/flow-go/utils/unittest"
	"github.com/onflow/flow-go/utils/unittest/mocks"
)

type Suite struct {
	suite.Suite
	state                *protocol.State
	sealedSnapshot       *protocol.Snapshot
	finalSnapshot        *protocol.Snapshot
	epochQuery           *protocol.EpochQuery
	params               *protocol.Params
	signerIndicesDecoder *hsmock.BlockSignerDecoder
	signerIds            flow.IdentifierList
	log                  zerolog.Logger
	net                  *mocknetwork.Network
<<<<<<< HEAD
	request              *module.Requester
	collClient           *accessmock.AccessAPIClient
	execClient           *accessmock.ExecutionAPIClient
	me                   *module.Local
=======
	request              *mockmodule.Requester
	collClient           *accessmock.AccessAPIClient
	execClient           *accessmock.ExecutionAPIClient
	me                   *mockmodule.Local
>>>>>>> 18a786a7
	rootBlock            *flow.Header
	sealedBlock          *flow.Header
	finalizedBlock       *flow.Header
	chainID              flow.ChainID
	metrics              *metrics.NoopCollector
<<<<<<< HEAD
	backend              *backend.Backend
	followerDistributor  *pubsub.FollowerDistributor
	finalizedHeaderCache *synceng.FinalizedHeaderCache
=======
	finalizedHeaderCache module.FinalizedHeaderCache
	backend              *backend.Backend
>>>>>>> 18a786a7
}

// TestAccess tests scenarios which exercise multiple API calls using both the RPC handler and the ingest engine
// and using a real badger storage
func TestAccess(t *testing.T) {
	suite.Run(t, new(Suite))
}

func (suite *Suite) SetupTest() {
	suite.log = zerolog.New(os.Stderr)
	suite.net = new(mocknetwork.Network)
	suite.state = new(protocol.State)
	suite.finalSnapshot = new(protocol.Snapshot)
	suite.sealedSnapshot = new(protocol.Snapshot)

	suite.rootBlock = unittest.BlockHeaderFixture(unittest.WithHeaderHeight(0))
	suite.sealedBlock = suite.rootBlock
	suite.finalizedBlock = unittest.BlockHeaderWithParentFixture(suite.sealedBlock)

	suite.epochQuery = new(protocol.EpochQuery)
	suite.state.On("Sealed").Return(suite.sealedSnapshot, nil).Maybe()
	suite.state.On("Final").Return(suite.finalSnapshot, nil).Maybe()
	suite.finalSnapshot.On("Epochs").Return(suite.epochQuery).Maybe()
	suite.sealedSnapshot.On("Head").Return(
		func() *flow.Header {
			return suite.sealedBlock
		},
		nil,
	).Maybe()
	suite.finalSnapshot.On("Head").Return(
		func() *flow.Header {
			return suite.finalizedBlock
		},
		nil,
	).Maybe()

	suite.params = new(protocol.Params)
	suite.params.On("Root").Return(suite.rootBlock, nil)
	suite.params.On("SporkRootBlockHeight").Return(suite.rootBlock.Height, nil)
	suite.state.On("Params").Return(suite.params).Maybe()
	suite.collClient = new(accessmock.AccessAPIClient)
	suite.execClient = new(accessmock.ExecutionAPIClient)

	suite.request = new(mockmodule.Requester)
	suite.request.On("EntityByID", mock.Anything, mock.Anything)

	suite.me = new(mockmodule.Local)

	suite.signerIds = unittest.IdentifierListFixture(4)
	suite.signerIndicesDecoder = new(hsmock.BlockSignerDecoder)
	suite.signerIndicesDecoder.On("DecodeSignerIDs", mock.Anything).Return(suite.signerIds, nil).Maybe()

	accessIdentity := unittest.IdentityFixture(unittest.WithRole(flow.RoleAccess))
	suite.me.
		On("NodeID").
		Return(accessIdentity.NodeID)

	suite.chainID = flow.Testnet
	suite.metrics = metrics.NewNoopCollector()
<<<<<<< HEAD

	suite.followerDistributor = pubsub.NewFollowerDistributor()

	var err error
	suite.finalizedHeaderCache, err = synceng.NewFinalizedHeaderCache(suite.log, suite.state, suite.followerDistributor)
	require.NoError(suite.T(), err)

	unittest.RequireCloseBefore(suite.T(), suite.finalizedHeaderCache.Ready(), time.Second, "expect to start before timeout")
}

func (suite *Suite) TearDownTest() {
	if suite.finalizedHeaderCache != nil {
		unittest.RequireCloseBefore(suite.T(), suite.finalizedHeaderCache.Done(), time.Second, "expect to stop before timeout")
	}
=======
	suite.finalizedHeaderCache = mocks.NewFinalizedHeaderCache(suite.T(), suite.state)
>>>>>>> 18a786a7
}

func (suite *Suite) RunTest(
	f func(handler *access.Handler, db *badger.DB, all *storage.All),
) {
	unittest.RunWithBadgerDB(suite.T(), func(db *badger.DB) {
		all := util.StorageLayer(suite.T(), db)

		suite.backend = backend.New(suite.state,
			suite.collClient,
			nil,
			all.Blocks,
			all.Headers,
			all.Collections,
			all.Transactions,
			all.Receipts,
			all.Results,
			suite.chainID,
			suite.metrics,
			nil,
			false,
			backend.DefaultMaxHeightRange,
			nil,
			nil,
			suite.log,
			backend.DefaultSnapshotHistoryLimit,
			nil,
		)
		handler := access.NewHandler(suite.backend, suite.chainID.Chain(), suite.finalizedHeaderCache, suite.me, access.WithBlockSignerDecoder(suite.signerIndicesDecoder))
		f(handler, db, all)
	})
}

func (suite *Suite) TestSendAndGetTransaction() {
	suite.RunTest(func(handler *access.Handler, _ *badger.DB, _ *storage.All) {
		referenceBlock := unittest.BlockHeaderFixture()
		transaction := unittest.TransactionFixture()
		transaction.SetReferenceBlockID(referenceBlock.ID())

		refSnapshot := new(protocol.Snapshot)

		suite.state.
			On("AtBlockID", referenceBlock.ID()).
			Return(refSnapshot, nil)

		refSnapshot.
			On("Head").
			Return(referenceBlock, nil).
			Twice()

		suite.finalSnapshot.
			On("Head").
			Return(referenceBlock, nil).
			Once()

		expected := convert.TransactionToMessage(transaction.TransactionBody)
		sendReq := &accessproto.SendTransactionRequest{
			Transaction: expected,
		}
		sendResp := accessproto.SendTransactionResponse{}

		suite.collClient.
			On("SendTransaction", mock.Anything, mock.Anything).
			Return(&sendResp, nil).
			Once()

		// Send transaction
		resp, err := handler.SendTransaction(context.Background(), sendReq)
		suite.Require().NoError(err)
		suite.Require().NotNil(resp)

		id := transaction.ID()
		getReq := &accessproto.GetTransactionRequest{
			Id: id[:],
		}

		// Get transaction
		gResp, err := handler.GetTransaction(context.Background(), getReq)
		suite.Require().NoError(err)
		suite.Require().NotNil(gResp)

		actual := gResp.GetTransaction()
		suite.Require().Equal(expected, actual)
	})
}

func (suite *Suite) TestSendExpiredTransaction() {
	suite.RunTest(func(handler *access.Handler, _ *badger.DB, _ *storage.All) {
		referenceBlock := suite.finalizedBlock

		transaction := unittest.TransactionFixture()
		transaction.SetReferenceBlockID(referenceBlock.ID())
		// create latest block that is past the expiry window
		latestBlock := unittest.BlockHeaderFixture()
		latestBlock.Height = referenceBlock.Height + flow.DefaultTransactionExpiry*2

		refSnapshot := new(protocol.Snapshot)

		suite.state.
			On("AtBlockID", referenceBlock.ID()).
			Return(refSnapshot, nil)

		refSnapshot.
			On("Head").
			Return(referenceBlock, nil).
			Twice()

		//Advancing final state to expire ref block
		suite.finalizedBlock = latestBlock

		req := &accessproto.SendTransactionRequest{
			Transaction: convert.TransactionToMessage(transaction.TransactionBody),
		}

		_, err := handler.SendTransaction(context.Background(), req)
		suite.Require().Error(err)
	})
}

type mockCloser struct{}

func (mc *mockCloser) Close() error { return nil }

// TestSendTransactionToRandomCollectionNode tests that collection nodes are chosen from the appropriate cluster when
// forwarding transactions by sending two transactions bound for two different collection clusters.
func (suite *Suite) TestSendTransactionToRandomCollectionNode() {
	unittest.RunWithBadgerDB(suite.T(), func(db *badger.DB) {

		// create a transaction
		referenceBlock := unittest.BlockHeaderFixture()
		transaction := unittest.TransactionFixture()
		transaction.SetReferenceBlockID(referenceBlock.ID())

		// setup the state and finalSnapshot mock expectations
		suite.state.On("AtBlockID", referenceBlock.ID()).Return(suite.finalSnapshot, nil)
		suite.finalSnapshot.On("Head").Return(referenceBlock, nil)

		// create storage
		metrics := metrics.NewNoopCollector()
		transactions := bstorage.NewTransactions(metrics, db)
		collections := bstorage.NewCollections(db, transactions)

		// create collection node cluster
		count := 2
		collNodes := unittest.IdentityListFixture(count, unittest.WithRole(flow.RoleCollection))
		assignments := unittest.ClusterAssignment(uint(count), collNodes)
		clusters, err := factory.NewClusterList(assignments, collNodes)
		suite.Require().Nil(err)
		collNode1 := clusters[0][0]
		collNode2 := clusters[1][0]
		epoch := new(protocol.Epoch)
		suite.epochQuery.On("Current").Return(epoch)
		epoch.On("Clustering").Return(clusters, nil)

		// create two transactions bound for each of the cluster
		cluster1 := clusters[0]
		cluster1tx := unittest.AlterTransactionForCluster(transaction.TransactionBody, clusters, cluster1, func(transaction *flow.TransactionBody) {})
		tx1 := convert.TransactionToMessage(cluster1tx)
		sendReq1 := &accessproto.SendTransactionRequest{
			Transaction: tx1,
		}
		cluster2 := clusters[1]
		cluster2tx := unittest.AlterTransactionForCluster(transaction.TransactionBody, clusters, cluster2, func(transaction *flow.TransactionBody) {})
		tx2 := convert.TransactionToMessage(cluster2tx)
		sendReq2 := &accessproto.SendTransactionRequest{
			Transaction: tx2,
		}
		sendResp := accessproto.SendTransactionResponse{}

		// create mock access api clients for each of the collection node expecting the correct transaction once
		col1ApiClient := new(accessmock.AccessAPIClient)
		col1ApiClient.On("SendTransaction", mock.Anything, sendReq1).Return(&sendResp, nil).Once()
		col2ApiClient := new(accessmock.AccessAPIClient)
		col2ApiClient.On("SendTransaction", mock.Anything, sendReq2).Return(&sendResp, nil).Once()

		// create a mock connection factory
		connFactory := new(factorymock.ConnectionFactory)
		connFactory.On("GetAccessAPIClient", collNode1.Address).Return(col1ApiClient, &mockCloser{}, nil)
		connFactory.On("GetAccessAPIClient", collNode2.Address).Return(col2ApiClient, &mockCloser{}, nil)

		backend := backend.New(suite.state,
			nil,
			nil,
			nil,
			nil,
			collections,
			transactions,
			nil,
			nil,
			suite.chainID,
			metrics,
			connFactory,
			false,
			backend.DefaultMaxHeightRange,
			nil,
			nil,
			suite.log,
			backend.DefaultSnapshotHistoryLimit,
			nil,
		)

		handler := access.NewHandler(backend, suite.chainID.Chain(), suite.finalizedHeaderCache, suite.me)

		// Send transaction 1
		resp, err := handler.SendTransaction(context.Background(), sendReq1)
		require.NoError(suite.T(), err)
		require.NotNil(suite.T(), resp)

		// Send transaction 2
		resp, err = handler.SendTransaction(context.Background(), sendReq2)
		require.NoError(suite.T(), err)
		require.NotNil(suite.T(), resp)

		// verify that a collection node in the correct cluster was contacted exactly once
		col1ApiClient.AssertExpectations(suite.T())
		col2ApiClient.AssertExpectations(suite.T())
		epoch.AssertNumberOfCalls(suite.T(), "Clustering", 2)

		// additionally do a GetTransaction request for the two transactions
		getTx := func(tx flow.TransactionBody) {
			id := tx.ID()
			getReq := &accessproto.GetTransactionRequest{
				Id: id[:],
			}
			gResp, err := handler.GetTransaction(context.Background(), getReq)
			require.NoError(suite.T(), err)
			require.NotNil(suite.T(), gResp)
			actual := gResp.GetTransaction()
			expected := convert.TransactionToMessage(tx)
			require.Equal(suite.T(), expected, actual)
		}

		getTx(cluster1tx)
		getTx(cluster1tx)
	})
}

func (suite *Suite) TestGetBlockByIDAndHeight() {
	suite.RunTest(func(handler *access.Handler, db *badger.DB, all *storage.All) {

		// test block1 get by ID
		block1 := unittest.BlockFixture()
		// test block2 get by height
		block2 := unittest.BlockFixture()
		block2.Header.Height = 2

		require.NoError(suite.T(), all.Blocks.Store(&block1))
		require.NoError(suite.T(), all.Blocks.Store(&block2))

		// the follower logic should update height index on the block storage when a block is finalized
		err := db.Update(operation.IndexBlockHeight(block2.Header.Height, block2.ID()))
		require.NoError(suite.T(), err)

		assertHeaderResp := func(
			resp *accessproto.BlockHeaderResponse,
			err error,
			header *flow.Header,
		) {
			require.NoError(suite.T(), err)
			require.NotNil(suite.T(), resp)
			actual := resp.Block
			expectedMessage, err := convert.BlockHeaderToMessage(header, suite.signerIds)
			require.NoError(suite.T(), err)
			require.Empty(suite.T(), cmp.Diff(expectedMessage, actual, protocmp.Transform()))
			expectedBlockHeader, err := convert.MessageToBlockHeader(actual)
			require.NoError(suite.T(), err)
			require.Equal(suite.T(), expectedBlockHeader, header)
		}

		assertBlockResp := func(
			resp *accessproto.BlockResponse,
			err error,
			block *flow.Block,
		) {
			require.NoError(suite.T(), err)
			require.NotNil(suite.T(), resp)
			actual := resp.Block
			expectedMessage, err := convert.BlockToMessage(block, suite.signerIds)
			require.NoError(suite.T(), err)
			require.Equal(suite.T(), expectedMessage, actual)
			expectedBlock, err := convert.MessageToBlock(resp.Block)
			require.NoError(suite.T(), err)
			require.Equal(suite.T(), expectedBlock.ID(), block.ID())
		}

		assertLightBlockResp := func(
			resp *accessproto.BlockResponse,
			err error,
			block *flow.Block,
		) {
			require.NoError(suite.T(), err)
			require.NotNil(suite.T(), resp)
			actual := resp.Block
			expectedMessage := convert.BlockToMessageLight(block)
			require.Equal(suite.T(), expectedMessage, actual)
		}

		suite.finalSnapshot.On("Head").Return(block1.Header, nil)
		suite.Run("get header 1 by ID", func() {
			// get header by ID
			id := block1.ID()
			req := &accessproto.GetBlockHeaderByIDRequest{
				Id: id[:],
			}

			resp, err := handler.GetBlockHeaderByID(context.Background(), req)

			// assert it is indeed block1
			assertHeaderResp(resp, err, block1.Header)
		})

		suite.Run("get block 1 by ID", func() {
			id := block1.ID()
			// get block details by ID
			req := &accessproto.GetBlockByIDRequest{
				Id:                id[:],
				FullBlockResponse: true,
			}

			resp, err := handler.GetBlockByID(context.Background(), req)

			assertBlockResp(resp, err, &block1)
		})

		suite.Run("get block light 1 by ID", func() {
			id := block1.ID()
			// get block details by ID
			req := &accessproto.GetBlockByIDRequest{
				Id: id[:],
			}

			resp, err := handler.GetBlockByID(context.Background(), req)

			assertLightBlockResp(resp, err, &block1)
		})

		suite.Run("get header 2 by height", func() {

			// get header by height
			req := &accessproto.GetBlockHeaderByHeightRequest{
				Height: block2.Header.Height,
			}

			resp, err := handler.GetBlockHeaderByHeight(context.Background(), req)

			assertHeaderResp(resp, err, block2.Header)
		})

		suite.Run("get block 2 by height", func() {
			// get block details by height
			req := &accessproto.GetBlockByHeightRequest{
				Height:            block2.Header.Height,
				FullBlockResponse: true,
			}

			resp, err := handler.GetBlockByHeight(context.Background(), req)

			assertBlockResp(resp, err, &block2)
		})

		suite.Run("get block 2 by height", func() {
			// get block details by height
			req := &accessproto.GetBlockByHeightRequest{
				Height: block2.Header.Height,
			}

			resp, err := handler.GetBlockByHeight(context.Background(), req)

			assertLightBlockResp(resp, err, &block2)
		})
	})
}

func (suite *Suite) TestGetExecutionResultByBlockID() {
	suite.RunTest(func(handler *access.Handler, db *badger.DB, all *storage.All) {

		// test block1 get by ID
		nonexistingID := unittest.IdentifierFixture()
		blockID := unittest.IdentifierFixture()

		er := unittest.ExecutionResultFixture(
			unittest.WithExecutionResultBlockID(blockID),
			unittest.WithServiceEvents(3))

		require.NoError(suite.T(), all.Results.Store(er))
		require.NoError(suite.T(), all.Results.Index(blockID, er.ID()))

		assertResp := func(
			resp *accessproto.ExecutionResultForBlockIDResponse,
			err error,
			executionResult *flow.ExecutionResult,
		) {
			require.NoError(suite.T(), err)
			require.NotNil(suite.T(), resp)
			er := resp.ExecutionResult

			require.Len(suite.T(), er.Chunks, len(executionResult.Chunks))
			require.Len(suite.T(), er.ServiceEvents, len(executionResult.ServiceEvents))

			assert.Equal(suite.T(), executionResult.BlockID, convert.MessageToIdentifier(er.BlockId))
			assert.Equal(suite.T(), executionResult.PreviousResultID, convert.MessageToIdentifier(er.PreviousResultId))
			assert.Equal(suite.T(), executionResult.ExecutionDataID, convert.MessageToIdentifier(er.ExecutionDataId))

			for i, chunk := range executionResult.Chunks {
				assert.Equal(suite.T(), chunk.BlockID[:], er.Chunks[i].BlockId)
				assert.Equal(suite.T(), chunk.Index, er.Chunks[i].Index)
				assert.Equal(suite.T(), uint32(chunk.CollectionIndex), er.Chunks[i].CollectionIndex)
				assert.Equal(suite.T(), chunk.StartState[:], er.Chunks[i].StartState)
				assert.Equal(suite.T(), chunk.EventCollection[:], er.Chunks[i].EventCollection)
				assert.Equal(suite.T(), chunk.TotalComputationUsed, er.Chunks[i].TotalComputationUsed)
				assert.Equal(suite.T(), uint32(chunk.NumberOfTransactions), er.Chunks[i].NumberOfTransactions)
				assert.Equal(suite.T(), chunk.EndState[:], er.Chunks[i].EndState)
			}

			for i, serviceEvent := range executionResult.ServiceEvents {
				assert.Equal(suite.T(), serviceEvent.Type.String(), er.ServiceEvents[i].Type)
				event := serviceEvent.Event

				marshalledEvent, err := json.Marshal(event)
				require.NoError(suite.T(), err)

				assert.Equal(suite.T(), marshalledEvent, er.ServiceEvents[i].Payload)
			}
			parsedExecResult, err := convert.MessageToExecutionResult(resp.ExecutionResult)
			require.NoError(suite.T(), err)
			assert.Equal(suite.T(), parsedExecResult, executionResult)
			assert.Equal(suite.T(), parsedExecResult.ID(), executionResult.ID())
		}

		suite.Run("nonexisting block", func() {
			req := &accessproto.GetExecutionResultForBlockIDRequest{
				BlockId: nonexistingID[:],
			}

			resp, err := handler.GetExecutionResultForBlockID(context.Background(), req)

			require.Error(suite.T(), err)
			require.Nil(suite.T(), resp)
		})

		suite.Run("some block", func() {
			// get header by ID
			req := &accessproto.GetExecutionResultForBlockIDRequest{
				BlockId: blockID[:],
			}

			resp, err := handler.GetExecutionResultForBlockID(context.Background(), req)

			require.NoError(suite.T(), err)

			assertResp(resp, err, er)
		})

	})
}

// TestGetSealedTransaction tests that transactions status of transaction that belongs to a sealed block
// is reported as sealed
func (suite *Suite) TestGetSealedTransaction() {
	unittest.RunWithBadgerDB(suite.T(), func(db *badger.DB) {
		all := util.StorageLayer(suite.T(), db)
		results := bstorage.NewExecutionResults(suite.metrics, db)
		receipts := bstorage.NewExecutionReceipts(suite.metrics, db, results, bstorage.DefaultCacheSize)
		enIdentities := unittest.IdentityListFixture(2, unittest.WithRole(flow.RoleExecution))
		enNodeIDs := enIdentities.NodeIDs()

		// create block -> collection -> transactions
		block, collection := suite.createChain()

		// setup mocks
		originID := unittest.IdentifierFixture()
		conduit := new(mocknetwork.Conduit)
		suite.net.On("Register", channels.ReceiveReceipts, mock.Anything).Return(conduit, nil).
			Once()
		suite.request.On("Request", mock.Anything, mock.Anything).Return()

		colIdentities := unittest.IdentityListFixture(1, unittest.WithRole(flow.RoleCollection))
		allIdentities := append(colIdentities, enIdentities...)

		suite.finalSnapshot.On("Identities", mock.Anything).Return(allIdentities, nil).Once()

		exeEventResp := execproto.GetTransactionResultResponse{
			Events: nil,
		}

		// generate receipts
		executionReceipts := unittest.ReceiptsForBlockFixture(block, enNodeIDs)

		// assume execution node returns an empty list of events
		suite.execClient.On("GetTransactionResult", mock.Anything, mock.Anything).Return(&exeEventResp, nil)

		// create a mock connection factory
		connFactory := new(factorymock.ConnectionFactory)
		connFactory.On("GetExecutionAPIClient", mock.Anything).Return(suite.execClient, &mockCloser{}, nil)

		// initialize storage
		metrics := metrics.NewNoopCollector()
		transactions := bstorage.NewTransactions(metrics, db)
		collections := bstorage.NewCollections(db, transactions)
		collectionsToMarkFinalized, err := stdmap.NewTimes(100)
		require.NoError(suite.T(), err)
		collectionsToMarkExecuted, err := stdmap.NewTimes(100)
		require.NoError(suite.T(), err)
		blocksToMarkExecuted, err := stdmap.NewTimes(100)
		require.NoError(suite.T(), err)

		backend := backend.New(suite.state,
			suite.collClient,
			nil,
			all.Blocks,
			all.Headers,
			collections,
			transactions,
			receipts,
			results,
			suite.chainID,
			suite.metrics,
			connFactory,
			false,
			backend.DefaultMaxHeightRange,
			nil,
			enNodeIDs.Strings(),
			suite.log,
			backend.DefaultSnapshotHistoryLimit,
			nil,
		)

		handler := access.NewHandler(backend, suite.chainID.Chain(), suite.finalizedHeaderCache, suite.me)

		// create the ingest engine
		ingestEng, err := ingestion.New(suite.log, suite.net, suite.state, suite.me, suite.request, all.Blocks, all.Headers, collections,
			transactions, results, receipts, metrics, collectionsToMarkFinalized, collectionsToMarkExecuted, blocksToMarkExecuted)
		require.NoError(suite.T(), err)

		// 1. Assume that follower engine updated the block storage and the protocol state. The block is reported as sealed
		err = all.Blocks.Store(block)
		require.NoError(suite.T(), err)
		suite.sealedBlock = block.Header

		background, cancel := context.WithCancel(context.Background())
		defer cancel()

		ctx, _ := irrecoverable.WithSignaler(background)
		ingestEng.Start(ctx)
		<-ingestEng.Ready()

		// 2. Ingest engine was notified by the follower engine about a new block.
		// Follower engine --> Ingest engine
		mb := &model.Block{
			BlockID: block.ID(),
		}
		ingestEng.OnFinalizedBlock(mb)

		// 3. Request engine is used to request missing collection
		suite.request.On("EntityByID", collection.ID(), mock.Anything).Return()
		// 4. Ingest engine receives the requested collection and all the execution receipts
		ingestEng.OnCollection(originID, collection)

		for _, r := range executionReceipts {
			err = ingestEng.Process(channels.ReceiveReceipts, enNodeIDs[0], r)
			require.NoError(suite.T(), err)
		}

		// 5. Client requests a transaction
		tx := collection.Transactions[0]
		txID := tx.ID()
		getReq := &accessproto.GetTransactionRequest{
			Id: txID[:],
		}
		gResp, err := handler.GetTransactionResult(context.Background(), getReq)
		require.NoError(suite.T(), err)
		// assert that the transaction is reported as Sealed
		require.Equal(suite.T(), entitiesproto.TransactionStatus_SEALED, gResp.GetStatus())
	})
}

// TestGetTransactionResult tests different approaches to using the GetTransactionResult query, including using
// transaction ID, block ID, and collection ID.
func (suite *Suite) TestGetTransactionResult() {
	unittest.RunWithBadgerDB(suite.T(), func(db *badger.DB) {
		all := util.StorageLayer(suite.T(), db)
		results := bstorage.NewExecutionResults(suite.metrics, db)
		receipts := bstorage.NewExecutionReceipts(suite.metrics, db, results, bstorage.DefaultCacheSize)

		originID := unittest.IdentifierFixture()

		*suite.state = protocol.State{}

		// create block -> collection -> transactions
		block, collection := suite.createChain()
		blockNegative, collectionNegative := suite.createChain()
		blockId := block.ID()
		blockNegativeId := blockNegative.ID()

		finalSnapshot := new(protocol.Snapshot)
		finalSnapshot.On("Head").Return(block.Header, nil)

		suite.state.On("Params").Return(suite.params)
		suite.state.On("Final").Return(finalSnapshot)
		suite.state.On("Sealed").Return(suite.sealedSnapshot)
		sealedBlock := unittest.GenesisFixture().Header
		// specifically for this test we will consider that sealed block is far behind finalized, so we get EXECUTED status
		suite.sealedSnapshot.On("Head").Return(sealedBlock, nil)

		err := all.Blocks.Store(block)
		require.NoError(suite.T(), err)
		err = all.Blocks.Store(blockNegative)
		require.NoError(suite.T(), err)

		suite.state.On("AtBlockID", blockId).Return(suite.sealedSnapshot)

		colIdentities := unittest.IdentityListFixture(1, unittest.WithRole(flow.RoleCollection))
		enIdentities := unittest.IdentityListFixture(2, unittest.WithRole(flow.RoleExecution))

		enNodeIDs := enIdentities.NodeIDs()
		allIdentities := append(colIdentities, enIdentities...)
		finalSnapshot.On("Identities", mock.Anything).Return(allIdentities, nil)

		// assume execution node returns an empty list of events
		suite.execClient.On("GetTransactionResult", mock.Anything, mock.Anything).Return(&execproto.GetTransactionResultResponse{
			Events: nil,
		}, nil)

		// setup mocks
		conduit := new(mocknetwork.Conduit)
		suite.net.On("Register", channels.ReceiveReceipts, mock.Anything).Return(conduit, nil).Once()
		suite.request.On("Request", mock.Anything, mock.Anything).Return()

		// create a mock connection factory
		connFactory := new(factorymock.ConnectionFactory)
		connFactory.On("GetExecutionAPIClient", mock.Anything).Return(suite.execClient, &mockCloser{}, nil)

		// initialize storage
		metrics := metrics.NewNoopCollector()
		transactions := bstorage.NewTransactions(metrics, db)
		collections := bstorage.NewCollections(db, transactions)
		err = collections.Store(collectionNegative)
		require.NoError(suite.T(), err)
		collectionsToMarkFinalized, err := stdmap.NewTimes(100)
		require.NoError(suite.T(), err)
		collectionsToMarkExecuted, err := stdmap.NewTimes(100)
		require.NoError(suite.T(), err)
		blocksToMarkExecuted, err := stdmap.NewTimes(100)
		require.NoError(suite.T(), err)

		backend := backend.New(suite.state,
			suite.collClient,
			nil,
			all.Blocks,
			all.Headers,
			collections,
			transactions,
			receipts,
			results,
			suite.chainID,
			suite.metrics,
			connFactory,
			false,
			backend.DefaultMaxHeightRange,
			nil,
			enNodeIDs.Strings(),
			suite.log,
			backend.DefaultSnapshotHistoryLimit,
			nil,
		)

		handler := access.NewHandler(backend, suite.chainID.Chain(), suite.finalizedHeaderCache, suite.me)

		// create the ingest engine
		ingestEng, err := ingestion.New(suite.log, suite.net, suite.state, suite.me, suite.request, all.Blocks, all.Headers, collections,
			transactions, results, receipts, metrics, collectionsToMarkFinalized, collectionsToMarkExecuted, blocksToMarkExecuted)
		require.NoError(suite.T(), err)

		background, cancel := context.WithCancel(context.Background())
		defer cancel()

		ctx := irrecoverable.NewMockSignalerContext(suite.T(), background)
		ingestEng.Start(ctx)
		<-ingestEng.Ready()

		processExecutionReceipts := func(
			block *flow.Block,
			collection *flow.Collection,
			enNodeIDs flow.IdentifierList,
			originID flow.Identifier,
			ingestEng *ingestion.Engine,
		) {
			executionReceipts := unittest.ReceiptsForBlockFixture(block, enNodeIDs)
			// Ingest engine was notified by the follower engine about a new block.
			// Follower engine --> Ingest engine
			mb := &model.Block{
				BlockID: block.ID(),
			}
			ingestEng.OnFinalizedBlock(mb)

			// Ingest engine receives the requested collection and all the execution receipts
			ingestEng.OnCollection(originID, collection)

			for _, r := range executionReceipts {
				err = ingestEng.Process(channels.ReceiveReceipts, enNodeIDs[0], r)
				require.NoError(suite.T(), err)
			}
		}
		processExecutionReceipts(block, collection, enNodeIDs, originID, ingestEng)
		processExecutionReceipts(blockNegative, collectionNegative, enNodeIDs, originID, ingestEng)

		txId := collection.Transactions[0].ID()
		collectionId := collection.ID()
		txIdNegative := collectionNegative.Transactions[0].ID()
		collectionIdNegative := collectionNegative.ID()

		assertTransactionResult := func(
			resp *accessproto.TransactionResultResponse,
			err error,
		) {
			require.NoError(suite.T(), err)
			actualTxId := flow.HashToID(resp.TransactionId)
			require.Equal(suite.T(), txId, actualTxId)
			actualBlockId := flow.HashToID(resp.BlockId)
			require.Equal(suite.T(), blockId, actualBlockId)
			actualCollectionId := flow.HashToID(resp.CollectionId)
			require.Equal(suite.T(), collectionId, actualCollectionId)
		}

		// Test behaviour with transactionId provided
		// POSITIVE
		suite.Run("Get transaction result by transaction ID", func() {
			getReq := &accessproto.GetTransactionRequest{
				Id: txId[:],
			}
			resp, err := handler.GetTransactionResult(context.Background(), getReq)
			assertTransactionResult(resp, err)
		})

		// Test behaviour with blockId provided
		suite.Run("Get transaction result by block ID", func() {
			getReq := &accessproto.GetTransactionRequest{
				Id:      txId[:],
				BlockId: blockId[:],
			}
			resp, err := handler.GetTransactionResult(context.Background(), getReq)
			assertTransactionResult(resp, err)
		})

		suite.Run("Get transaction result with wrong transaction ID and correct block ID", func() {
			getReq := &accessproto.GetTransactionRequest{
				Id:      txIdNegative[:],
				BlockId: blockId[:],
			}
			resp, err := handler.GetTransactionResult(context.Background(), getReq)
			require.Error(suite.T(), err)
			require.Nil(suite.T(), resp)
		})

		suite.Run("Get transaction result with wrong block ID and correct transaction ID", func() {
			getReq := &accessproto.GetTransactionRequest{
				Id:      txId[:],
				BlockId: blockNegativeId[:],
			}
			resp, err := handler.GetTransactionResult(context.Background(), getReq)
			require.Error(suite.T(), err)
			require.Nil(suite.T(), resp)
		})

		// Test behaviour with collectionId provided
		suite.Run("Get transaction result by collection ID", func() {
			getReq := &accessproto.GetTransactionRequest{
				Id:           txId[:],
				CollectionId: collectionId[:],
			}
			resp, err := handler.GetTransactionResult(context.Background(), getReq)
			assertTransactionResult(resp, err)
		})

		suite.Run("Get transaction result with wrong collection ID but correct transaction ID", func() {
			getReq := &accessproto.GetTransactionRequest{
				Id:           txId[:],
				CollectionId: collectionIdNegative[:],
			}
			resp, err := handler.GetTransactionResult(context.Background(), getReq)
			require.Error(suite.T(), err)
			require.Nil(suite.T(), resp)
		})

		suite.Run("Get transaction result with wrong transaction ID and correct collection ID", func() {
			getReq := &accessproto.GetTransactionRequest{
				Id:           txIdNegative[:],
				CollectionId: collectionId[:],
			}
			resp, err := handler.GetTransactionResult(context.Background(), getReq)
			require.Error(suite.T(), err)
			require.Nil(suite.T(), resp)
		})

		// Test behaviour with blockId and collectionId provided
		suite.Run("Get transaction result by block ID and collection ID", func() {
			getReq := &accessproto.GetTransactionRequest{
				Id:           txId[:],
				BlockId:      blockId[:],
				CollectionId: collectionId[:],
			}
			resp, err := handler.GetTransactionResult(context.Background(), getReq)
			assertTransactionResult(resp, err)
		})

		suite.Run("Get transaction result by block ID with wrong collection ID", func() {
			getReq := &accessproto.GetTransactionRequest{
				Id:           txId[:],
				BlockId:      blockId[:],
				CollectionId: collectionIdNegative[:],
			}
			resp, err := handler.GetTransactionResult(context.Background(), getReq)
			require.Error(suite.T(), err)
			require.Nil(suite.T(), resp)
		})
	})
}

// TestExecuteScript tests the three execute Script related calls to make sure that the execution api is called with
// the correct block id
func (suite *Suite) TestExecuteScript() {
	unittest.RunWithBadgerDB(suite.T(), func(db *badger.DB) {
		all := util.StorageLayer(suite.T(), db)
		transactions := bstorage.NewTransactions(suite.metrics, db)
		collections := bstorage.NewCollections(db, transactions)
		results := bstorage.NewExecutionResults(suite.metrics, db)
		receipts := bstorage.NewExecutionReceipts(suite.metrics, db, results, bstorage.DefaultCacheSize)

		identities := unittest.IdentityListFixture(2, unittest.WithRole(flow.RoleExecution))
		suite.sealedSnapshot.On("Identities", mock.Anything).Return(identities, nil)
		suite.finalSnapshot.On("Identities", mock.Anything).Return(identities, nil)

		// create a mock connection factory
		connFactory := new(factorymock.ConnectionFactory)
		connFactory.On("GetExecutionAPIClient", mock.Anything).Return(suite.execClient, &mockCloser{}, nil)

		suite.backend = backend.New(suite.state,
			suite.collClient,
			nil,
			all.Blocks,
			all.Headers,
			collections,
			transactions,
			receipts,
			results,
			suite.chainID,
			suite.metrics,
			connFactory,
			false,
			backend.DefaultMaxHeightRange,
			nil,
			flow.IdentifierList(identities.NodeIDs()).Strings(),
			suite.log,
			backend.DefaultSnapshotHistoryLimit,
			nil,
		)

		handler := access.NewHandler(suite.backend, suite.chainID.Chain(), suite.finalizedHeaderCache, suite.me)

		// initialize metrics related storage
		metrics := metrics.NewNoopCollector()
		collectionsToMarkFinalized, err := stdmap.NewTimes(100)
		require.NoError(suite.T(), err)
		collectionsToMarkExecuted, err := stdmap.NewTimes(100)
		require.NoError(suite.T(), err)
		blocksToMarkExecuted, err := stdmap.NewTimes(100)
		require.NoError(suite.T(), err)

		conduit := new(mocknetwork.Conduit)
		suite.net.On("Register", channels.ReceiveReceipts, mock.Anything).Return(conduit, nil).
			Once()
		// create the ingest engine
		ingestEng, err := ingestion.New(suite.log, suite.net, suite.state, suite.me, suite.request, all.Blocks, all.Headers, collections,
			transactions, results, receipts, metrics, collectionsToMarkFinalized, collectionsToMarkExecuted, blocksToMarkExecuted)
		require.NoError(suite.T(), err)

		// create another block as a predecessor of the block created earlier
		prevBlock := unittest.BlockWithParentFixture(suite.finalizedBlock)

		// create a block and a seal pointing to that block
		lastBlock := unittest.BlockWithParentFixture(prevBlock.Header)
		err = all.Blocks.Store(lastBlock)
		require.NoError(suite.T(), err)
		err = db.Update(operation.IndexBlockHeight(lastBlock.Header.Height, lastBlock.ID()))
		require.NoError(suite.T(), err)
		//update latest sealed block
		suite.sealedBlock = lastBlock.Header
		// create execution receipts for each of the execution node and the last block
		executionReceipts := unittest.ReceiptsForBlockFixture(lastBlock, identities.NodeIDs())
		// notify the ingest engine about the receipts
		for _, r := range executionReceipts {
			err = ingestEng.ProcessLocal(r)
			require.NoError(suite.T(), err)
		}

		err = all.Blocks.Store(prevBlock)
		require.NoError(suite.T(), err)
		err = db.Update(operation.IndexBlockHeight(prevBlock.Header.Height, prevBlock.ID()))
		require.NoError(suite.T(), err)

		// create execution receipts for each of the execution node and the previous block
		executionReceipts = unittest.ReceiptsForBlockFixture(prevBlock, identities.NodeIDs())
		// notify the ingest engine about the receipts
		for _, r := range executionReceipts {
			err = ingestEng.ProcessLocal(r)
			require.NoError(suite.T(), err)
		}

		ctx := context.Background()

		script := []byte("dummy script")

		// setupExecClientMock sets up the mock the execution client and returns the access response to expect
		setupExecClientMock := func(blockID flow.Identifier) *accessproto.ExecuteScriptResponse {
			id := blockID[:]
			executionReq := execproto.ExecuteScriptAtBlockIDRequest{
				BlockId: id,
				Script:  script,
			}
			executionResp := execproto.ExecuteScriptAtBlockIDResponse{
				Value: []byte{9, 10, 11},
			}

			suite.execClient.On("ExecuteScriptAtBlockID", ctx, &executionReq).Return(&executionResp, nil).Once()

			finalizedHeader := suite.finalizedHeaderCache.Get()
			finalizedHeaderId := finalizedHeader.ID()
			nodeId := suite.me.NodeID()

			expectedResp := accessproto.ExecuteScriptResponse{
				Value: executionResp.GetValue(),
				Metadata: &entitiesproto.Metadata{
					LatestFinalizedBlockId: finalizedHeaderId[:],
					LatestFinalizedHeight:  finalizedHeader.Height,
					NodeId:                 nodeId[:],
				},
			}
			return &expectedResp
		}

		assertResult := func(err error, expected interface{}, actual interface{}) {
			suite.Require().NoError(err)
			suite.Require().Equal(expected, actual)
			suite.execClient.AssertExpectations(suite.T())
		}

		suite.Run("execute script at latest block", func() {
			suite.state.
				On("AtBlockID", lastBlock.ID()).
				Return(suite.sealedSnapshot, nil)

			expectedResp := setupExecClientMock(lastBlock.ID())
			req := accessproto.ExecuteScriptAtLatestBlockRequest{
				Script: script,
			}
			actualResp, err := handler.ExecuteScriptAtLatestBlock(ctx, &req)
			assertResult(err, expectedResp, actualResp)
		})

		suite.Run("execute script at block id", func() {
			suite.state.
				On("AtBlockID", prevBlock.ID()).
				Return(suite.sealedSnapshot, nil)

			expectedResp := setupExecClientMock(prevBlock.ID())
			id := prevBlock.ID()
			req := accessproto.ExecuteScriptAtBlockIDRequest{
				BlockId: id[:],
				Script:  script,
			}
			actualResp, err := handler.ExecuteScriptAtBlockID(ctx, &req)
			assertResult(err, expectedResp, actualResp)
		})

		suite.Run("execute script at block height", func() {
			suite.state.
				On("AtBlockID", prevBlock.ID()).
				Return(suite.sealedSnapshot, nil)

			expectedResp := setupExecClientMock(prevBlock.ID())
			req := accessproto.ExecuteScriptAtBlockHeightRequest{
				BlockHeight: prevBlock.Header.Height,
				Script:      script,
			}
			actualResp, err := handler.ExecuteScriptAtBlockHeight(ctx, &req)
			assertResult(err, expectedResp, actualResp)
		})
	})
}

// TestAPICallNodeVersionInfo tests the GetNodeVersionInfo query and check response returns correct node version
// information
func (suite *Suite) TestAPICallNodeVersionInfo() {
	suite.RunTest(func(handler *access.Handler, db *badger.DB, all *storage.All) {
		sporkId := unittest.IdentifierFixture()
		protocolVersion := uint(unittest.Uint64InRange(10, 30))

		suite.params.On("SporkID").Return(sporkId, nil)
		suite.params.On("ProtocolVersion").Return(protocolVersion, nil)

		req := &accessproto.GetNodeVersionInfoRequest{}
		resp, err := handler.GetNodeVersionInfo(context.Background(), req)
		require.NoError(suite.T(), err)
		require.NotNil(suite.T(), resp)

		respNodeVersionInfo := resp.Info
		suite.Require().Equal(respNodeVersionInfo, &entitiesproto.NodeVersionInfo{
			Semver:          build.Semver(),
			Commit:          build.Commit(),
			SporkId:         sporkId[:],
			ProtocolVersion: uint64(protocolVersion),
		})
	})
}

// TestLastFinalizedBlockHeightResult tests on example of the GetBlockHeaderByID function that the LastFinalizedBlock
// field in the response matches the finalized header from cache. It also tests that the LastFinalizedBlock field is
// updated correctly when a block with a greater height is finalized.
func (suite *Suite) TestLastFinalizedBlockHeightResult() {
	suite.RunTest(func(handler *access.Handler, db *badger.DB, all *storage.All) {
		block := unittest.BlockWithParentFixture(suite.finalizedBlock)
		newFinalizedBlock := unittest.BlockWithParentFixture(block.Header)

		// store new block
		require.NoError(suite.T(), all.Blocks.Store(block))

		assertFinalizedBlockHeader := func(resp *accessproto.BlockHeaderResponse, err error) {
			require.NoError(suite.T(), err)
			require.NotNil(suite.T(), resp)

			finalizedHeaderId := suite.finalizedBlock.ID()
			nodeId := suite.me.NodeID()

			require.Equal(suite.T(), &entitiesproto.Metadata{
				LatestFinalizedBlockId: finalizedHeaderId[:],
				LatestFinalizedHeight:  suite.finalizedBlock.Height,
				NodeId:                 nodeId[:],
			}, resp.Metadata)
		}

		id := block.ID()
		req := &accessproto.GetBlockHeaderByIDRequest{
			Id: id[:],
		}

		resp, err := handler.GetBlockHeaderByID(context.Background(), req)
		assertFinalizedBlockHeader(resp, err)

		suite.finalizedBlock = newFinalizedBlock.Header
<<<<<<< HEAD
		// report new finalized block to finalized blocks cache
		suite.followerDistributor.OnFinalizedBlock(model.BlockFromFlow(suite.finalizedBlock))
		time.Sleep(time.Millisecond * 100) // give enough time to process async event
=======
>>>>>>> 18a786a7

		resp, err = handler.GetBlockHeaderByID(context.Background(), req)
		assertFinalizedBlockHeader(resp, err)
	})
}

func (suite *Suite) createChain() (*flow.Block, *flow.Collection) {
	collection := unittest.CollectionFixture(10)
	refBlockID := unittest.IdentifierFixture()
	// prepare cluster committee members
	clusterCommittee := unittest.IdentityListFixture(32 * 4).Filter(filter.HasRole(flow.RoleCollection))
	// guarantee signers must be cluster committee members, so that access will fetch collection from
	// the signers that are specified by guarantee.SignerIndices
	indices, err := signature.EncodeSignersToIndices(clusterCommittee.NodeIDs(), clusterCommittee.NodeIDs())
	require.NoError(suite.T(), err)
	guarantee := &flow.CollectionGuarantee{
		CollectionID:     collection.ID(),
		Signature:        crypto.Signature([]byte("signature A")),
		ReferenceBlockID: refBlockID,
		SignerIndices:    indices,
	}
	block := unittest.BlockWithParentFixture(suite.finalizedBlock)
	block.SetPayload(unittest.PayloadFixture(unittest.WithGuarantees(guarantee)))

	cluster := new(protocol.Cluster)
	cluster.On("Members").Return(clusterCommittee, nil)
	epoch := new(protocol.Epoch)
	epoch.On("ClusterByChainID", mock.Anything).Return(cluster, nil)
	epochs := new(protocol.EpochQuery)
	epochs.On("Current").Return(epoch)
	snap := new(protocol.Snapshot)
	snap.On("Epochs").Return(epochs).Maybe()
	snap.On("Params").Return(suite.params).Maybe()
	snap.On("Head").Return(block.Header, nil).Maybe()

	suite.state.On("AtBlockID", refBlockID).Return(snap)

	return block, &collection
}<|MERGE_RESOLUTION|>--- conflicted
+++ resolved
@@ -59,30 +59,17 @@
 	signerIds            flow.IdentifierList
 	log                  zerolog.Logger
 	net                  *mocknetwork.Network
-<<<<<<< HEAD
-	request              *module.Requester
-	collClient           *accessmock.AccessAPIClient
-	execClient           *accessmock.ExecutionAPIClient
-	me                   *module.Local
-=======
 	request              *mockmodule.Requester
 	collClient           *accessmock.AccessAPIClient
 	execClient           *accessmock.ExecutionAPIClient
 	me                   *mockmodule.Local
->>>>>>> 18a786a7
 	rootBlock            *flow.Header
 	sealedBlock          *flow.Header
 	finalizedBlock       *flow.Header
 	chainID              flow.ChainID
 	metrics              *metrics.NoopCollector
-<<<<<<< HEAD
-	backend              *backend.Backend
-	followerDistributor  *pubsub.FollowerDistributor
-	finalizedHeaderCache *synceng.FinalizedHeaderCache
-=======
 	finalizedHeaderCache module.FinalizedHeaderCache
 	backend              *backend.Backend
->>>>>>> 18a786a7
 }
 
 // TestAccess tests scenarios which exercise multiple API calls using both the RPC handler and the ingest engine
@@ -142,24 +129,7 @@
 
 	suite.chainID = flow.Testnet
 	suite.metrics = metrics.NewNoopCollector()
-<<<<<<< HEAD
-
-	suite.followerDistributor = pubsub.NewFollowerDistributor()
-
-	var err error
-	suite.finalizedHeaderCache, err = synceng.NewFinalizedHeaderCache(suite.log, suite.state, suite.followerDistributor)
-	require.NoError(suite.T(), err)
-
-	unittest.RequireCloseBefore(suite.T(), suite.finalizedHeaderCache.Ready(), time.Second, "expect to start before timeout")
-}
-
-func (suite *Suite) TearDownTest() {
-	if suite.finalizedHeaderCache != nil {
-		unittest.RequireCloseBefore(suite.T(), suite.finalizedHeaderCache.Done(), time.Second, "expect to stop before timeout")
-	}
-=======
 	suite.finalizedHeaderCache = mocks.NewFinalizedHeaderCache(suite.T(), suite.state)
->>>>>>> 18a786a7
 }
 
 func (suite *Suite) RunTest(
@@ -1209,12 +1179,6 @@
 		assertFinalizedBlockHeader(resp, err)
 
 		suite.finalizedBlock = newFinalizedBlock.Header
-<<<<<<< HEAD
-		// report new finalized block to finalized blocks cache
-		suite.followerDistributor.OnFinalizedBlock(model.BlockFromFlow(suite.finalizedBlock))
-		time.Sleep(time.Millisecond * 100) // give enough time to process async event
-=======
->>>>>>> 18a786a7
 
 		resp, err = handler.GetBlockHeaderByID(context.Background(), req)
 		assertFinalizedBlockHeader(resp, err)
