--- conflicted
+++ resolved
@@ -7,11 +7,6 @@
 	"testing"
 	"time"
 
-<<<<<<< HEAD
-=======
-	"github.com/stretchr/testify/require"
-
->>>>>>> a6f604a8
 	"github.com/google/uuid"
 	"github.com/gorilla/websocket"
 	"github.com/rs/zerolog"
@@ -20,14 +15,10 @@
 	"github.com/stretchr/testify/require"
 	"github.com/stretchr/testify/suite"
 
+	dp "github.com/onflow/flow-go/engine/access/rest/websockets/data_providers"
 	dpmock "github.com/onflow/flow-go/engine/access/rest/websockets/data_providers/mock"
 	connmock "github.com/onflow/flow-go/engine/access/rest/websockets/mock"
 	"github.com/onflow/flow-go/engine/access/rest/websockets/models"
-<<<<<<< HEAD
-	"github.com/onflow/flow-go/engine/access/state_stream/backend"
-	streammock "github.com/onflow/flow-go/engine/access/state_stream/mock"
-=======
->>>>>>> a6f604a8
 	"github.com/onflow/flow-go/model/flow"
 	"github.com/onflow/flow-go/utils/unittest"
 )
@@ -38,15 +29,6 @@
 
 	logger   zerolog.Logger
 	wsConfig Config
-<<<<<<< HEAD
-
-	connection          *connmock.WebsocketConnection
-	dataProviderFactory *dpmock.DataProviderFactory
-
-	streamApi    *streammock.API
-	streamConfig backend.Config
-=======
->>>>>>> a6f604a8
 }
 
 func TestControllerSuite(t *testing.T) {
@@ -57,33 +39,16 @@
 func (s *WsControllerSuite) SetupTest() {
 	s.logger = unittest.Logger()
 	s.wsConfig = NewDefaultWebsocketConfig()
-<<<<<<< HEAD
-
-	s.connection = connmock.NewWebsocketConnection(s.T())
-	s.dataProviderFactory = dpmock.NewDataProviderFactory(s.T())
-
-	s.streamApi = streammock.NewAPI(s.T())
-	s.streamConfig = backend.Config{}
-=======
->>>>>>> a6f604a8
 }
 
 // TestSubscribeRequest tests the subscribe to topic flow.
 // We emulate a request message from a client, and a response message from a controller.
 func (s *WsControllerSuite) TestSubscribeRequest() {
-<<<<<<< HEAD
-	// It still fails when run with -race even though we don't share any state
-	// (I tried changing logger & config to be unique in each test)
-	//s.T().Parallel()
-
-=======
->>>>>>> a6f604a8
 	s.T().Run("Happy path", func(t *testing.T) {
 		t.Parallel()
 
 		conn, dataProviderFactory, dataProvider := newControllerMocks(t)
 		controller := NewWebSocketController(s.logger, s.wsConfig, conn, dataProviderFactory)
-<<<<<<< HEAD
 
 		dataProviderFactory.
 			On("NewDataProvider", mock.Anything, mock.Anything, mock.Anything, mock.Anything).
@@ -91,48 +56,25 @@
 			Once()
 
 		id := uuid.New()
-		done := make(chan struct{}, 1)
-
-=======
-
-		dataProviderFactory.
-			On("NewDataProvider", mock.Anything, mock.Anything, mock.Anything, mock.Anything).
-			Return(dataProvider, nil).
-			Once()
-
-		id := uuid.New()
-		done := make(chan struct{})
-
->>>>>>> a6f604a8
+		done := make(chan struct{})
+
 		dataProvider.On("ID").Return(id)
 		// data provider might finish on its own or controller will close it via Close()
 		dataProvider.On("Close").Return(nil).Maybe()
 		dataProvider.
 			On("Run").
 			Run(func(args mock.Arguments) {
-<<<<<<< HEAD
-				for range done {
-				}
-=======
 				<-done
->>>>>>> a6f604a8
 			}).
 			Return(nil).
 			Once()
 
 		request := models.SubscribeMessageRequest{
 			BaseMessageRequest: models.BaseMessageRequest{
-<<<<<<< HEAD
-				MessageID: uuid.New().String(),
-				Action:    models.SubscribeAction,
-			},
-			Topic:     "blocks",
-=======
 				ClientMessageID: uuid.New().String(),
 				Action:          models.SubscribeAction,
 			},
 			Topic:     dp.BlocksTopic,
->>>>>>> a6f604a8
 			Arguments: nil,
 		}
 		requestJson, err := json.Marshal(request)
@@ -149,7 +91,6 @@
 			Return(nil).
 			Once()
 
-<<<<<<< HEAD
 		conn.
 			On("WriteJSON", mock.Anything).
 			Return(func(msg interface{}) error {
@@ -158,8 +99,8 @@
 				response, ok := msg.(models.SubscribeMessageResponse)
 				require.True(t, ok)
 				require.True(t, response.Success)
-				require.Equal(t, request.MessageID, response.MessageID)
-				require.Equal(t, id.String(), response.ID)
+				require.Equal(t, request.ClientMessageID, response.ClientMessageID)
+				require.Equal(t, id.String(), response.SubscriptionID)
 
 				return websocket.ErrCloseSent
 			})
@@ -199,7 +140,7 @@
 			Return(nil).
 			Once()
 
-		done := make(chan struct{}, 1)
+		done := make(chan struct{})
 		conn.
 			On("WriteJSON", mock.Anything).
 			Return(func(msg interface{}) error {
@@ -233,299 +174,18 @@
 			Return(nil, fmt.Errorf("error creating data provider")).
 			Once()
 
-		done := make(chan struct{}, 1)
+		done := make(chan struct{})
 		s.expectSubscribeRequest(t, conn)
 
-=======
->>>>>>> a6f604a8
 		conn.
 			On("WriteJSON", mock.Anything).
 			Return(func(msg interface{}) error {
 				defer close(done)
 
-<<<<<<< HEAD
 				response, ok := msg.(models.BaseMessageResponse)
 				require.True(t, ok)
 				require.False(t, response.Success)
 				require.NotEmpty(t, response.Error)
-				require.Equal(t, int(InvalidArgument), response.Error.Code)
-
-				return websocket.ErrCloseSent
-			})
-
-		s.expectCloseConnection(conn, done)
-
-		controller.HandleConnection(context.Background())
-
-		conn.AssertExpectations(t)
-		dataProviderFactory.AssertExpectations(t)
-	})
-
-	s.T().Run("Provider execution error", func(t *testing.T) {
-		t.Parallel()
-
-		conn, dataProviderFactory, dataProvider := newControllerMocks(t)
-		controller := NewWebSocketController(s.logger, s.wsConfig, conn, dataProviderFactory)
-
-		dataProvider.On("ID").Return(uuid.New())
-		// data provider might finish on its own or controller will close it via Close()
-		dataProvider.On("Close").Return(nil).Maybe()
-		dataProvider.
-			On("Run").
-			Run(func(args mock.Arguments) {}).
-			Return(fmt.Errorf("error running data provider")).
-			Once()
-
-		dataProviderFactory.
-			On("NewDataProvider", mock.Anything, mock.Anything, mock.Anything, mock.Anything).
-			Return(dataProvider, nil).
-			Once()
-
-		done := make(chan struct{}, 1)
-		msgID := s.expectSubscribeRequest(t, conn)
-		s.expectSubscribeResponse(t, conn, msgID)
-
-		conn.
-			On("WriteJSON", mock.Anything).
-			Return(func(msg interface{}) error {
-				defer close(done)
-
-				response, ok := msg.(models.BaseMessageResponse)
-				require.True(t, ok)
-				require.False(t, response.Success)
-				require.NotEmpty(t, response.Error)
-				require.Equal(t, int(RunError), response.Error.Code)
-
-				return websocket.ErrCloseSent
-			})
-
-		s.expectCloseConnection(conn, done)
-
-		controller.HandleConnection(context.Background())
-
-		conn.AssertExpectations(t)
-		dataProviderFactory.AssertExpectations(t)
-		dataProvider.AssertExpectations(t)
-	})
-}
-
-func (s *WsControllerSuite) TestUnsubscribeRequest() {
-	//s.T().Parallel()
-
-	s.T().Run("Happy path", func(t *testing.T) {
-		t.Parallel()
-
-		conn, dataProviderFactory, dataProvider := newControllerMocks(t)
-		controller := NewWebSocketController(s.logger, s.wsConfig, conn, dataProviderFactory)
-
-		dataProviderFactory.
-			On("NewDataProvider", mock.Anything, mock.Anything, mock.Anything, mock.Anything).
-			Return(dataProvider, nil).
-			Once()
-
-		id := uuid.New()
-		done := make(chan struct{}, 1)
-
-		dataProvider.On("ID").Return(id)
-		// data provider might finish on its own or controller will close it via Close()
-		dataProvider.On("Close").Return(nil).Maybe()
-		dataProvider.
-			On("Run").
-			Run(func(args mock.Arguments) {
-				for range done {
-				}
-			}).
-			Return(nil).
-			Once()
-
-		msgID := s.expectSubscribeRequest(t, conn)
-		s.expectSubscribeResponse(t, conn, msgID)
-
-		request := models.UnsubscribeMessageRequest{
-			BaseMessageRequest: models.BaseMessageRequest{
-				MessageID: uuid.New().String(),
-				Action:    models.UnsubscribeAction,
-			},
-			SubscriptionID: id.String(),
-		}
-		requestJson, err := json.Marshal(request)
-		require.NoError(t, err)
-
-		conn.
-			On("ReadJSON", mock.Anything).
-			Run(func(args mock.Arguments) {
-				msg, ok := args.Get(0).(*json.RawMessage)
-				require.True(t, ok)
-				*msg = requestJson
-			}).
-			Return(nil).
-			Once()
-
-		conn.
-			On("WriteJSON", mock.Anything).
-			Return(func(msg interface{}) error {
-				defer close(done)
-
-				response, ok := msg.(models.UnsubscribeMessageResponse)
-				require.True(t, ok)
-				require.True(t, response.Success)
-				require.Empty(t, response.Error)
-				require.Equal(t, request.MessageID, response.MessageID)
-				require.Equal(t, request.SubscriptionID, response.SubscriptionID)
-
-				return websocket.ErrCloseSent
-			}).
-			Once()
-
-		s.expectCloseConnection(conn, done)
-
-=======
-				response, ok := msg.(models.SubscribeMessageResponse)
-				require.True(t, ok)
-				require.True(t, response.Success)
-				require.Equal(t, request.ClientMessageID, response.ClientMessageID)
-				require.Equal(t, id.String(), response.SubscriptionID)
-
-				return websocket.ErrCloseSent
-			})
-
-		s.expectCloseConnection(conn, done)
->>>>>>> a6f604a8
-		controller.HandleConnection(context.Background())
-
-		conn.AssertExpectations(t)
-		dataProviderFactory.AssertExpectations(t)
-		dataProvider.AssertExpectations(t)
-	})
-
-<<<<<<< HEAD
-	s.T().Run("Invalid subscription uuid", func(t *testing.T) {
-		t.Parallel()
-
-		conn, dataProviderFactory, dataProvider := newControllerMocks(t)
-		controller := NewWebSocketController(s.logger, s.wsConfig, conn, dataProviderFactory)
-
-		dataProviderFactory.
-			On("NewDataProvider", mock.Anything, mock.Anything, mock.Anything, mock.Anything).
-			Return(dataProvider, nil).
-			Once()
-
-		id := uuid.New()
-		done := make(chan struct{}, 1)
-
-		dataProvider.On("ID").Return(id)
-		// data provider might finish on its own or controller will close it via Close()
-		dataProvider.On("Close").Return(nil).Maybe()
-		dataProvider.
-			On("Run").
-			Run(func(args mock.Arguments) {
-				for range done {
-				}
-			}).
-			Return(nil).
-			Once()
-
-		msgID := s.expectSubscribeRequest(t, conn)
-		s.expectSubscribeResponse(t, conn, msgID)
-
-		request := models.UnsubscribeMessageRequest{
-			BaseMessageRequest: models.BaseMessageRequest{
-				MessageID: uuid.New().String(),
-				Action:    models.UnsubscribeAction,
-			},
-			SubscriptionID: "invalid-uuid",
-		}
-		requestJson, err := json.Marshal(request)
-		require.NoError(t, err)
-
-=======
-	s.T().Run("Parse and validate error", func(t *testing.T) {
-		t.Parallel()
-
-		conn, dataProviderFactory, _ := newControllerMocks(t)
-		controller := NewWebSocketController(s.logger, s.wsConfig, conn, dataProviderFactory)
-
-		type Request struct {
-			Action string `json:"action"`
-		}
-
-		subscribeRequest := Request{
-			Action: "SubscribeBlocks",
-		}
-		subscribeRequestJson, err := json.Marshal(subscribeRequest)
-		require.NoError(t, err)
-
-		// Simulate receiving the subscription request from the client
->>>>>>> a6f604a8
-		conn.
-			On("ReadJSON", mock.Anything).
-			Run(func(args mock.Arguments) {
-				msg, ok := args.Get(0).(*json.RawMessage)
-				require.True(t, ok)
-<<<<<<< HEAD
-				*msg = requestJson
-=======
-				*msg = subscribeRequestJson
->>>>>>> a6f604a8
-			}).
-			Return(nil).
-			Once()
-
-<<<<<<< HEAD
-=======
-		done := make(chan struct{})
-		conn.
-			On("WriteJSON", mock.Anything).
-			Return(func(msg interface{}) error {
-				defer close(done)
-
-				response, ok := msg.(models.BaseMessageResponse)
-				require.True(t, ok)
-				require.False(t, response.Success)
-				require.NotEmpty(t, response.Error)
-				require.Equal(t, int(InvalidMessage), response.Error.Code)
-
-				return websocket.ErrCloseSent
-			})
-
-		s.expectCloseConnection(conn, done)
-
-		controller.HandleConnection(context.Background())
-
-		conn.AssertExpectations(t)
-		dataProviderFactory.AssertExpectations(t)
-	})
-
-	s.T().Run("Error creating data provider", func(t *testing.T) {
-		t.Parallel()
-
-		conn, dataProviderFactory, _ := newControllerMocks(t)
-		controller := NewWebSocketController(s.logger, s.wsConfig, conn, dataProviderFactory)
-
-		dataProviderFactory.
-			On("NewDataProvider", mock.Anything, mock.Anything, mock.Anything, mock.Anything).
-			Return(nil, fmt.Errorf("error creating data provider")).
-			Once()
-
-		done := make(chan struct{})
-		s.expectSubscribeRequest(t, conn)
-
->>>>>>> a6f604a8
-		conn.
-			On("WriteJSON", mock.Anything).
-			Return(func(msg interface{}) error {
-				defer close(done)
-
-				response, ok := msg.(models.BaseMessageResponse)
-				require.True(t, ok)
-				require.False(t, response.Success)
-				require.NotEmpty(t, response.Error)
-<<<<<<< HEAD
-				require.Equal(t, request.MessageID, response.MessageID)
-				require.Equal(t, int(InvalidArgument), response.Error.Code)
-
-				return websocket.ErrCloseSent
-=======
 				require.Equal(t, int(InvalidArgument), response.Error.Code)
 
 				return websocket.ErrCloseSent
@@ -649,7 +309,6 @@
 				require.Equal(t, request.SubscriptionID, response.SubscriptionID)
 
 				return websocket.ErrCloseSent
->>>>>>> a6f604a8
 			}).
 			Once()
 
@@ -662,11 +321,7 @@
 		dataProvider.AssertExpectations(t)
 	})
 
-<<<<<<< HEAD
-	s.T().Run("Unsubscribe from unknown subscription", func(t *testing.T) {
-=======
 	s.T().Run("Invalid subscription uuid", func(t *testing.T) {
->>>>>>> a6f604a8
 		t.Parallel()
 
 		conn, dataProviderFactory, dataProvider := newControllerMocks(t)
@@ -678,11 +333,7 @@
 			Once()
 
 		id := uuid.New()
-<<<<<<< HEAD
-		done := make(chan struct{}, 1)
-=======
-		done := make(chan struct{})
->>>>>>> a6f604a8
+		done := make(chan struct{})
 
 		dataProvider.On("ID").Return(id)
 		// data provider might finish on its own or controller will close it via Close()
@@ -690,12 +341,7 @@
 		dataProvider.
 			On("Run").
 			Run(func(args mock.Arguments) {
-<<<<<<< HEAD
-				for range done {
-				}
-=======
 				<-done
->>>>>>> a6f604a8
 			}).
 			Return(nil).
 			Once()
@@ -705,17 +351,10 @@
 
 		request := models.UnsubscribeMessageRequest{
 			BaseMessageRequest: models.BaseMessageRequest{
-<<<<<<< HEAD
-				MessageID: uuid.New().String(),
-				Action:    models.UnsubscribeAction,
-			},
-			SubscriptionID: uuid.New().String(),
-=======
 				ClientMessageID: uuid.New().String(),
 				Action:          models.UnsubscribeAction,
 			},
 			SubscriptionID: "invalid-uuid",
->>>>>>> a6f604a8
 		}
 		requestJson, err := json.Marshal(request)
 		require.NoError(t, err)
@@ -739,14 +378,8 @@
 				require.True(t, ok)
 				require.False(t, response.Success)
 				require.NotEmpty(t, response.Error)
-<<<<<<< HEAD
-
-				require.Equal(t, request.MessageID, response.MessageID)
-				require.Equal(t, int(NotFound), response.Error.Code)
-=======
 				require.Equal(t, request.ClientMessageID, response.ClientMessageID)
 				require.Equal(t, int(InvalidArgument), response.Error.Code)
->>>>>>> a6f604a8
 
 				return websocket.ErrCloseSent
 			}).
@@ -760,13 +393,6 @@
 		dataProviderFactory.AssertExpectations(t)
 		dataProvider.AssertExpectations(t)
 	})
-<<<<<<< HEAD
-}
-
-func (s *WsControllerSuite) TestListSubscriptions() {
-	//s.T().Parallel()
-
-=======
 
 	s.T().Run("Unsubscribe from unknown subscription", func(t *testing.T) {
 		t.Parallel()
@@ -844,7 +470,6 @@
 }
 
 func (s *WsControllerSuite) TestListSubscriptions() {
->>>>>>> a6f604a8
 	s.T().Run("Happy path", func(t *testing.T) {
 
 		conn, dataProviderFactory, dataProvider := newControllerMocks(t)
@@ -855,17 +480,10 @@
 			Return(dataProvider, nil).
 			Once()
 
-<<<<<<< HEAD
-		done := make(chan struct{}, 1)
-
-		id := uuid.New()
-		topic := "blocks"
-=======
 		done := make(chan struct{})
 
 		id := uuid.New()
 		topic := dp.BlocksTopic
->>>>>>> a6f604a8
 		dataProvider.On("ID").Return(id)
 		dataProvider.On("Topic").Return(topic)
 		// data provider might finish on its own or controller will close it via Close()
@@ -873,12 +491,7 @@
 		dataProvider.
 			On("Run").
 			Run(func(args mock.Arguments) {
-<<<<<<< HEAD
-				for range done {
-				}
-=======
 				<-done
->>>>>>> a6f604a8
 			}).
 			Return(nil).
 			Once()
@@ -888,13 +501,8 @@
 
 		request := models.ListSubscriptionsMessageRequest{
 			BaseMessageRequest: models.BaseMessageRequest{
-<<<<<<< HEAD
-				MessageID: uuid.New().String(),
-				Action:    models.ListSubscriptionsAction,
-=======
 				ClientMessageID: uuid.New().String(),
 				Action:          models.ListSubscriptionsAction,
->>>>>>> a6f604a8
 			},
 		}
 		requestJson, err := json.Marshal(request)
@@ -919,11 +527,7 @@
 				require.True(t, ok)
 				require.True(t, response.Success)
 				require.Empty(t, response.Error)
-<<<<<<< HEAD
-				require.Equal(t, request.MessageID, response.MessageID)
-=======
 				require.Equal(t, request.ClientMessageID, response.ClientMessageID)
->>>>>>> a6f604a8
 				require.Equal(t, 1, len(response.Subscriptions))
 				require.Equal(t, id.String(), response.Subscriptions[0].ID)
 				require.Equal(t, topic, response.Subscriptions[0].Topic)
@@ -944,11 +548,6 @@
 
 // TestSubscribeBlocks tests the functionality for streaming blocks to a subscriber.
 func (s *WsControllerSuite) TestSubscribeBlocks() {
-<<<<<<< HEAD
-	//s.T().Parallel()
-
-=======
->>>>>>> a6f604a8
 	s.T().Run("Stream one block", func(t *testing.T) {
 		t.Parallel()
 
@@ -975,11 +574,7 @@
 			Return(nil).
 			Once()
 
-<<<<<<< HEAD
-		done := make(chan struct{}, 1)
-=======
-		done := make(chan struct{})
->>>>>>> a6f604a8
+		done := make(chan struct{})
 		msgID := s.expectSubscribeRequest(t, conn)
 		s.expectSubscribeResponse(t, conn, msgID)
 
@@ -1036,11 +631,7 @@
 			Return(nil).
 			Once()
 
-<<<<<<< HEAD
-		done := make(chan struct{}, 1)
-=======
-		done := make(chan struct{})
->>>>>>> a6f604a8
+		done := make(chan struct{})
 		msgID := s.expectSubscribeRequest(t, conn)
 		s.expectSubscribeResponse(t, conn, msgID)
 
@@ -1076,40 +667,6 @@
 		dataProviderFactory.AssertExpectations(t)
 		dataProvider.AssertExpectations(t)
 	})
-<<<<<<< HEAD
-}
-
-// TestConfigureKeepaliveConnection ensures that the WebSocket connection is configured correctly.
-func (s *WsControllerSuite) TestConfigureKeepaliveConnection() {
-	//s.T().Parallel()
-
-	s.T().Run("Happy path", func(t *testing.T) {
-		conn := connmock.NewWebsocketConnection(t)
-		conn.On("SetPongHandler", mock.AnythingOfType("func(string) error")).Return(nil).Once()
-		conn.On("SetReadDeadline", mock.Anything).Return(nil)
-
-		factory := dpmock.NewDataProviderFactory(t)
-		controller := NewWebSocketController(s.logger, s.wsConfig, conn, factory)
-
-		err := controller.configureKeepalive()
-		s.Require().NoError(err, "configureKeepalive should not return an error")
-
-		conn.AssertExpectations(t)
-	})
-}
-
-func (s *WsControllerSuite) TestControllerShutdown() {
-	//s.T().Parallel()
-
-	s.T().Run("Keepalive routine failed", func(t *testing.T) {
-		t.Parallel()
-
-		conn := connmock.NewWebsocketConnection(t)
-		conn.On("Close").Return(nil).Once()
-		conn.On("SetReadDeadline", mock.Anything).Return(nil).Once()
-		conn.On("SetPongHandler", mock.AnythingOfType("func(string) error")).Return(nil).Once()
-
-=======
 }
 
 // TestConfigureKeepaliveConnection ensures that the WebSocket connection is configured correctly.
@@ -1138,16 +695,11 @@
 		conn.On("SetReadDeadline", mock.Anything).Return(nil).Once()
 		conn.On("SetPongHandler", mock.AnythingOfType("func(string) error")).Return(nil).Once()
 
->>>>>>> a6f604a8
 		factory := dpmock.NewDataProviderFactory(t)
 		controller := NewWebSocketController(s.logger, s.wsConfig, conn, factory)
 
 		// Mock keepalive to return an error
-<<<<<<< HEAD
-		done := make(chan struct{}, 1)
-=======
-		done := make(chan struct{})
->>>>>>> a6f604a8
+		done := make(chan struct{})
 		conn.
 			On("WriteControl", websocket.PingMessage, mock.Anything).
 			Return(func(int, time.Time) error {
@@ -1159,8 +711,7 @@
 		conn.
 			On("ReadJSON", mock.Anything).
 			Return(func(interface{}) error {
-				for range done {
-				}
+				<-done
 				return websocket.ErrCloseSent
 			}).
 			Once()
@@ -1215,11 +766,7 @@
 			Return(nil).
 			Once()
 
-<<<<<<< HEAD
-		done := make(chan struct{}, 1)
-=======
-		done := make(chan struct{})
->>>>>>> a6f604a8
+		done := make(chan struct{})
 		msgID := s.expectSubscribeRequest(t, conn)
 		s.expectSubscribeResponse(t, conn, msgID)
 
@@ -1261,7 +808,6 @@
 		controller.HandleConnection(ctx)
 
 		conn.AssertExpectations(t)
-<<<<<<< HEAD
 	})
 
 	s.T().Run("Inactivity tracking", func(t *testing.T) {
@@ -1293,25 +839,17 @@
 		time.Sleep(wsConfig.InactivityTimeout)
 
 		conn.AssertExpectations(t)
-=======
->>>>>>> a6f604a8
 	})
 }
 
 func (s *WsControllerSuite) TestKeepaliveRoutine() {
-<<<<<<< HEAD
-	//s.T().Parallel()
-
-=======
->>>>>>> a6f604a8
 	s.T().Run("Successfully pings connection n times", func(t *testing.T) {
 		conn := connmock.NewWebsocketConnection(t)
 		conn.On("Close").Return(nil).Once()
 		conn.On("SetPongHandler", mock.AnythingOfType("func(string) error")).Return(nil).Once()
 		conn.On("SetReadDeadline", mock.Anything).Return(nil)
-<<<<<<< HEAD
-
-		done := make(chan struct{}, 1)
+
+		done := make(chan struct{})
 		i := 0
 		expectedCalls := 2
 		conn.
@@ -1328,8 +866,7 @@
 			Times(expectedCalls + 1)
 
 		conn.On("ReadJSON", mock.Anything).Return(func(_ interface{}) error {
-			for range done {
-			}
+			<-done
 			return websocket.ErrCloseSent
 		})
 
@@ -1474,10 +1011,10 @@
 func (s *WsControllerSuite) expectSubscribeRequest(t *testing.T, conn *connmock.WebsocketConnection) string {
 	request := models.SubscribeMessageRequest{
 		BaseMessageRequest: models.BaseMessageRequest{
-			MessageID: uuid.New().String(),
-			Action:    models.SubscribeAction,
+			ClientMessageID: uuid.New().String(),
+			Action:          models.SubscribeAction,
 		},
-		Topic: "blocks",
+		Topic: dp.BlocksTopic,
 	}
 	requestJson, err := json.Marshal(request)
 	require.NoError(t, err)
@@ -1493,116 +1030,9 @@
 		Return(nil).
 		Once()
 
-	return request.MessageID
-}
-
-=======
-
-		done := make(chan struct{})
-		i := 0
-		expectedCalls := 2
-		conn.
-			On("WriteControl", websocket.PingMessage, mock.Anything).
-			Return(func(int, time.Time) error {
-				if i == expectedCalls {
-					close(done)
-					return websocket.ErrCloseSent
-				}
-
-				i += 1
-				return nil
-			}).
-			Times(expectedCalls + 1)
-
-		conn.On("ReadJSON", mock.Anything).Return(func(_ interface{}) error {
-			<-done
-			return websocket.ErrCloseSent
-		})
-
-		factory := dpmock.NewDataProviderFactory(t)
-		controller := NewWebSocketController(s.logger, s.wsConfig, conn, factory)
-		controller.HandleConnection(context.Background())
-
-		conn.AssertExpectations(t)
-	})
-
-	s.T().Run("Error on write to connection", func(t *testing.T) {
-		conn := connmock.NewWebsocketConnection(t)
-		conn.
-			On("WriteControl", websocket.PingMessage, mock.Anything).
-			Return(websocket.ErrCloseSent). //TODO: change to assert.AnError and rewrite test
-			Once()
-
-		factory := dpmock.NewDataProviderFactory(t)
-		controller := NewWebSocketController(s.logger, s.wsConfig, conn, factory)
-
-		ctx, cancel := context.WithCancel(context.Background())
-		defer cancel()
-
-		err := controller.keepalive(ctx)
-		s.Require().Error(err)
-		s.Require().ErrorIs(websocket.ErrCloseSent, err)
-
-		conn.AssertExpectations(t)
-	})
-
-	s.T().Run("Context cancelled", func(t *testing.T) {
-		conn := connmock.NewWebsocketConnection(t)
-		factory := dpmock.NewDataProviderFactory(t)
-		controller := NewWebSocketController(s.logger, s.wsConfig, conn, factory)
-
-		ctx, cancel := context.WithCancel(context.Background())
-		cancel() // Immediately cancel the context
-
-		// Start the keepalive process with the context canceled
-		err := controller.keepalive(ctx)
-		s.Require().NoError(err)
-
-		conn.AssertExpectations(t) // Should not invoke WriteMessage after context cancellation
-	})
-}
-
-// newControllerMocks initializes mock WebSocket connection, data provider, and data provider factory
-func newControllerMocks(t *testing.T) (*connmock.WebsocketConnection, *dpmock.DataProviderFactory, *dpmock.DataProvider) {
-	conn := connmock.NewWebsocketConnection(t)
-	conn.On("Close").Return(nil).Once()
-	conn.On("SetPongHandler", mock.AnythingOfType("func(string) error")).Return(nil).Once()
-	conn.On("SetReadDeadline", mock.Anything).Return(nil)
-	conn.On("SetWriteDeadline", mock.Anything).Return(nil)
-
-	dataProvider := dpmock.NewDataProvider(t)
-	factory := dpmock.NewDataProviderFactory(t)
-
-	return conn, factory, dataProvider
-}
-
-// expectSubscribeRequest mocks the client's subscription request.
-func (s *WsControllerSuite) expectSubscribeRequest(t *testing.T, conn *connmock.WebsocketConnection) string {
-	request := models.SubscribeMessageRequest{
-		BaseMessageRequest: models.BaseMessageRequest{
-			ClientMessageID: uuid.New().String(),
-			Action:          models.SubscribeAction,
-		},
-		Topic: dp.BlocksTopic,
-	}
-	requestJson, err := json.Marshal(request)
-	require.NoError(t, err)
-
-	// The very first message from a client is a request to subscribe to some topic
-	conn.
-		On("ReadJSON", mock.Anything).
-		Run(func(args mock.Arguments) {
-			msg, ok := args.Get(0).(*json.RawMessage)
-			require.True(t, ok)
-			*msg = requestJson
-		}).
-		Return(nil).
-		Once()
-
 	return request.ClientMessageID
 }
 
->>>>>>> a6f604a8
 // expectSubscribeResponse mocks the subscription response sent to the client.
 func (s *WsControllerSuite) expectSubscribeResponse(t *testing.T, conn *connmock.WebsocketConnection, msgId string) {
 	conn.
@@ -1610,11 +1040,7 @@
 		Run(func(args mock.Arguments) {
 			response, ok := args.Get(0).(models.SubscribeMessageResponse)
 			require.True(t, ok)
-<<<<<<< HEAD
-			require.Equal(t, msgId, response.MessageID)
-=======
 			require.Equal(t, msgId, response.ClientMessageID)
->>>>>>> a6f604a8
 			require.Equal(t, true, response.Success)
 		}).
 		Return(nil).
@@ -1627,12 +1053,7 @@
 	conn.
 		On("ReadJSON", mock.Anything).
 		Return(func(msg interface{}) error {
-<<<<<<< HEAD
-			for range done {
-			}
-=======
 			<-done
->>>>>>> a6f604a8
 			return websocket.ErrCloseSent
 		}).
 		Once()
@@ -1645,21 +1066,11 @@
 	conn.
 		On("WriteControl", websocket.PingMessage, mock.Anything).
 		Return(func(int, time.Time) error {
-<<<<<<< HEAD
-			for {
-				select {
-				case <-done:
-					return websocket.ErrCloseSent
-				default:
-					return nil
-				}
-=======
 			select {
 			case <-done:
 				return websocket.ErrCloseSent
 			default:
 				return nil
->>>>>>> a6f604a8
 			}
 		}).
 		Maybe()
