--- conflicted
+++ resolved
@@ -4,7 +4,6 @@
 	"context"
 	"testing"
 
-	"github.com/google/uuid"
 	"github.com/rs/zerolog"
 	"github.com/stretchr/testify/mock"
 	"github.com/stretchr/testify/require"
@@ -67,13 +66,10 @@
 // validates that tx statuses are correctly streamed to the channel and ensures
 // no unexpected errors occur.
 func (s *TransactionStatusesProviderSuite) TestSendTransactionStatusesDataProvider_HappyPath() {
-<<<<<<< HEAD
 	tx := unittest.TransactionBodyFixture()
 	tx.PayloadSignatures = []flow.TransactionSignature{unittest.TransactionSignatureFixture()}
 	tx.Arguments = [][]uint8{}
 
-=======
->>>>>>> 37ac1f63
 	s.linkGenerator.On("TransactionResultLink", mock.AnythingOfType("flow.Identifier")).Return(
 		func(id flow.Identifier) (string, error) {
 			return "some_link", nil
@@ -81,11 +77,7 @@
 	)
 
 	backendResponse := backendTransactionStatusesResponse(s.rootBlock)
-<<<<<<< HEAD
 	expectedResponse := s.expectedTransactionStatusesResponses(backendResponse, SendAndGetTransactionStatusesTopic)
-=======
-	expectedResponse := s.expectedTransactionStatusesResponses(backendResponse)
->>>>>>> 37ac1f63
 
 	sendTxStatutesTestCases := []testType{
 		{
@@ -120,7 +112,6 @@
 	actual interface{},
 	expected interface{},
 ) {
-<<<<<<< HEAD
 	expectedResponse, ok := expected.(*models.BaseDataProvidersResponse)
 	require.True(s.T(), ok, "Expected *models.BaseDataProvidersResponse, got %T", expected)
 
@@ -135,15 +126,6 @@
 
 	require.Equal(s.T(), expectedResponse.Topic, actualResponse.Topic)
 	require.Equal(s.T(), expectedResponsePayload.TransactionResult.BlockId, actualResponsePayload.TransactionResult.BlockId)
-=======
-	expectedTxStatusesResponse, ok := expectedResponse.(*models.TransactionStatusesResponse)
-	require.True(s.T(), ok, "expected *models.TransactionStatusesResponse, got %T", expectedResponse)
-
-	actualResponse, ok := v.(*models.TransactionStatusesResponse)
-	require.True(s.T(), ok, "expected *models.TransactionStatusesResponse, got %T", v)
-
-	require.Equal(s.T(), expectedTxStatusesResponse.TransactionResult.BlockId, actualResponse.TransactionResult.BlockId)
->>>>>>> 37ac1f63
 }
 
 // TestSendTransactionStatusesDataProvider_InvalidArguments tests the behavior of the send transaction statuses data provider
@@ -155,32 +137,11 @@
 
 	topic := SendAndGetTransactionStatusesTopic
 
-<<<<<<< HEAD
 	invalidTx := unittest.TransactionBodyFixture()
 	invalidTx.PayloadSignatures = []flow.TransactionSignature{unittest.TransactionSignatureFixture()}
 	invalidTx.Arguments = [][]uint8{}
 	arguments := unittest.CreateSendTxHttpPayload(invalidTx)
 	arguments["script"] = 0
-=======
-	for _, test := range invalidSendTransactionStatusesArgumentsTestCases() {
-		s.Run(test.name, func() {
-			provider, err := NewSendAndGetTransactionStatusesDataProvider(
-				ctx,
-				s.log,
-				s.api,
-				"dummy-id",
-				s.linkGenerator,
-				topic,
-				test.arguments,
-				send,
-			)
-			s.Require().Nil(provider)
-			s.Require().Error(err)
-			s.Require().Contains(err.Error(), test.expectedErrorMsg)
-		})
-	}
-}
->>>>>>> 37ac1f63
 
 	expectedErrorMsg := "invalid arguments for send tx statuses data provider"
 
@@ -188,8 +149,8 @@
 		ctx,
 		s.log,
 		s.api,
+		"dummy-id",
 		s.linkGenerator,
-		uuid.New(),
 		topic,
 		arguments,
 		send,
