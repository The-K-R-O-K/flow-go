--- conflicted
+++ resolved
@@ -4,7 +4,6 @@
 	"context"
 	"fmt"
 
-	"github.com/google/uuid"
 	"github.com/rs/zerolog"
 
 	"github.com/onflow/flow-go/access"
@@ -41,13 +40,8 @@
 	ctx context.Context,
 	logger zerolog.Logger,
 	api access.API,
-<<<<<<< HEAD
-	linkGenerator commonmodels.LinkGenerator,
-	subscriptionID uuid.UUID,
-=======
 	subscriptionID string,
 	linkGenerator commonmodels.LinkGenerator,
->>>>>>> 37ac1f63
 	topic string,
 	arguments models.Arguments,
 	send chan<- interface{},
@@ -93,16 +87,10 @@
 				return nil, fmt.Errorf("failed to build block response :%w", err)
 			}
 
-<<<<<<< HEAD
 			var response models.BaseDataProvidersResponse
-			response.Build(p.ID().String(), p.Topic(), &block)
+			response.Build(p.ID(), p.Topic(), &block)
 
 			return &response, nil
-=======
-			return &models.BlockMessageResponse{
-				Block: &block,
-			}, nil
->>>>>>> 37ac1f63
 		}),
 	)
 }
