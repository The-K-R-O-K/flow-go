--- conflicted
+++ resolved
@@ -49,11 +49,8 @@
 	chain             flow.Chain
 	eventFilterConfig state_stream.EventFilterConfig
 	heartbeatInterval uint64
-<<<<<<< HEAD
 
 	linkGenerator commonmodels.LinkGenerator
-=======
->>>>>>> 2ec38177
 }
 
 // NewDataProviderFactory creates a new DataProviderFactory
@@ -70,10 +67,7 @@
 	chain flow.Chain,
 	eventFilterConfig state_stream.EventFilterConfig,
 	heartbeatInterval uint64,
-<<<<<<< HEAD
 	linkGenerator commonmodels.LinkGenerator,
-=======
->>>>>>> 2ec38177
 ) *DataProviderFactoryImpl {
 	return &DataProviderFactoryImpl{
 		logger:            logger,
@@ -82,10 +76,7 @@
 		chain:             chain,
 		eventFilterConfig: eventFilterConfig,
 		heartbeatInterval: heartbeatInterval,
-<<<<<<< HEAD
 		linkGenerator:     linkGenerator,
-=======
->>>>>>> 2ec38177
 	}
 }
 
@@ -117,12 +108,7 @@
 	case AccountStatusesTopic:
 		return NewAccountStatusesDataProvider(ctx, s.logger, s.stateStreamApi, topic, arguments, ch, s.chain, s.eventFilterConfig, s.heartbeatInterval)
 	case TransactionStatusesTopic:
-<<<<<<< HEAD
-		// TODO: Implemented handlers for each topic should be added in respective case
-		return nil, fmt.Errorf(`topic "%s" not implemented yet`, topic)
-=======
-		return NewTransactionStatusesDataProvider(ctx, s.logger, s.accessApi, topic, arguments, ch)
->>>>>>> 2ec38177
+		return NewTransactionStatusesDataProvider(ctx, s.logger, s.accessApi, s.linkGenerator, topic, arguments, ch)
 	default:
 		return nil, fmt.Errorf("unsupported topic \"%s\"", topic)
 	}
