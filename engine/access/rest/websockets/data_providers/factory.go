--- conflicted
+++ resolved
@@ -33,9 +33,6 @@
 	// and configuration parameters.
 	//
 	// No errors are expected during normal operations.
-<<<<<<< HEAD
-	NewDataProvider(ctx context.Context, subscriptionID string, topic string, args models.Arguments, ch chan<- interface{}) (DataProvider, error)
-=======
 	NewDataProvider(
 		ctx context.Context,
 		subscriptionID string,
@@ -43,7 +40,6 @@
 		args models.Arguments,
 		ch chan<- interface{},
 	) (DataProvider, error)
->>>>>>> ce0396a0
 }
 
 var _ DataProviderFactory = (*DataProviderFactoryImpl)(nil)
@@ -116,11 +112,7 @@
 	case TransactionStatusesTopic:
 		return NewTransactionStatusesDataProvider(ctx, s.logger, s.accessApi, subscriptionID, s.linkGenerator, topic, arguments, ch)
 	case SendAndGetTransactionStatusesTopic:
-<<<<<<< HEAD
 		return NewSendAndGetTransactionStatusesDataProvider(ctx, s.logger, s.accessApi, subscriptionID, s.linkGenerator, topic, arguments, ch, s.chain)
-=======
-		return NewSendAndGetTransactionStatusesDataProvider(ctx, s.logger, s.accessApi, subscriptionID, s.linkGenerator, topic, arguments, ch)
->>>>>>> ce0396a0
 	default:
 		return nil, fmt.Errorf("unsupported topic \"%s\"", topic)
 	}
