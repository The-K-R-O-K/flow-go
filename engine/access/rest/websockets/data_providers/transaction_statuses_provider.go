package data_providers

import (
	"context"
	"fmt"

	"github.com/google/uuid"
	"github.com/rs/zerolog"
	"google.golang.org/grpc/codes"
	"google.golang.org/grpc/status"

	"github.com/onflow/flow-go/access"
	commonmodels "github.com/onflow/flow-go/engine/access/rest/common/models"
	"github.com/onflow/flow-go/engine/access/rest/common/parser"
	"github.com/onflow/flow-go/engine/access/rest/http/request"
	"github.com/onflow/flow-go/engine/access/rest/websockets/models"
	"github.com/onflow/flow-go/engine/access/subscription"
	"github.com/onflow/flow-go/model/flow"
	"github.com/onflow/flow-go/module/counters"

	"github.com/onflow/flow/protobuf/go/flow/entities"
)

// transactionStatusesArguments contains the arguments required for subscribing to transaction statuses
type transactionStatusesArguments struct {
	TxID             flow.Identifier // ID of the transaction to monitor.
	StartBlockID     flow.Identifier // ID of the block to start subscription from
	StartBlockHeight uint64          // Height of the block to start subscription from
}

// TransactionStatusesDataProvider is responsible for providing tx statuses
type TransactionStatusesDataProvider struct {
	*baseDataProvider

	logger        zerolog.Logger
	api           access.API
	linkGenerator commonmodels.LinkGenerator
}

var _ DataProvider = (*TransactionStatusesDataProvider)(nil)

func NewTransactionStatusesDataProvider(
	ctx context.Context,
	logger zerolog.Logger,
	api access.API,
<<<<<<< HEAD
	linkGenerator commonmodels.LinkGenerator,
=======
>>>>>>> 0cd11864
	subscriptionID uuid.UUID,
	topic string,
	arguments models.Arguments,
	send chan<- interface{},
) (*TransactionStatusesDataProvider, error) {
	p := &TransactionStatusesDataProvider{
		logger:        logger.With().Str("component", "transaction-statuses-data-provider").Logger(),
		api:           api,
		linkGenerator: linkGenerator,
	}

	// Initialize arguments passed to the provider.
	txStatusesArgs, err := parseTransactionStatusesArguments(arguments)
	if err != nil {
		return nil, fmt.Errorf("invalid arguments for tx statuses data provider: %w", err)
	}

	subCtx, cancel := context.WithCancel(ctx)

	p.baseDataProvider = newBaseDataProvider(
		subscriptionID,
		topic,
		arguments,
		cancel,
		send,
		p.createSubscription(subCtx, txStatusesArgs), // Set up a subscription to tx statuses based on arguments.
	)

	return p, nil
}

// Run starts processing the subscription for events and handles responses.
//
// No errors are expected during normal operations.
func (p *TransactionStatusesDataProvider) Run() error {
	return subscription.HandleSubscription(p.subscription, p.handleResponse())
}

// createSubscription creates a new subscription using the specified input arguments.
func (p *TransactionStatusesDataProvider) createSubscription(
	ctx context.Context,
	args transactionStatusesArguments,
) subscription.Subscription {
	if args.StartBlockID != flow.ZeroID {
		return p.api.SubscribeTransactionStatusesFromStartBlockID(ctx, args.TxID, args.StartBlockID, entities.EventEncodingVersion_JSON_CDC_V0)
	}

	if args.StartBlockHeight != request.EmptyHeight {
		return p.api.SubscribeTransactionStatusesFromStartHeight(ctx, args.TxID, args.StartBlockHeight, entities.EventEncodingVersion_JSON_CDC_V0)
	}

	return p.api.SubscribeTransactionStatusesFromLatest(ctx, args.TxID, entities.EventEncodingVersion_JSON_CDC_V0)
}

// handleResponse processes a tx statuses and sends the formatted response.
//
// No errors are expected during normal operations.
func (p *TransactionStatusesDataProvider) handleResponse() func(txResults []*access.TransactionResult) error {
	messageIndex := counters.NewMonotonousCounter(0)

	return func(txResults []*access.TransactionResult) error {

		for i := range txResults {
			index := messageIndex.Value()
			if ok := messageIndex.Set(messageIndex.Value() + 1); !ok {
				return status.Errorf(codes.Internal, "message index already incremented to %d", messageIndex.Value())
			}

			var txStatusesPayload models.TransactionStatusesResponse
			txStatusesPayload.Build(p.linkGenerator, txResults[i], index)

			var response models.BaseDataProvidersResponse
			response.Build(p.ID().String(), p.Topic(), &txStatusesPayload)

			p.send <- &response
		}

		return nil
	}
}

// parseAccountStatusesArguments validates and initializes the account statuses arguments.
func parseTransactionStatusesArguments(
	arguments models.Arguments,
) (transactionStatusesArguments, error) {
	var args transactionStatusesArguments

	// Parse block arguments
	startBlockID, startBlockHeight, err := ParseStartBlock(arguments)
	if err != nil {
		return args, err
	}
	args.StartBlockID = startBlockID
	args.StartBlockHeight = startBlockHeight

	if txIDIn, ok := arguments["tx_id"]; ok && txIDIn != "" {
		result, ok := txIDIn.(string)
		if !ok {
			return args, fmt.Errorf("'tx_id' must be a string")
		}
		var txID parser.ID
		err := txID.Parse(result)
		if err != nil {
			return args, fmt.Errorf("invalid 'tx_id': %w", err)
		}
		args.TxID = txID.Flow()
	}

	return args, nil
}<|MERGE_RESOLUTION|>--- conflicted
+++ resolved
@@ -43,10 +43,7 @@
 	ctx context.Context,
 	logger zerolog.Logger,
 	api access.API,
-<<<<<<< HEAD
 	linkGenerator commonmodels.LinkGenerator,
-=======
->>>>>>> 0cd11864
 	subscriptionID uuid.UUID,
 	topic string,
 	arguments models.Arguments,
