package data_providers

import (
	"context"
	"fmt"
	"strconv"
	"testing"
	"time"

	"github.com/google/uuid"
	"github.com/rs/zerolog"
	"github.com/stretchr/testify/mock"
	"github.com/stretchr/testify/require"
	"github.com/stretchr/testify/suite"

	"github.com/onflow/flow-go/access"
	accessmock "github.com/onflow/flow-go/access/mock"
	mockcommonmodels "github.com/onflow/flow-go/engine/access/rest/common/models/mock"
	"github.com/onflow/flow-go/engine/access/rest/websockets/models"
	"github.com/onflow/flow-go/engine/access/state_stream"
	ssmock "github.com/onflow/flow-go/engine/access/state_stream/mock"
	"github.com/onflow/flow-go/engine/access/subscription"
	"github.com/onflow/flow-go/model/flow"
	"github.com/onflow/flow-go/utils/unittest"

	"github.com/onflow/flow/protobuf/go/flow/entities"
)

type TransactionStatusesProviderSuite struct {
	suite.Suite

	log zerolog.Logger
	api *accessmock.API

	chain          flow.Chain
	rootBlock      flow.Block
	finalizedBlock *flow.Header

	factory       *DataProviderFactoryImpl
	linkGenerator *mockcommonmodels.LinkGenerator
}

func TestNewTransactionStatusesDataProvider(t *testing.T) {
	suite.Run(t, new(TransactionStatusesProviderSuite))
}

func (s *TransactionStatusesProviderSuite) SetupTest() {
	s.log = unittest.Logger()
	s.api = accessmock.NewAPI(s.T())
	s.linkGenerator = mockcommonmodels.NewLinkGenerator(s.T())

	s.chain = flow.Testnet.Chain()

	s.rootBlock = unittest.BlockFixture()
	s.rootBlock.Header.Height = 0

	s.factory = NewDataProviderFactory(
		s.log,
		nil,
		s.api,
		s.chain,
		state_stream.DefaultEventFilterConfig,
		subscription.DefaultHeartbeatInterval,
		s.linkGenerator,
	)
	s.Require().NotNil(s.factory)
}

// TestTransactionStatusesDataProvider_HappyPath tests the behavior of the transaction statuses data provider
// when it is configured correctly and operating under normal conditions. It
// validates that tx statuses are correctly streamed to the channel and ensures
// no unexpected errors occur.
func (s *TransactionStatusesProviderSuite) TestTransactionStatusesDataProvider_HappyPath() {
	backendResponse := backendTransactionStatusesResponse(s.rootBlock)

	s.linkGenerator.On("TransactionResultLink", mock.AnythingOfType("flow.Identifier")).Return(
		func(id flow.Identifier) (string, error) {
			return "some_link", nil
		},
	)

	testHappyPath(
		s.T(),
		TransactionStatusesTopic,
		s.factory,
		s.subscribeTransactionStatusesDataProviderTestCases(backendResponse),
		func(dataChan chan interface{}) {
			dataChan <- backendResponse
		},
		s.requireTransactionStatuses,
	)
}

func (s *TransactionStatusesProviderSuite) subscribeTransactionStatusesDataProviderTestCases(backendResponses []*access.TransactionResult) []testType {
	expectedResponses := s.expectedTransactionStatusesResponses(backendResponses, TransactionStatusesTopic)

	return []testType{
		{
			name: "SubscribeTransactionStatusesFromStartBlockID happy path",
			arguments: models.Arguments{
				"start_block_id": s.rootBlock.ID().String(),
			},
			setupBackend: func(sub *ssmock.Subscription) {
				s.api.On(
					"SubscribeTransactionStatusesFromStartBlockID",
					mock.Anything,
					mock.Anything,
					s.rootBlock.ID(),
					entities.EventEncodingVersion_JSON_CDC_V0,
				).Return(sub).Once()
			},
			expectedResponses: expectedResponses,
		},
		{
			name: "SubscribeTransactionStatusesFromStartHeight happy path",
			arguments: models.Arguments{
				"start_block_height": strconv.FormatUint(s.rootBlock.Header.Height, 10),
			},
			setupBackend: func(sub *ssmock.Subscription) {
				s.api.On(
					"SubscribeTransactionStatusesFromStartHeight",
					mock.Anything,
					mock.Anything,
					s.rootBlock.Header.Height,
					entities.EventEncodingVersion_JSON_CDC_V0,
				).Return(sub).Once()
			},
			expectedResponses: expectedResponses,
		},
		{
			name:      "SubscribeTransactionStatusesFromLatest happy path",
			arguments: models.Arguments{},
			setupBackend: func(sub *ssmock.Subscription) {
				s.api.On(
					"SubscribeTransactionStatusesFromLatest",
					mock.Anything,
					mock.Anything,
					entities.EventEncodingVersion_JSON_CDC_V0,
				).Return(sub).Once()
			},
			expectedResponses: expectedResponses,
		},
	}
}

// requireTransactionStatuses ensures that the received transaction statuses information matches the expected data.
func (s *TransactionStatusesProviderSuite) requireTransactionStatuses(
	actual interface{},
	expected interface{},
) {
	expectedResponse, ok := expected.(*models.BaseDataProvidersResponse)
	require.True(s.T(), ok, "Expected *models.BaseDataProvidersResponse, got %T", expected)

	expectedResponsePayload, ok := expectedResponse.Payload.(*models.TransactionStatusesResponse)
	require.True(s.T(), ok, "Unexpected response payload type: %T", expectedResponse.Payload)

	actualResponse, ok := actual.(*models.BaseDataProvidersResponse)
	require.True(s.T(), ok, "Expected *models.BaseDataProvidersResponse, got %T", actual)

	actualResponsePayload, ok := actualResponse.Payload.(*models.TransactionStatusesResponse)
	require.True(s.T(), ok, "Unexpected response payload type: %T", actualResponse.Payload)

	require.Equal(s.T(), expectedResponse.Topic, actualResponse.Topic)
	require.Equal(s.T(), expectedResponsePayload.TransactionResult.BlockId, actualResponsePayload.TransactionResult.BlockId)
}

// expectedTransactionStatusesResponses creates the expected responses for the provided backend responses.
func (s *TransactionStatusesProviderSuite) expectedTransactionStatusesResponses(
	backendResponses []*access.TransactionResult,
	topic string,
) []interface{} {
	expectedResponses := make([]interface{}, len(backendResponses))

	for i, resp := range backendResponses {
		var expectedResponsePayload models.TransactionStatusesResponse
		expectedResponsePayload.Build(s.linkGenerator, resp, uint64(i))

		expectedResponses[i] = &models.BaseDataProvidersResponse{
			Topic:   topic,
			Payload: &expectedResponsePayload,
		}
	}

	return expectedResponses
}

// TestTransactionStatusesDataProvider_InvalidArguments tests the behavior of the transaction statuses data provider
// when invalid arguments are provided. It verifies that appropriate errors are returned
// for missing or conflicting arguments.
func (s *TransactionStatusesProviderSuite) TestTransactionStatusesDataProvider_InvalidArguments() {
	ctx := context.Background()
	send := make(chan interface{})

	topic := TransactionStatusesTopic

	for _, test := range invalidTransactionStatusesArgumentsTestCases() {
		s.Run(test.name, func() {
			provider, err := NewTransactionStatusesDataProvider(
				ctx,
				s.log,
				s.api,
<<<<<<< HEAD
				s.linkGenerator,
=======
>>>>>>> 0cd11864
				uuid.New(),
				topic,
				test.arguments,
				send,
			)
			s.Require().Nil(provider)
			s.Require().Error(err)
			s.Require().Contains(err.Error(), test.expectedErrorMsg)
		})
	}
}

// invalidTransactionStatusesArgumentsTestCases returns a list of test cases with invalid argument combinations
// for testing the behavior of transaction statuses data providers. Each test case includes a name,
// a set of input arguments, and the expected error message that should be returned.
//
// The test cases cover scenarios such as:
// 1. Providing both 'start_block_id' and 'start_block_height' simultaneously.
// 2. Providing invalid 'tx_id' value.
// 3. Providing invalid 'start_block_id'  value.
// 4. Invalid 'start_block_id' argument.
func invalidTransactionStatusesArgumentsTestCases() []testErrType {
	return []testErrType{
		{
			name: "provide both 'start_block_id' and 'start_block_height' arguments",
			arguments: models.Arguments{
				"start_block_id":     unittest.BlockFixture().ID().String(),
				"start_block_height": fmt.Sprintf("%d", unittest.BlockFixture().Header.Height),
			},
			expectedErrorMsg: "can only provide either 'start_block_id' or 'start_block_height'",
		},
		{
			name: "invalid 'tx_id' argument",
			arguments: map[string]interface{}{
				"tx_id": "invalid_tx_id",
			},
			expectedErrorMsg: "invalid ID format",
		},
		{
			name: "invalid 'start_block_id' argument",
			arguments: map[string]interface{}{
				"start_block_id": "invalid_block_id",
			},
			expectedErrorMsg: "invalid ID format",
		},
		{
			name: "invalid 'start_block_height' argument",
			arguments: map[string]interface{}{
				"start_block_height": "-1",
			},
			expectedErrorMsg: "value must be an unsigned 64 bit integer",
		},
	}
}

// TestMessageIndexTransactionStatusesProviderResponse_HappyPath tests that MessageIndex values in response are strictly increasing.
func (s *TransactionStatusesProviderSuite) TestMessageIndexTransactionStatusesProviderResponse_HappyPath() {
	ctx := context.Background()
	send := make(chan interface{}, 10)
	topic := TransactionStatusesTopic
	txStatusesCount := 4

	// Create a channel to simulate the subscription's account statuses channel
	txStatusesChan := make(chan interface{})

	// Create a mock subscription and mock the channel
	sub := ssmock.NewSubscription(s.T())
	sub.On("Channel").Return((<-chan interface{})(txStatusesChan))
	sub.On("Err").Return(nil).Once()

	s.api.On(
		"SubscribeTransactionStatusesFromStartBlockID",
		mock.Anything,
		mock.Anything,
		mock.Anything,
		entities.EventEncodingVersion_JSON_CDC_V0,
	).Return(sub)

	s.linkGenerator.On("TransactionResultLink", mock.AnythingOfType("flow.Identifier")).Return(
		func(id flow.Identifier) (string, error) {
			return "some_link", nil
		},
	)

	arguments :=
		map[string]interface{}{
			"start_block_id": s.rootBlock.ID().String(),
		}

	// Create the TransactionStatusesDataProvider instance
	provider, err := NewTransactionStatusesDataProvider(
		ctx,
		s.log,
		s.api,
<<<<<<< HEAD
		s.linkGenerator,
=======
>>>>>>> 0cd11864
		uuid.New(),
		topic,
		arguments,
		send,
	)

	s.Require().NotNil(provider)
	s.Require().NoError(err)

	// Ensure the provider is properly closed after the test
	defer provider.Close()

	// Run the provider in a separate goroutine to simulate subscription processing
	done := make(chan struct{})
	go func() {
		defer close(done)
		err = provider.Run()
		s.Require().NoError(err)
	}()

	// Simulate emitting data to the tx statuses channel
	var txResults []*access.TransactionResult
	for i := 0; i < txStatusesCount; i++ {
		txResults = append(txResults, &access.TransactionResult{
			BlockHeight: s.rootBlock.Header.Height,
		})
	}

	go func() {
		defer close(txStatusesChan) // Close the channel when done

		txStatusesChan <- txResults
	}()

	// Collect responses
	var responses []*models.TransactionStatusesResponse
	for i := 0; i < txStatusesCount; i++ {
		res := <-send

		txStatusesRes, ok := res.(*models.BaseDataProvidersResponse)
		s.Require().True(ok, "Expected *models.BaseDataProvidersResponse, got %T", res)

		txStatusesResData, ok := txStatusesRes.Payload.(*models.TransactionStatusesResponse)
		s.Require().True(ok, "Expected *models.TransactionStatusesResponse, got %T", res)

		responses = append(responses, txStatusesResData)
	}

	// Wait for the provider goroutine to finish
	unittest.RequireCloseBefore(s.T(), done, time.Second, "provider failed to stop")

	// Verifying that indices are starting from 0
	s.Require().Equal(uint64(0), responses[0].MessageIndex, "Expected MessageIndex to start with 0")

	// Verifying that indices are strictly increasing
	for i := 1; i < len(responses); i++ {
		prevIndex := responses[i-1].MessageIndex
		currentIndex := responses[i].MessageIndex
		s.Require().Equal(prevIndex+1, currentIndex, "Expected MessageIndex to increment by 1")
	}
}

func backendTransactionStatusesResponse(block flow.Block) []*access.TransactionResult {
	id := unittest.IdentifierFixture()
	cid := unittest.IdentifierFixture()
	txr := access.TransactionResult{
		Status:     flow.TransactionStatusSealed,
		StatusCode: 10,
		Events: []flow.Event{
			unittest.EventFixture(flow.EventAccountCreated, 1, 0, id, 200),
		},
		ErrorMessage: "",
		BlockID:      block.ID(),
		CollectionID: cid,
		BlockHeight:  block.Header.Height,
	}

	var expectedTxResultsResponses []*access.TransactionResult

	for i := 0; i < 2; i++ {
		expectedTxResultsResponses = append(expectedTxResultsResponses, &txr)
	}

	return expectedTxResultsResponses
}<|MERGE_RESOLUTION|>--- conflicted
+++ resolved
@@ -199,10 +199,7 @@
 				ctx,
 				s.log,
 				s.api,
-<<<<<<< HEAD
 				s.linkGenerator,
-=======
->>>>>>> 0cd11864
 				uuid.New(),
 				topic,
 				test.arguments,
@@ -297,10 +294,7 @@
 		ctx,
 		s.log,
 		s.api,
-<<<<<<< HEAD
 		s.linkGenerator,
-=======
->>>>>>> 0cd11864
 		uuid.New(),
 		topic,
 		arguments,
