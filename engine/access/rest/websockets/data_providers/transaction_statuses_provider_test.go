package data_providers

import (
	"context"
	"fmt"
	"strconv"
	"testing"
	"time"

	"github.com/google/uuid"
	"github.com/rs/zerolog"
	"github.com/stretchr/testify/mock"
	"github.com/stretchr/testify/require"
	"github.com/stretchr/testify/suite"

	"github.com/onflow/flow-go/access"
	accessmock "github.com/onflow/flow-go/access/mock"
	mockcommonmodels "github.com/onflow/flow-go/engine/access/rest/common/models/mock"
	"github.com/onflow/flow-go/engine/access/rest/websockets/models"
	"github.com/onflow/flow-go/engine/access/state_stream"
	ssmock "github.com/onflow/flow-go/engine/access/state_stream/mock"
	"github.com/onflow/flow-go/engine/access/subscription"
	"github.com/onflow/flow-go/model/flow"
	"github.com/onflow/flow-go/utils/unittest"

	"github.com/onflow/flow/protobuf/go/flow/entities"
)

type TransactionStatusesProviderSuite struct {
	suite.Suite

	log zerolog.Logger
	api *accessmock.API

	chain          flow.Chain
	rootBlock      flow.Block
	finalizedBlock *flow.Header

	factory       *DataProviderFactoryImpl
	linkGenerator *mockcommonmodels.LinkGenerator
}

func TestNewTransactionStatusesDataProvider(t *testing.T) {
	suite.Run(t, new(TransactionStatusesProviderSuite))
}

func (s *TransactionStatusesProviderSuite) SetupTest() {
	s.log = unittest.Logger()
	s.api = accessmock.NewAPI(s.T())
	s.linkGenerator = mockcommonmodels.NewLinkGenerator(s.T())

	s.chain = flow.Testnet.Chain()

	s.rootBlock = unittest.BlockFixture()
	s.rootBlock.Header.Height = 0

	s.factory = NewDataProviderFactory(
		s.log,
		nil,
		s.api,
		s.chain,
		state_stream.DefaultEventFilterConfig,
		subscription.DefaultHeartbeatInterval,
		s.linkGenerator,
	)
	s.Require().NotNil(s.factory)
}

// TestTransactionStatusesDataProvider_HappyPath tests the behavior of the transaction statuses data provider
// when it is configured correctly and operating under normal conditions. It
// validates that tx statuses are correctly streamed to the channel and ensures
// no unexpected errors occur.
func (s *TransactionStatusesProviderSuite) TestTransactionStatusesDataProvider_HappyPath() {
	backendResponse := backendTransactionStatusesResponse(s.rootBlock)

	s.linkGenerator.On("TransactionResultLink", mock.AnythingOfType("flow.Identifier")).Return(
		func(id flow.Identifier) (string, error) {
			return "some_link", nil
		},
	)

	testHappyPath(
		s.T(),
		TransactionStatusesTopic,
		s.factory,
		s.subscribeTransactionStatusesDataProviderTestCases(backendResponse),
		func(dataChan chan interface{}) {
			dataChan <- backendResponse
		},
		s.requireTransactionStatuses,
	)
}

func (s *TransactionStatusesProviderSuite) subscribeTransactionStatusesDataProviderTestCases(backendResponses []*access.TransactionResult) []testType {
<<<<<<< HEAD
	expectedResponses := s.expectedTransactionStatusesResponses(backendResponses, TransactionStatusesTopic)
=======
	expectedResponses := s.expectedTransactionStatusesResponses(backendResponses)
>>>>>>> 37ac1f63

	return []testType{
		{
			name: "SubscribeTransactionStatusesFromStartBlockID happy path",
			arguments: models.Arguments{
				"start_block_id": s.rootBlock.ID().String(),
			},
			setupBackend: func(sub *ssmock.Subscription) {
				s.api.On(
					"SubscribeTransactionStatusesFromStartBlockID",
					mock.Anything,
					mock.Anything,
					s.rootBlock.ID(),
					entities.EventEncodingVersion_JSON_CDC_V0,
				).Return(sub).Once()
			},
			expectedResponses: expectedResponses,
		},
		{
			name: "SubscribeTransactionStatusesFromStartHeight happy path",
			arguments: models.Arguments{
				"start_block_height": strconv.FormatUint(s.rootBlock.Header.Height, 10),
			},
			setupBackend: func(sub *ssmock.Subscription) {
				s.api.On(
					"SubscribeTransactionStatusesFromStartHeight",
					mock.Anything,
					mock.Anything,
					s.rootBlock.Header.Height,
					entities.EventEncodingVersion_JSON_CDC_V0,
				).Return(sub).Once()
			},
			expectedResponses: expectedResponses,
		},
		{
			name:      "SubscribeTransactionStatusesFromLatest happy path",
			arguments: models.Arguments{},
			setupBackend: func(sub *ssmock.Subscription) {
				s.api.On(
					"SubscribeTransactionStatusesFromLatest",
					mock.Anything,
					mock.Anything,
					entities.EventEncodingVersion_JSON_CDC_V0,
				).Return(sub).Once()
			},
			expectedResponses: expectedResponses,
		},
	}
}

// requireTransactionStatuses ensures that the received transaction statuses information matches the expected data.
func (s *TransactionStatusesProviderSuite) requireTransactionStatuses(
	actual interface{},
	expected interface{},
) {
<<<<<<< HEAD
	expectedResponse, ok := expected.(*models.BaseDataProvidersResponse)
	require.True(s.T(), ok, "Expected *models.BaseDataProvidersResponse, got %T", expected)

	expectedResponsePayload, ok := expectedResponse.Payload.(*models.TransactionStatusesResponse)
	require.True(s.T(), ok, "Unexpected response payload type: %T", expectedResponse.Payload)

	actualResponse, ok := actual.(*models.BaseDataProvidersResponse)
	require.True(s.T(), ok, "Expected *models.BaseDataProvidersResponse, got %T", actual)

	actualResponsePayload, ok := actualResponse.Payload.(*models.TransactionStatusesResponse)
	require.True(s.T(), ok, "Unexpected response payload type: %T", actualResponse.Payload)

	require.Equal(s.T(), expectedResponse.Topic, actualResponse.Topic)
	require.Equal(s.T(), expectedResponsePayload.TransactionResult.BlockId, actualResponsePayload.TransactionResult.BlockId)
=======
	expectedTxStatusesResponse, ok := expected.(*models.TransactionStatusesResponse)
	require.True(s.T(), ok, "expected *models.TransactionStatusesResponse, got %T", expected)

	actualResponse, ok := actual.(*models.TransactionStatusesResponse)
	require.True(s.T(), ok, "expected *models.TransactionStatusesResponse, got %T", actual)

	require.Equal(s.T(), expectedTxStatusesResponse.TransactionResult.BlockId, actualResponse.TransactionResult.BlockId)
>>>>>>> 37ac1f63
}

// expectedTransactionStatusesResponses creates the expected responses for the provided backend responses.
func (s *TransactionStatusesProviderSuite) expectedTransactionStatusesResponses(
	backendResponses []*access.TransactionResult,
<<<<<<< HEAD
	topic string,
=======
>>>>>>> 37ac1f63
) []interface{} {
	expectedResponses := make([]interface{}, len(backendResponses))

	for i, resp := range backendResponses {
<<<<<<< HEAD
		var expectedResponsePayload models.TransactionStatusesResponse
		expectedResponsePayload.Build(s.linkGenerator, resp, uint64(i))

		expectedResponses[i] = &models.BaseDataProvidersResponse{
			Topic:   topic,
			Payload: &expectedResponsePayload,
		}
=======
		var expectedResponse models.TransactionStatusesResponse
		expectedResponse.Build(s.linkGenerator, resp, uint64(i))

		expectedResponses[i] = &expectedResponse
>>>>>>> 37ac1f63
	}

	return expectedResponses
}

// TestTransactionStatusesDataProvider_InvalidArguments tests the behavior of the transaction statuses data provider
// when invalid arguments are provided. It verifies that appropriate errors are returned
// for missing or conflicting arguments.
func (s *TransactionStatusesProviderSuite) TestTransactionStatusesDataProvider_InvalidArguments() {
	ctx := context.Background()
	send := make(chan interface{})

	topic := TransactionStatusesTopic

	for _, test := range invalidTransactionStatusesArgumentsTestCases() {
		s.Run(test.name, func() {
			provider, err := NewTransactionStatusesDataProvider(
				ctx,
				s.log,
				s.api,
<<<<<<< HEAD
				s.linkGenerator,
				uuid.New(),
=======
				"dummy-id",
				s.linkGenerator,
>>>>>>> 37ac1f63
				topic,
				test.arguments,
				send,
			)
			s.Require().Nil(provider)
			s.Require().Error(err)
			s.Require().Contains(err.Error(), test.expectedErrorMsg)
		})
	}
}

// invalidTransactionStatusesArgumentsTestCases returns a list of test cases with invalid argument combinations
// for testing the behavior of transaction statuses data providers. Each test case includes a name,
// a set of input arguments, and the expected error message that should be returned.
//
// The test cases cover scenarios such as:
// 1. Providing both 'start_block_id' and 'start_block_height' simultaneously.
// 2. Providing invalid 'tx_id' value.
// 3. Providing invalid 'start_block_id'  value.
// 4. Invalid 'start_block_id' argument.
func invalidTransactionStatusesArgumentsTestCases() []testErrType {
	return []testErrType{
		{
			name: "provide both 'start_block_id' and 'start_block_height' arguments",
			arguments: models.Arguments{
				"start_block_id":     unittest.BlockFixture().ID().String(),
				"start_block_height": fmt.Sprintf("%d", unittest.BlockFixture().Header.Height),
			},
			expectedErrorMsg: "can only provide either 'start_block_id' or 'start_block_height'",
		},
		{
			name: "invalid 'tx_id' argument",
			arguments: map[string]interface{}{
				"tx_id": "invalid_tx_id",
			},
			expectedErrorMsg: "invalid ID format",
		},
		{
			name: "invalid 'start_block_id' argument",
			arguments: map[string]interface{}{
				"start_block_id": "invalid_block_id",
			},
			expectedErrorMsg: "invalid ID format",
		},
		{
			name: "invalid 'start_block_height' argument",
			arguments: map[string]interface{}{
				"start_block_height": "-1",
			},
			expectedErrorMsg: "value must be an unsigned 64 bit integer",
		},
	}
}

// TestMessageIndexTransactionStatusesProviderResponse_HappyPath tests that MessageIndex values in response are strictly increasing.
func (s *TransactionStatusesProviderSuite) TestMessageIndexTransactionStatusesProviderResponse_HappyPath() {
	ctx := context.Background()
	send := make(chan interface{}, 10)
	topic := TransactionStatusesTopic
	txStatusesCount := 4

	// Create a channel to simulate the subscription's account statuses channel
	txStatusesChan := make(chan interface{})

	// Create a mock subscription and mock the channel
	sub := ssmock.NewSubscription(s.T())
	sub.On("Channel").Return((<-chan interface{})(txStatusesChan))
	sub.On("Err").Return(nil).Once()

	s.api.On(
		"SubscribeTransactionStatusesFromStartBlockID",
		mock.Anything,
		mock.Anything,
		mock.Anything,
		entities.EventEncodingVersion_JSON_CDC_V0,
	).Return(sub)

	s.linkGenerator.On("TransactionResultLink", mock.AnythingOfType("flow.Identifier")).Return(
		func(id flow.Identifier) (string, error) {
			return "some_link", nil
		},
	)

	arguments :=
		map[string]interface{}{
			"start_block_id": s.rootBlock.ID().String(),
		}

	// Create the TransactionStatusesDataProvider instance
	provider, err := NewTransactionStatusesDataProvider(
		ctx,
		s.log,
		s.api,
<<<<<<< HEAD
		s.linkGenerator,
		uuid.New(),
=======
		"dummy-id",
		s.linkGenerator,
>>>>>>> 37ac1f63
		topic,
		arguments,
		send,
	)

	s.Require().NotNil(provider)
	s.Require().NoError(err)

	// Ensure the provider is properly closed after the test
	defer provider.Close()

	// Run the provider in a separate goroutine to simulate subscription processing
	done := make(chan struct{})
	go func() {
		defer close(done)
		err = provider.Run()
		s.Require().NoError(err)
	}()

	// Simulate emitting data to the tx statuses channel
	var txResults []*access.TransactionResult
	for i := 0; i < txStatusesCount; i++ {
		txResults = append(txResults, &access.TransactionResult{
			BlockHeight: s.rootBlock.Header.Height,
		})
	}

	go func() {
		defer close(txStatusesChan) // Close the channel when done

		txStatusesChan <- txResults
	}()

	// Collect responses
	var responses []*models.TransactionStatusesResponse
	for i := 0; i < txStatusesCount; i++ {
		res := <-send

		txStatusesRes, ok := res.(*models.BaseDataProvidersResponse)
		s.Require().True(ok, "Expected *models.BaseDataProvidersResponse, got %T", res)

		txStatusesResData, ok := txStatusesRes.Payload.(*models.TransactionStatusesResponse)
		s.Require().True(ok, "Expected *models.TransactionStatusesResponse, got %T", res)

		responses = append(responses, txStatusesResData)
	}

	// Wait for the provider goroutine to finish
	unittest.RequireCloseBefore(s.T(), done, time.Second, "provider failed to stop")

	// Verifying that indices are starting from 0
	s.Require().Equal(uint64(0), responses[0].MessageIndex, "Expected MessageIndex to start with 0")

	// Verifying that indices are strictly increasing
	for i := 1; i < len(responses); i++ {
		prevIndex := responses[i-1].MessageIndex
		currentIndex := responses[i].MessageIndex
		s.Require().Equal(prevIndex+1, currentIndex, "Expected MessageIndex to increment by 1")
	}
}

func backendTransactionStatusesResponse(block flow.Block) []*access.TransactionResult {
	id := unittest.IdentifierFixture()
	cid := unittest.IdentifierFixture()
	txr := access.TransactionResult{
		Status:     flow.TransactionStatusSealed,
		StatusCode: 10,
		Events: []flow.Event{
			unittest.EventFixture(flow.EventAccountCreated, 1, 0, id, 200),
		},
		ErrorMessage: "",
		BlockID:      block.ID(),
		CollectionID: cid,
		BlockHeight:  block.Header.Height,
	}

	var expectedTxResultsResponses []*access.TransactionResult

	for i := 0; i < 2; i++ {
		expectedTxResultsResponses = append(expectedTxResultsResponses, &txr)
	}

	return expectedTxResultsResponses
}<|MERGE_RESOLUTION|>--- conflicted
+++ resolved
@@ -7,7 +7,6 @@
 	"testing"
 	"time"
 
-	"github.com/google/uuid"
 	"github.com/rs/zerolog"
 	"github.com/stretchr/testify/mock"
 	"github.com/stretchr/testify/require"
@@ -92,11 +91,7 @@
 }
 
 func (s *TransactionStatusesProviderSuite) subscribeTransactionStatusesDataProviderTestCases(backendResponses []*access.TransactionResult) []testType {
-<<<<<<< HEAD
 	expectedResponses := s.expectedTransactionStatusesResponses(backendResponses, TransactionStatusesTopic)
-=======
-	expectedResponses := s.expectedTransactionStatusesResponses(backendResponses)
->>>>>>> 37ac1f63
 
 	return []testType{
 		{
@@ -152,7 +147,6 @@
 	actual interface{},
 	expected interface{},
 ) {
-<<<<<<< HEAD
 	expectedResponse, ok := expected.(*models.BaseDataProvidersResponse)
 	require.True(s.T(), ok, "Expected *models.BaseDataProvidersResponse, got %T", expected)
 
@@ -167,29 +161,16 @@
 
 	require.Equal(s.T(), expectedResponse.Topic, actualResponse.Topic)
 	require.Equal(s.T(), expectedResponsePayload.TransactionResult.BlockId, actualResponsePayload.TransactionResult.BlockId)
-=======
-	expectedTxStatusesResponse, ok := expected.(*models.TransactionStatusesResponse)
-	require.True(s.T(), ok, "expected *models.TransactionStatusesResponse, got %T", expected)
-
-	actualResponse, ok := actual.(*models.TransactionStatusesResponse)
-	require.True(s.T(), ok, "expected *models.TransactionStatusesResponse, got %T", actual)
-
-	require.Equal(s.T(), expectedTxStatusesResponse.TransactionResult.BlockId, actualResponse.TransactionResult.BlockId)
->>>>>>> 37ac1f63
 }
 
 // expectedTransactionStatusesResponses creates the expected responses for the provided backend responses.
 func (s *TransactionStatusesProviderSuite) expectedTransactionStatusesResponses(
 	backendResponses []*access.TransactionResult,
-<<<<<<< HEAD
 	topic string,
-=======
->>>>>>> 37ac1f63
 ) []interface{} {
 	expectedResponses := make([]interface{}, len(backendResponses))
 
 	for i, resp := range backendResponses {
-<<<<<<< HEAD
 		var expectedResponsePayload models.TransactionStatusesResponse
 		expectedResponsePayload.Build(s.linkGenerator, resp, uint64(i))
 
@@ -197,12 +178,6 @@
 			Topic:   topic,
 			Payload: &expectedResponsePayload,
 		}
-=======
-		var expectedResponse models.TransactionStatusesResponse
-		expectedResponse.Build(s.linkGenerator, resp, uint64(i))
-
-		expectedResponses[i] = &expectedResponse
->>>>>>> 37ac1f63
 	}
 
 	return expectedResponses
@@ -223,13 +198,8 @@
 				ctx,
 				s.log,
 				s.api,
-<<<<<<< HEAD
-				s.linkGenerator,
-				uuid.New(),
-=======
 				"dummy-id",
 				s.linkGenerator,
->>>>>>> 37ac1f63
 				topic,
 				test.arguments,
 				send,
@@ -323,13 +293,8 @@
 		ctx,
 		s.log,
 		s.api,
-<<<<<<< HEAD
-		s.linkGenerator,
-		uuid.New(),
-=======
 		"dummy-id",
 		s.linkGenerator,
->>>>>>> 37ac1f63
 		topic,
 		arguments,
 		send,
