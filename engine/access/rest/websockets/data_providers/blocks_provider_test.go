--- conflicted
+++ resolved
@@ -132,11 +132,7 @@
 
 	for _, test := range s.invalidArgumentsTestCases() {
 		s.Run(test.name, func() {
-<<<<<<< HEAD
-			provider, err := NewBlocksDataProvider(ctx, s.log, s.api, uuid.New(), BlocksTopic, test.arguments, send)
-=======
 			provider, err := NewBlocksDataProvider(ctx, s.log, s.api, uuid.New(), nil, BlocksTopic, test.arguments, send)
->>>>>>> d111c4f8
 			s.Require().Nil(provider)
 			s.Require().Error(err)
 			s.Require().Contains(err.Error(), test.expectedErrorMsg)
