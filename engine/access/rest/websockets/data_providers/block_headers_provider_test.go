package data_providers

import (
	"context"
	"strconv"
	"testing"

	"github.com/google/uuid"
	"github.com/stretchr/testify/mock"
	"github.com/stretchr/testify/require"
	"github.com/stretchr/testify/suite"

	commonmodels "github.com/onflow/flow-go/engine/access/rest/common/models"
	"github.com/onflow/flow-go/engine/access/rest/common/parser"
	"github.com/onflow/flow-go/engine/access/rest/websockets/models"
	statestreamsmock "github.com/onflow/flow-go/engine/access/state_stream/mock"
	"github.com/onflow/flow-go/model/flow"
)

type BlockHeadersProviderSuite struct {
	BlocksProviderSuite
}

func TestBlockHeadersProviderSuite(t *testing.T) {
	suite.Run(t, new(BlockHeadersProviderSuite))
}

// SetupTest initializes the test suite with required dependencies.
func (s *BlockHeadersProviderSuite) SetupTest() {
	s.BlocksProviderSuite.SetupTest()
}

// TestBlockHeadersDataProvider_InvalidArguments tests the behavior of the block headers data provider
// when invalid arguments are provided. It verifies that appropriate errors are returned
// for missing or conflicting arguments.
// This test covers the test cases:
// 1. Missing 'block_status' argument.
// 2. Invalid 'block_status' argument.
// 3. Providing both 'start_block_id' and 'start_block_height' simultaneously.
func (s *BlockHeadersProviderSuite) TestBlockHeadersDataProvider_InvalidArguments() {
	ctx := context.Background()
	send := make(chan interface{})

	topic := BlockHeadersTopic

	for _, test := range s.invalidArgumentsTestCases() {
		s.Run(test.name, func() {
<<<<<<< HEAD
			provider, err := NewBlockHeadersDataProvider(ctx, s.log, s.api, uuid.New(), topic, test.arguments, send)
=======
			provider, err := NewBlockHeadersDataProvider(ctx, s.log, s.api, "dummy-id", topic, test.arguments, send)
>>>>>>> 37ac1f63
			s.Require().Nil(provider)
			s.Require().Error(err)
			s.Require().Contains(err.Error(), test.expectedErrorMsg)
		})
	}
}

// validBlockHeadersArgumentsTestCases defines test happy cases for block headers data providers.
// Each test case specifies input arguments, and setup functions for the mock API used in the test.
func (s *BlockHeadersProviderSuite) validBlockHeadersArgumentsTestCases() []testType {
	expectedResponses := make([]interface{}, len(s.blocks))
	for i, b := range s.blocks {
		var header commonmodels.BlockHeader
		header.Build(b.Header)

<<<<<<< HEAD
		expectedResponses[i] = &models.BaseDataProvidersResponse{
			Topic:   BlockHeadersTopic,
			Payload: &header,
		}
=======
		expectedResponses[i] = &models.BlockHeaderMessageResponse{Header: &header}
>>>>>>> 37ac1f63
	}

	return []testType{
		{
			name: "happy path with start_block_id argument",
			arguments: models.Arguments{
				"start_block_id": s.rootBlock.ID().String(),
				"block_status":   parser.Finalized,
			},
			setupBackend: func(sub *statestreamsmock.Subscription) {
				s.api.On(
					"SubscribeBlockHeadersFromStartBlockID",
					mock.Anything,
					s.rootBlock.ID(),
					flow.BlockStatusFinalized,
				).Return(sub).Once()
			},
			expectedResponses: expectedResponses,
		},
		{
			name: "happy path with start_block_height argument",
			arguments: models.Arguments{
				"start_block_height": strconv.FormatUint(s.rootBlock.Header.Height, 10),
				"block_status":       parser.Finalized,
			},
			setupBackend: func(sub *statestreamsmock.Subscription) {
				s.api.On(
					"SubscribeBlockHeadersFromStartHeight",
					mock.Anything,
					s.rootBlock.Header.Height,
					flow.BlockStatusFinalized,
				).Return(sub).Once()
			},
			expectedResponses: expectedResponses,
		},
		{
			name: "happy path without any start argument",
			arguments: models.Arguments{
				"block_status": parser.Finalized,
			},
			setupBackend: func(sub *statestreamsmock.Subscription) {
				s.api.On(
					"SubscribeBlockHeadersFromLatest",
					mock.Anything,
					flow.BlockStatusFinalized,
				).Return(sub).Once()
			},
			expectedResponses: expectedResponses,
		},
	}
}

// TestBlockHeadersDataProvider_HappyPath tests the behavior of the block headers data provider
// when it is configured correctly and operating under normal conditions. It
// validates that block headers are correctly streamed to the channel and ensures
// no unexpected errors occur.
func (s *BlockHeadersProviderSuite) TestBlockHeadersDataProvider_HappyPath() {
	testHappyPath(
		s.T(),
		BlockHeadersTopic,
		s.factory,
		s.validBlockHeadersArgumentsTestCases(),
		func(dataChan chan interface{}) {
			for _, block := range s.blocks {
				dataChan <- block.Header
			}
		},
		s.requireBlockHeader,
	)
}

// requireBlockHeaders ensures that the received block header information matches the expected data.
func (s *BlockHeadersProviderSuite) requireBlockHeader(actual interface{}, expected interface{}) {
<<<<<<< HEAD
	expectedResponse, ok := expected.(*models.BaseDataProvidersResponse)
	require.True(s.T(), ok, "Expected *models.BaseDataProvidersResponse, got %T", expected)

	expectedResponsePayload, ok := expectedResponse.Payload.(*commonmodels.BlockHeader)
	require.True(s.T(), ok, "Unexpected response payload type: %T", expectedResponse.Payload)

	actualResponse, ok := actual.(*models.BaseDataProvidersResponse)
	require.True(s.T(), ok, "Expected *models.BaseDataProvidersResponse, got %T", actual)

	actualResponsePayload, ok := actualResponse.Payload.(*commonmodels.BlockHeader)
	require.True(s.T(), ok, "Unexpected response payload type: %T", actualResponse.Payload)

	s.Require().Equal(expectedResponse.Topic, actualResponse.Topic)
	s.Require().Equal(expectedResponsePayload, actualResponsePayload)
=======
	actualResponse, ok := actual.(*models.BlockHeaderMessageResponse)
	require.True(s.T(), ok, "unexpected response type: %T", actual)

	expectedResponse, ok := expected.(*models.BlockHeaderMessageResponse)
	require.True(s.T(), ok, "unexpected response type: %T", expected)

	s.Require().Equal(expectedResponse.Header, actualResponse.Header)
>>>>>>> 37ac1f63
}<|MERGE_RESOLUTION|>--- conflicted
+++ resolved
@@ -5,7 +5,6 @@
 	"strconv"
 	"testing"
 
-	"github.com/google/uuid"
 	"github.com/stretchr/testify/mock"
 	"github.com/stretchr/testify/require"
 	"github.com/stretchr/testify/suite"
@@ -45,11 +44,7 @@
 
 	for _, test := range s.invalidArgumentsTestCases() {
 		s.Run(test.name, func() {
-<<<<<<< HEAD
-			provider, err := NewBlockHeadersDataProvider(ctx, s.log, s.api, uuid.New(), topic, test.arguments, send)
-=======
 			provider, err := NewBlockHeadersDataProvider(ctx, s.log, s.api, "dummy-id", topic, test.arguments, send)
->>>>>>> 37ac1f63
 			s.Require().Nil(provider)
 			s.Require().Error(err)
 			s.Require().Contains(err.Error(), test.expectedErrorMsg)
@@ -65,14 +60,10 @@
 		var header commonmodels.BlockHeader
 		header.Build(b.Header)
 
-<<<<<<< HEAD
 		expectedResponses[i] = &models.BaseDataProvidersResponse{
 			Topic:   BlockHeadersTopic,
 			Payload: &header,
 		}
-=======
-		expectedResponses[i] = &models.BlockHeaderMessageResponse{Header: &header}
->>>>>>> 37ac1f63
 	}
 
 	return []testType{
@@ -146,7 +137,6 @@
 
 // requireBlockHeaders ensures that the received block header information matches the expected data.
 func (s *BlockHeadersProviderSuite) requireBlockHeader(actual interface{}, expected interface{}) {
-<<<<<<< HEAD
 	expectedResponse, ok := expected.(*models.BaseDataProvidersResponse)
 	require.True(s.T(), ok, "Expected *models.BaseDataProvidersResponse, got %T", expected)
 
@@ -161,13 +151,4 @@
 
 	s.Require().Equal(expectedResponse.Topic, actualResponse.Topic)
 	s.Require().Equal(expectedResponsePayload, actualResponsePayload)
-=======
-	actualResponse, ok := actual.(*models.BlockHeaderMessageResponse)
-	require.True(s.T(), ok, "unexpected response type: %T", actual)
-
-	expectedResponse, ok := expected.(*models.BlockHeaderMessageResponse)
-	require.True(s.T(), ok, "unexpected response type: %T", expected)
-
-	s.Require().Equal(expectedResponse.Header, actualResponse.Header)
->>>>>>> 37ac1f63
 }