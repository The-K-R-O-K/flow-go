// Package websockets provides a number of abstractions for managing WebSocket connections.
// It supports handling client subscriptions, sending messages, and maintaining
// the lifecycle of WebSocket connections with robust keepalive mechanisms.
//
// Overview
//
// The architecture of this package consists of three main components:
//
// 1. **Connection**: Responsible for providing a channel that allows the client
//    to communicate with the server. It encapsulates WebSocket-level operations
//    such as sending and receiving messages.
// 2. **Data Providers**: Standalone units responsible for fetching data from
//    the blockchain (protocol). These providers act as sources of data that are
//    sent to clients based on their subscriptions.
// 3. **Controller**: Acts as a mediator between the connection and data providers.
//    It governs client subscriptions, handles client requests and responses,
//    validates messages, and manages error handling. The controller ensures smooth
//    coordination between the client and the data-fetching units.
//
// Basically, it is an N:1:1 approach: N data providers, 1 controller, 1 websocket connection.
// This allows a client to receive messages from different subscriptions over a single connection.
//
// ### Controller Details
//
// The `Controller` is the core component that coordinates the interactions between
// the client and data providers. It achieves this through three routines that run
// in parallel (writer, reader, and keepalive routine). If any of the three routines
// fails with an error, the remaining routines will be canceled using the provided
// context to ensure proper cleanup and termination.
//
// 1. **Reader Routine**:
//    - Reads messages from the client WebSocket connection.
//    - Parses and validates the messages.
//    - Handles the messages by triggering the appropriate actions, such as subscribing
//      to a topic or unsubscribing from an existing subscription.
//    - Ensures proper validation of message formats and data before passing them to
//      the internal handlers.
//
// 2. **Writer Routine**:
//    - Listens to the `multiplexedStream`, which is a channel filled by data providers
//      with messages that clients have subscribed to.
//    - Writes these messages to the client WebSocket connection.
//    - Ensures the outgoing messages respect the required deadlines to maintain the
//      stability of the connection.
//
// 3. **Keepalive Routine**:
//    - Periodically sends a WebSocket ping control message to the client to indicate
//      that the controller and all its subscriptions are working as expected.
//    - Ensures the connection remains clean and avoids timeout scenarios due to
//      inactivity.
//    - Resets the connection's read deadline whenever a pong message is received.
//
// Example
//
// Usage typically involves creating a `Controller` instance and invoking its
// `HandleConnection` method to manage a single WebSocket connection:
//
//     logger := zerolog.New(os.Stdout)
//     config := websockets.Config{/* configuration options */}
//     conn := /* a WebsocketConnection implementation */
//     factory := /* a DataProviderFactory implementation */
//
//     controller := websockets.NewWebSocketController(logger, config, conn, factory)
//     ctx := context.Background()
//     controller.HandleConnection(ctx)
//
//
// Package Constants
//
// This package expects constants like `PongWait` and `WriteWait` for controlling
// the read/write deadlines. They need to be defined in your application as appropriate.

package websockets

import (
	"context"
	"encoding/json"
	"errors"
	"fmt"
	"sync"
	"time"

	"golang.org/x/time/rate"

	"github.com/google/uuid"
	"github.com/gorilla/websocket"
	"github.com/rs/zerolog"
	"golang.org/x/sync/errgroup"

	dp "github.com/onflow/flow-go/engine/access/rest/websockets/data_providers"
	"github.com/onflow/flow-go/engine/access/rest/websockets/models"
	"github.com/onflow/flow-go/utils/concurrentmap"
)

type Controller struct {
	logger zerolog.Logger
	config Config
	conn   WebsocketConnection

	// The `multiplexedStream` is a core channel used for communication between the
	// `Controller` and Data Providers. Its lifecycle is as follows:
	//
	// 1. **Data Providers**:
	//    - Data providers write their data into this channel, which is consumed by
	//      the writer routine to send messages to the client.
	// 2. **Reader Routine**:
	//    - Writes OK/error responses to the channel as a result of processing client messages.
	// 3. **Writer Routine**:
	//    - Reads messages from this channel and forwards them to the client WebSocket connection.
	//
	// 4. **Channel Closing**:
	//      The intention to close the channel comes from the reader-from-this-channel routines (controller's routines),
	//      not the writer-to-this-channel routines (data providers).
	//      Therefore, we have to signal the data providers to stop writing, wait for them to finish write operations,
	//      and only after that we can close the channel.
	//
	//    - The `Controller` is responsible for starting and managing the lifecycle of the channel.
	//    - If an unrecoverable error occurs in any of the three routines (reader, writer, or keepalive),
	//      the parent context is canceled. This triggers data providers to stop their work.
	//    - The `multiplexedStream` will not be closed until all data providers signal that
	//      they have stopped writing to it via the `dataProvidersGroup` wait group.
	//
	// 5. **Edge Case - Writer Routine Finished Before Providers**:
	//    - If the writer routine finishes before all data providers, a separate draining routine
	//      ensures that the `multiplexedStream` is fully drained to prevent deadlocks.
	//      All remaining messages in this case will be discarded.
	//
	// This design ensures that the channel is only closed when it is safe to do so, avoiding
	// issues such as sending on a closed channel while maintaining proper cleanup.
	multiplexedStream chan interface{}

	dataProviders       *concurrentmap.Map[uuid.UUID, dp.DataProvider]
	dataProviderFactory dp.DataProviderFactory
	dataProvidersGroup  *sync.WaitGroup
	limiter             *rate.Limiter
}

func NewWebSocketController(
	logger zerolog.Logger,
	config Config,
	conn WebsocketConnection,
	dataProviderFactory dp.DataProviderFactory,
) *Controller {
	return &Controller{
		logger:              logger.With().Str("component", "websocket-controller").Logger(),
		config:              config,
		conn:                conn,
		multiplexedStream:   make(chan interface{}),
		dataProviders:       concurrentmap.New[uuid.UUID, dp.DataProvider](),
		dataProviderFactory: dataProviderFactory,
		dataProvidersGroup:  &sync.WaitGroup{},
		limiter:             rate.NewLimiter(rate.Limit(config.MaxResponsesPerSecond), 1),
	}
}

// HandleConnection manages the lifecycle of a WebSocket connection,
// including setup, message processing, and graceful shutdown.
//
// Parameters:
// - ctx: The context for controlling cancellation and timeouts.
func (c *Controller) HandleConnection(ctx context.Context) {
	defer c.shutdownConnection()

	err := c.configureKeepalive()
	if err != nil {
		c.logger.Error().Err(err).Msg("error configuring keepalive connection")
		return
	}

	g, gCtx := errgroup.WithContext(ctx)

	g.Go(func() error {
		return c.keepalive(gCtx)
	})
	g.Go(func() error {
		return c.writeMessages(gCtx)
	})
	g.Go(func() error {
		return c.readMessages(gCtx)
	})

	if err = g.Wait(); err != nil {
		if errors.Is(err, websocket.ErrCloseSent) {
			return
		}

		c.logger.Error().Err(err).Msg("error detected in one of the goroutines")
	}
}

// configureKeepalive sets up the WebSocket connection with a read deadline
// and a handler for receiving pong messages from the client.
//
// The function does the following:
//  1. Sets an initial read deadline to ensure the server doesn't wait indefinitely
//     for a pong message from the client. If no message is received within the
//     specified `pongWait` duration, the connection will be closed.
//  2. Establishes a Pong handler that resets the read deadline every time a pong
//     message is received from the client, allowing the server to continue waiting
//     for further pong messages within the new deadline.
//
// No errors are expected during normal operation.
func (c *Controller) configureKeepalive() error {
	// Set the initial read deadline for the first pong message
	// The Pong handler itself only resets the read deadline after receiving a Pong.
	// It doesn't set an initial deadline. The initial read deadline is crucial to prevent the server from waiting
	// forever if the client doesn't send Pongs.
	if err := c.conn.SetReadDeadline(time.Now().Add(PongWait)); err != nil {
		return fmt.Errorf("failed to set the initial read deadline: %w", err)
	}

	// Establish a Pong handler which sets the handler for pong messages received from the peer.
	c.conn.SetPongHandler(func(string) error {
		return c.conn.SetReadDeadline(time.Now().Add(PongWait))
	})

	return nil
}

// keepalive sends a ping message periodically to keep the WebSocket connection alive
// and avoid timeouts.
func (c *Controller) keepalive(ctx context.Context) error {
	pingTicker := time.NewTicker(PingPeriod)
	defer pingTicker.Stop()

	for {
		select {
		case <-ctx.Done():
			return nil
		case <-pingTicker.C:
			err := c.conn.WriteControl(websocket.PingMessage, time.Now().Add(WriteWait))
			if err != nil {
				if errors.Is(err, websocket.ErrCloseSent) {
					return err
				}

				return fmt.Errorf("error sending ping: %w", err)
			}
		}
	}
}

// writeMessages reads a messages from multiplexed stream and passes them on to a client WebSocket connection.
// The multiplexed stream channel is filled by data providers.
// The function tracks the last message sent and periodically checks for inactivity.
// If no messages are sent within InactivityTimeout and no active data providers exist,
// the connection will be closed.
func (c *Controller) writeMessages(ctx context.Context) error {
	inactivityTicker := time.NewTicker(c.inactivityTickerPeriod())
	defer inactivityTicker.Stop()

	lastMessageSentAt := time.Now()

	defer func() {
		// drain the channel as some providers may still send data to it after this routine shutdowns
		// so, in order to not run into deadlock there should be at least 1 reader on the channel
		go func() {
			for range c.multiplexedStream {
			}
		}()
	}()

	for {
		select {
		case <-ctx.Done():
			return nil
		case message, ok := <-c.multiplexedStream:
			if !ok {
				return nil
			}

			if err := c.limiter.WaitN(ctx, 1); err != nil {
				return fmt.Errorf("rate limiter wait failed: %w", err)
			}

			// Specifies a timeout for the write operation. If the write
			// isn't completed within this duration, it fails with a timeout error.
			// SetWriteDeadline ensures the write operation does not block indefinitely
			// if the client is slow or unresponsive. This prevents resource exhaustion
			// and allows the server to gracefully handle timeouts for delayed writes.
			if err := c.conn.SetWriteDeadline(time.Now().Add(WriteWait)); err != nil {
				return fmt.Errorf("failed to set the write deadline: %w", err)
			}

			if err := c.conn.WriteJSON(message); err != nil {
				return err
			}

			lastMessageSentAt = time.Now()

		case <-inactivityTicker.C:
			hasNoActiveSubscriptions := c.dataProviders.Size() == 0
			exceedsInactivityTimeout := time.Since(lastMessageSentAt) > c.config.InactivityTimeout
			if hasNoActiveSubscriptions && exceedsInactivityTimeout {
				c.logger.Debug().
					Dur("timeout", c.config.InactivityTimeout).
					Msg("connection inactive, closing due to timeout")
				return fmt.Errorf("no recent activity for %v", c.config.InactivityTimeout)
			}
		}
	}
}

func (c *Controller) inactivityTickerPeriod() time.Duration {
	return c.config.InactivityTimeout / 10
}

// readMessages continuously reads messages from a client WebSocket connection,
// validates each message, and processes it based on the message type.
func (c *Controller) readMessages(ctx context.Context) error {
	for {
		select {
		case <-ctx.Done():
			c.logger.Error().Msgf("!!! controller read: ctx.DONE()")
			return nil
		default:
			var message json.RawMessage
			if err := c.conn.ReadJSON(&message); err != nil {
				if errors.Is(err, websocket.ErrCloseSent) {
					return err
				}

<<<<<<< HEAD
				var closeErr *websocket.CloseError
				if errors.As(err, &closeErr) {
					c.logger.Error().Msgf("!!! controller read json: %v ", err)
					return err
				}

				c.writeErrorResponse(
					ctx,
					err,
					wrapErrorMessage(InvalidMessage, "error reading message", ""),
				)
				continue
			}

			err := c.handleMessage(ctx, message)
			if err != nil {
				c.writeErrorResponse(
					ctx,
					err,
					wrapErrorMessage(InvalidMessage, "error parsing message", ""),
				)
				continue
			}
=======
			c.writeErrorResponse(
				ctx,
				err,
				wrapErrorMessage(InvalidMessage, "error reading message", ""),
			)
			continue
		}

		err := c.handleMessage(ctx, message)
		if err != nil {
			c.writeErrorResponse(
				ctx,
				err,
				wrapErrorMessage(InvalidMessage, "error parsing message", ""),
			)
			continue
>>>>>>> 0cd11864
		}
	}
}

func (c *Controller) handleMessage(ctx context.Context, message json.RawMessage) error {
	var baseMsg models.BaseMessageRequest
	if err := json.Unmarshal(message, &baseMsg); err != nil {
		return fmt.Errorf("error unmarshalling base message: %w", err)
	}

	switch baseMsg.Action {
	case models.SubscribeAction:
		var subscribeMsg models.SubscribeMessageRequest
		if err := json.Unmarshal(message, &subscribeMsg); err != nil {
			return fmt.Errorf("error unmarshalling subscribe message: %w", err)
		}
		c.handleSubscribe(ctx, subscribeMsg)

	case models.UnsubscribeAction:
		var unsubscribeMsg models.UnsubscribeMessageRequest
		if err := json.Unmarshal(message, &unsubscribeMsg); err != nil {
			return fmt.Errorf("error unmarshalling unsubscribe message: %w", err)
		}
		c.handleUnsubscribe(ctx, unsubscribeMsg)

	case models.ListSubscriptionsAction:
		var listMsg models.ListSubscriptionsMessageRequest
		if err := json.Unmarshal(message, &listMsg); err != nil {
			return fmt.Errorf("error unmarshalling list subscriptions message: %w", err)
		}
		c.handleListSubscriptions(ctx, listMsg)

	default:
		c.logger.Debug().Str("action", baseMsg.Action).Msg("unknown action type")
		return fmt.Errorf("unknown action type: %s", baseMsg.Action)
	}

	return nil
}

func (c *Controller) handleSubscribe(ctx context.Context, msg models.SubscribeMessageRequest) {
	subscriptionID, err := c.parseOrCreateSubscriptionID(msg.SubscriptionID)
	if err != nil {
		c.writeErrorResponse(
			ctx,
			err,
			wrapErrorMessage(InvalidMessage, "error parsing subscription id", msg.SubscriptionID),
		)
		return
	}

	// register new provider
	provider, err := c.dataProviderFactory.NewDataProvider(ctx, subscriptionID, msg.Topic, msg.Arguments, c.multiplexedStream)
	if err != nil {
		c.writeErrorResponse(
			ctx,
			err,
			wrapErrorMessage(InvalidMessage, "error creating data provider", subscriptionID.String()),
		)
		return
	}
	c.dataProviders.Add(subscriptionID, provider)

	// write OK response to client
	responseOk := models.SubscribeMessageResponse{
		BaseMessageResponse: models.BaseMessageResponse{
			SubscriptionID: subscriptionID.String(),
		},
	}
	c.writeResponse(ctx, responseOk)

	// run provider
	c.dataProvidersGroup.Add(1)
	go func() {
		err = provider.Run()
		if err != nil && c.dataProviders.Has(subscriptionID) {
			// Ensure the context.Canceled error was not initiated by closing this provider
			// during the unsubscribe action. Without this check, the base error context.Canceled
			// will always be sent, even when simply unsubscribing from a topic.
			c.writeErrorResponse(
				ctx,
				err,
<<<<<<< HEAD
				wrapErrorMessage(InternalServerError, err.Error(), subscriptionID.String()),
=======
				wrapErrorMessage(InternalServerError, "internal error", subscriptionID.String()),
>>>>>>> 0cd11864
			)
		}

		c.dataProvidersGroup.Done()
		c.dataProviders.Remove(subscriptionID)
	}()
}

func (c *Controller) handleUnsubscribe(ctx context.Context, msg models.UnsubscribeMessageRequest) {
	subscriptionID, err := uuid.Parse(msg.SubscriptionID)
	if err != nil {
		c.writeErrorResponse(
			ctx,
			err,
			wrapErrorMessage(InvalidMessage, "error parsing subscription id", msg.SubscriptionID),
		)
		return
	}

	provider, ok := c.dataProviders.Get(subscriptionID)
	if !ok {
		c.writeErrorResponse(
			ctx,
			err,
			wrapErrorMessage(NotFound, "subscription not found", subscriptionID.String()),
		)
		return
	}

	provider.Close()
	c.dataProviders.Remove(subscriptionID)

	responseOk := models.UnsubscribeMessageResponse{
		BaseMessageResponse: models.BaseMessageResponse{
			SubscriptionID: subscriptionID.String(),
		},
	}
	c.writeResponse(ctx, responseOk)
}

func (c *Controller) handleListSubscriptions(ctx context.Context, msg models.ListSubscriptionsMessageRequest) {
	var subs []*models.SubscriptionEntry
	err := c.dataProviders.ForEach(func(id uuid.UUID, provider dp.DataProvider) error {
		subs = append(subs, &models.SubscriptionEntry{
			SubscriptionID: id.String(),
			Topic:          provider.Topic(),
<<<<<<< HEAD
=======
			Arguments:      provider.Arguments(),
>>>>>>> 0cd11864
		})
		return nil
	})

	if err != nil {
		c.writeErrorResponse(
			ctx,
			err,
			wrapErrorMessage(NotFound, "error listing subscriptions", ""),
		)
		return
	}

	responseOk := models.ListSubscriptionsMessageResponse{
		BaseMessageResponse: models.BaseMessageResponse{
			SubscriptionID: msg.SubscriptionID,
		},
		Subscriptions: subs,
	}
	c.writeResponse(ctx, responseOk)
}

func (c *Controller) shutdownConnection() {
	err := c.conn.Close()
	if err != nil {
		c.logger.Debug().Err(err).Msg("error closing connection")
	}

	err = c.dataProviders.ForEach(func(_ uuid.UUID, provider dp.DataProvider) error {
		provider.Close()
		return nil
	})
	if err != nil {
		c.logger.Debug().Err(err).Msg("error closing data provider")
	}

	c.dataProviders.Clear()
	c.dataProvidersGroup.Wait()
	close(c.multiplexedStream)
}

func (c *Controller) writeErrorResponse(ctx context.Context, err error, msg models.BaseMessageResponse) {
	c.logger.Debug().Err(err).Msg(msg.Error.Message)
	c.writeResponse(ctx, msg)
}

func (c *Controller) writeResponse(ctx context.Context, response interface{}) {
	select {
	case <-ctx.Done():
		return
	case c.multiplexedStream <- response:
	}
}

func wrapErrorMessage(code Code, message string, subscriptionID string) models.BaseMessageResponse {
	return models.BaseMessageResponse{
		SubscriptionID: subscriptionID,
		Error: models.ErrorMessage{
			Code:    int(code),
			Message: message,
		},
	}
}

func (c *Controller) parseOrCreateSubscriptionID(id string) (uuid.UUID, error) {
	// if client didn't provide subscription id, we create one for him
	if id == "" {
		return uuid.New(), nil
	}

	newID, err := uuid.Parse(id)
	if err != nil {
		return uuid.Nil, err
	}

	if c.dataProviders.Has(newID) {
		return uuid.Nil, fmt.Errorf("subscription id is already in use")
	}

	return newID, nil
}<|MERGE_RESOLUTION|>--- conflicted
+++ resolved
@@ -320,7 +320,6 @@
 					return err
 				}
 
-<<<<<<< HEAD
 				var closeErr *websocket.CloseError
 				if errors.As(err, &closeErr) {
 					c.logger.Error().Msgf("!!! controller read json: %v ", err)
@@ -344,24 +343,6 @@
 				)
 				continue
 			}
-=======
-			c.writeErrorResponse(
-				ctx,
-				err,
-				wrapErrorMessage(InvalidMessage, "error reading message", ""),
-			)
-			continue
-		}
-
-		err := c.handleMessage(ctx, message)
-		if err != nil {
-			c.writeErrorResponse(
-				ctx,
-				err,
-				wrapErrorMessage(InvalidMessage, "error parsing message", ""),
-			)
-			continue
->>>>>>> 0cd11864
 		}
 	}
 }
@@ -444,11 +425,7 @@
 			c.writeErrorResponse(
 				ctx,
 				err,
-<<<<<<< HEAD
 				wrapErrorMessage(InternalServerError, err.Error(), subscriptionID.String()),
-=======
-				wrapErrorMessage(InternalServerError, "internal error", subscriptionID.String()),
->>>>>>> 0cd11864
 			)
 		}
 
@@ -495,10 +472,7 @@
 		subs = append(subs, &models.SubscriptionEntry{
 			SubscriptionID: id.String(),
 			Topic:          provider.Topic(),
-<<<<<<< HEAD
-=======
 			Arguments:      provider.Arguments(),
->>>>>>> 0cd11864
 		})
 		return nil
 	})
