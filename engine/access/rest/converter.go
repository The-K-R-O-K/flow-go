package rest

import (
	"encoding/base64"
	"errors"
	"fmt"
	"github.com/onflow/flow-go/access"
	"regexp"
	"strconv"
	"strings"

	"github.com/onflow/flow-go/access"
	"github.com/onflow/flow-go/engine/access/rest/generated"
	"github.com/onflow/flow-go/model/flow"
)

// Converter provides functionality to convert from request models generated using
// open api spec and flow models.

// Flow section - converting request data to flow models with validation.

const maxAllowedScriptArgumentsCnt = 100
const maxSignatureLength = 64
const maxAuthorizersCnt = 100
const MaxAllowedIDs = 50 // todo(sideninja) discuss if we should restrict maximum on all IDs collection or is anywhere required more thant this
const MaxAllowedHeights = 50

var MaxAllowedBlockIDs = MaxAllowedIDs

func toID(id string) (flow.Identifier, error) {
	valid, _ := regexp.MatchString(`^[0-9a-fA-F]{64}$`, id)
	if !valid {
		return flow.Identifier{}, errors.New("invalid ID")
	}

	flowID, err := flow.HexStringToIdentifier(id)
	if err != nil {
		return flow.Identifier{}, fmt.Errorf("invalid ID: %w", err)
	}
	return flowID, nil
}

func toIDs(ids string) ([]flow.Identifier, error) {
	// currently, the swagger generated Go REST client is incorrectly doing a `fmt.Sprintf("%v", id)` for the id slice
	// resulting in the client sending the ids in the format [id1 id2 id3...]. This is a temporary workaround to
	// accommodate the client for now. Issue to to fix the client: https://github.com/onflow/flow/issues/698
	ids = strings.TrimSuffix(ids, "]")
	ids = strings.TrimPrefix(ids, "[")

	reqIDs := strings.Split(ids, ",")

	if len(reqIDs) > MaxAllowedBlockIDs {
		return nil, fmt.Errorf("at most %d Block IDs can be requested at a time", MaxAllowedBlockIDs)
	}

	resIDs := make([]flow.Identifier, len(reqIDs))
	for i, id := range reqIDs {
		resID, err := toID(id)
		if err != nil {
			return nil, fmt.Errorf("invalid ID %s", id)
		}

		resIDs[i] = resID
	}

	return resIDs, nil
}

func toHeight(height string) (uint64, error) {
	return strconv.ParseUint(height, 0, 64)
}

func toHeights(height string) ([]uint64, error) {
	height = strings.TrimSuffix(height, "]")
	height = strings.TrimPrefix(height, "[")
	rawHeights := strings.Fields(height)

	if len(rawHeights) > MaxAllowedHeights {
		return nil, fmt.Errorf("at most %d heights can be requested at a time", MaxAllowedHeights)
	}

	heights := make([]uint64, len(rawHeights))
	for i, h := range rawHeights {
		conv, err := toHeight(h)
		if err != nil {
			return nil, fmt.Errorf("invalid height %s", h)
		}
		heights[i] = conv
	}

	return heights, nil
}

func toAddress(address string) (flow.Address, error) {
	valid, _ := regexp.MatchString(`^[0-9a-fA-F]{16}$`, address)
	if !valid {
		return flow.Address{}, errors.New("invalid address")
	}

	return flow.HexToAddress(address), nil
}

func toProposalKey(key *generated.ProposalKey) (flow.ProposalKey, error) {
	address, err := toAddress(key.Address)
	if err != nil {
		return flow.ProposalKey{}, err
	}

	return flow.ProposalKey{
		Address:        address,
		KeyIndex:       uint64(key.KeyIndex),
		SequenceNumber: uint64(key.SequenceNumber),
	}, nil
}

func toSignature(signature string) ([]byte, error) {
	signatureBytes := []byte(signature)
	if len(signatureBytes) > maxSignatureLength {
		return nil, errors.New("signature length invalid")
	}
	return signatureBytes, nil
}

func toTransactionSignature(transactionSignature *generated.TransactionSignature) (flow.TransactionSignature, error) {
	address, err := toAddress(transactionSignature.Address)
	if err != nil {
		return flow.TransactionSignature{}, err
	}

	signature, err := toSignature(transactionSignature.Signature)
	if err != nil {
		return flow.TransactionSignature{}, err
	}

	return flow.TransactionSignature{
		Address:     address,
		SignerIndex: int(transactionSignature.SignerIndex),
		KeyIndex:    uint64(transactionSignature.KeyIndex),
		Signature:   signature,
	}, nil
}

func toTransactionSignatures(sigs []generated.TransactionSignature) ([]flow.TransactionSignature, error) {
	signatures := make([]flow.TransactionSignature, len(sigs))
	for _, sig := range sigs {
		signature, err := toTransactionSignature(&sig)
		if err != nil {
			return nil, err
		}

		signatures = append(signatures, signature)
	}

	return signatures, nil
}

func toTransaction(tx *generated.TransactionsBody) (flow.TransactionBody, error) {

	argLen := len(tx.Arguments)
	if argLen > maxAllowedScriptArgumentsCnt {
		return flow.TransactionBody{}, fmt.Errorf("too many arguments. Maximum arguments allowed: %d", maxAllowedScriptArgumentsCnt)
	}

	args := make([][]byte, argLen)
	for _, arg := range tx.Arguments {
		// todo validate
		args = append(args, []byte(arg))
	}

	proposal, err := toProposalKey(tx.ProposalKey)
	if err != nil {
		return flow.TransactionBody{}, err
	}

	payer, err := toAddress(tx.Payer)
	if err != nil {
		return flow.TransactionBody{}, err
	}

	authorizerCnt := len(tx.Authorizers)
	if authorizerCnt > maxAuthorizersCnt {
		return flow.TransactionBody{}, fmt.Errorf("too many authorizers. Maximum authorizers allowed: %d", maxAuthorizersCnt)
	}
	auths := make([]flow.Address, authorizerCnt)
	for _, auth := range tx.Authorizers {
		a, err := toAddress(auth)
		if err != nil {
			return flow.TransactionBody{}, err
		}

		auths = append(auths, a)
	}

	payloadSigs, err := toTransactionSignatures(tx.PayloadSignatures)
	if err != nil {
		return flow.TransactionBody{}, err
	}

	envelopeSigs, err := toTransactionSignatures(tx.EnvelopeSignatures)
	if err != nil {
		return flow.TransactionBody{}, err
	}

	return flow.TransactionBody{
		ReferenceBlockID:   flow.Identifier{},
		Script:             []byte(tx.Script),
		Arguments:          args,
		GasLimit:           uint64(tx.GasLimit),
		ProposalKey:        proposal,
		Payer:              payer,
		Authorizers:        auths,
		PayloadSignatures:  payloadSigs,
		EnvelopeSignatures: envelopeSigs,
	}, nil
}

func toScriptArgs(script generated.ScriptsBody) ([][]byte, error) {
	// todo(sideninja) validate
	args := make([][]byte, len(script.Arguments))
	for i, a := range script.Arguments {
		args[i] = []byte(a)
	}
	return args, nil
}

func toScriptSource(script generated.ScriptsBody) ([]byte, error) {
	return []byte(script.Script), nil
}

// Response section - converting flow models to response models.

func proposalKeyResponse(key *flow.ProposalKey) *generated.ProposalKey {
	return &generated.ProposalKey{
		Address:        key.Address.String(),
		KeyIndex:       int32(key.KeyIndex),
		SequenceNumber: int32(key.SequenceNumber),
	}
}

func transactionSignatureResponse(signatures []flow.TransactionSignature) []generated.TransactionSignature {
	sigs := make([]generated.TransactionSignature, len(signatures))
	for _, sig := range signatures {
		sigs = append(sigs,
			generated.TransactionSignature{
				Address:     sig.Address.String(),
				SignerIndex: int32(sig.SignerIndex),
				KeyIndex:    int32(sig.KeyIndex),
				Signature:   string(sig.Signature),
			},
		)
	}

	return sigs
}

func transactionResponse(tx *flow.TransactionBody, link LinkGenerator) *generated.Transaction {
	var args []string
	for _, arg := range tx.Arguments {
		args = append(args, string(arg))
	}

	var auths []string
	for _, auth := range tx.Authorizers {
		auths = append(auths, auth.String())
	}

	return &generated.Transaction{
		Id:                 tx.ID().String(),
		Script:             string(tx.Script),
		Arguments:          args,
		ReferenceBlockId:   tx.ReferenceBlockID.String(),
		GasLimit:           int32(tx.GasLimit), // todo(sideninja) make sure this is ok
		Payer:              tx.Payer.String(),
		ProposalKey:        proposalKeyResponse(&tx.ProposalKey),
		Authorizers:        auths,
		PayloadSignatures:  transactionSignatureResponse(tx.PayloadSignatures),
		EnvelopeSignatures: transactionSignatureResponse(tx.EnvelopeSignatures),
		Result:             nil, // todo(sideninja) should we provide result, maybe have a wait for result http long pulling system would be super helpful (with reasonable timeout) but careful about resources and dos
		Links:              transactionLink(tx.ID(), link),
	}
}

func transactionLink(id flow.Identifier, link LinkGenerator) *generated.Links {
	self, _ := link.TransactionLink(id)

	return &generated.Links{
		Self: self,
	}
}

func eventResponse(event flow.Event) generated.Event {
	return generated.Event{
		Type_:            string(event.Type),
		TransactionId:    event.TransactionID.String(),
		TransactionIndex: int32(event.TransactionIndex),
		EventIndex:       int32(event.EventIndex),
		Payload:          string(event.Payload),
	}
}

func eventsResponse(events []flow.Event) []generated.Event {
	eventsRes := make([]generated.Event, len(events))
	for i, e := range events {
		eventsRes[i] = eventResponse(e)
	}

	return eventsRes
}

func statusResponse(status flow.TransactionStatus) generated.TransactionStatus {
	switch status {
	case flow.TransactionStatusExpired:
		return generated.EXPIRED
	case flow.TransactionStatusExecuted:
		return generated.EXECUTED
	case flow.TransactionStatusFinalized:
		return generated.FINALIZED
	case flow.TransactionStatusSealed:
		return generated.SEALED
	case flow.TransactionStatusPending:
		return generated.PENDING
	default:
		return ""
	}
}

func transactionResultResponse(txr *access.TransactionResult, txID flow.Identifier, link LinkGenerator) *generated.TransactionResult {
	status := statusResponse(txr.Status)

	return &generated.TransactionResult{
		BlockId:         txr.BlockID.String(),
		Status:          &status,
		ErrorMessage:    txr.ErrorMessage,
		ComputationUsed: int32(0),
		Events:          eventsResponse(txr.Events),
		Expandable:      nil,
		Links:           transactionResultLink(txID, link),
	}
}

func transactionResultLink(txID flow.Identifier, link LinkGenerator) *generated.Links {
	self, _ := link.TransactionResultLink(txID)
	return &generated.Links{
		Self: self,
	}
}

func blockLink(id flow.Identifier, link LinkGenerator) *generated.Links {
	self, _ := link.BlockLink(id)
	return &generated.Links{
		Self: self,
	}
}

<<<<<<< HEAD
func blockResponse(flowBlock *flow.Block, link LinkGenerator) *generated.Block {
=======
func eventResponse(event flow.Event) generated.Event {
	return generated.Event{
		Type_:            string(event.Type),
		TransactionId:    event.TransactionID.String(),
		TransactionIndex: int32(event.TransactionIndex),
		EventIndex:       int32(event.EventIndex),
		Payload:          string(event.Payload),
	}
}

func eventsResponse(events []flow.Event) []generated.Event {
	eventsRes := make([]generated.Event, len(events))
	for i, e := range events {
		eventsRes[i] = eventResponse(e)
	}

	return eventsRes
}

func statusResponse(status flow.TransactionStatus) generated.TransactionStatus {
	switch status {
	case flow.TransactionStatusExpired:
		return generated.EXPIRED
	case flow.TransactionStatusExecuted:
		return generated.EXECUTED
	case flow.TransactionStatusFinalized:
		return generated.FINALIZED
	case flow.TransactionStatusSealed:
		return generated.SEALED
	case flow.TransactionStatusPending:
		return generated.PENDING
	default:
		return ""
	}
}

func transactionResultResponse(txr *access.TransactionResult) *generated.TransactionResult {
	status := statusResponse(txr.Status)

	return &generated.TransactionResult{
		BlockId:         txr.BlockID.String(),
		Status:          &status,
		ErrorMessage:    txr.ErrorMessage,
		ComputationUsed: int32(0),
		Events:          eventsResponse(txr.Events),
		Expandable:      nil,
		Links:           nil,
	}
}

func blockResponse(flowBlock *flow.Block) *generated.Block {
>>>>>>> f3b3cc67
	return &generated.Block{
		Header:  blockHeaderResponse(flowBlock.Header),
		Payload: blockPayloadResponse(flowBlock.Payload),
		Links:   blockLink(flowBlock.ID(), link),
	}
}

func blockHeaderResponse(flowHeader *flow.Header) *generated.BlockHeader {
	return &generated.BlockHeader{
		Id:                   flowHeader.ID().String(),
		ParentId:             flowHeader.ParentID.String(),
		Height:               int32(flowHeader.Height),
		Timestamp:            flowHeader.Timestamp,
		ParentVoterSignature: fmt.Sprint(flowHeader.ParentVoterSigData),
	}
}

func blockHeaderOnlyResponse(flowHeader *flow.Header) *generated.Block {
	return &generated.Block{
		Header:  blockHeaderResponse(flowHeader),
		Payload: nil,
	}
}

func blockPayloadResponse(flowPayload *flow.Payload) *generated.BlockPayload {
	return &generated.BlockPayload{
		CollectionGuarantees: collectionGuaranteesResponse(flowPayload.Guarantees),
		BlockSeals:           blockSealsResponse(flowPayload.Seals),
	}
}

func collectionGuaranteesResponse(flowCollGuarantee []*flow.CollectionGuarantee) []generated.CollectionGuarantee {
	collectionGuarantees := make([]generated.CollectionGuarantee, len(flowCollGuarantee))
	for i, flowCollGuarantee := range flowCollGuarantee {
		collectionGuarantees[i] = collectionGuaranteeResponse(flowCollGuarantee)
	}
	return collectionGuarantees
}

func collectionGuaranteeResponse(flowCollGuarantee *flow.CollectionGuarantee) generated.CollectionGuarantee {
	signerIDs := make([]string, len(flowCollGuarantee.SignerIDs))
	for i, signerID := range flowCollGuarantee.SignerIDs {
		signerIDs[i] = signerID.String()
	}
	return generated.CollectionGuarantee{
		CollectionId: flowCollGuarantee.CollectionID.String(),
		SignerIds:    signerIDs,
		Signature:    base64.StdEncoding.EncodeToString(flowCollGuarantee.Signature.Bytes()),
	}
}

func blockSealsResponse(flowSeals []*flow.Seal) []generated.BlockSeal {
	seals := make([]generated.BlockSeal, len(flowSeals))
	for i, seal := range flowSeals {
		seals[i] = blockSealResponse(seal)
	}
	return seals
}

func blockSealResponse(flowSeal *flow.Seal) generated.BlockSeal {
	return generated.BlockSeal{
		BlockId:  flowSeal.BlockID.String(),
		ResultId: flowSeal.ResultID.String(),
	}
}

func collectionResponse(flowCollection *flow.LightCollection) generated.Collection {
	return generated.Collection{
		Id:           flowCollection.ID().String(),
		Transactions: nil, // todo(sideninja) we receive light collection with only transaction ids, should we fetch txs by default?
		Links:        nil,
	}
}

func serviceEventListResponse(eventList flow.ServiceEventList) []generated.Event {
	events := make([]generated.Event, len(eventList))
	for i, e := range eventList {
		events[i] = generated.Event{
			Type_:            e.Type,
			TransactionId:    "",
			TransactionIndex: 0,
			EventIndex:       0,
			Payload:          "", //e.Event,
		}
	}
	return events
}

<<<<<<< HEAD
func executionResultResponse(exeResult flow.ExecutionResult) generated.ExecutionResult {
	return generated.ExecutionResult{
=======
func executionResultResponse(exeResult *flow.ExecutionResult) *generated.ExecutionResult {
	return &generated.ExecutionResult{
>>>>>>> f3b3cc67
		Id:      exeResult.ID().String(),
		BlockId: exeResult.BlockID.String(),
		Events:  serviceEventListResponse(exeResult.ServiceEvents),
		Links:   nil,
	}
}

func accountKeysResponse(keys []flow.AccountPublicKey) []generated.AccountPublicKey {
	keysResponse := make([]generated.AccountPublicKey, len(keys))
	for i, k := range keys {
		sigAlgo := generated.SigningAlgorithm(k.SignAlgo.String())
		hashAlgo := generated.HashingAlgorithm(k.HashAlgo.String())

		keysResponse[i] = generated.AccountPublicKey{
			Index:            int32(k.Index),
			PublicKey:        k.PublicKey.String(),
			SigningAlgorithm: &sigAlgo,
			HashingAlgorithm: &hashAlgo,
			SequenceNumber:   int32(k.SeqNumber),
			Weight:           int32(k.Weight),
			Revoked:          k.Revoked,
		}
	}

	return keysResponse
}

func accountResponse(account *flow.Account) generated.Account {
	contracts := make(map[string]string, len(account.Contracts))
	for name, code := range account.Contracts {
		contracts[name] = string(code)
	}

	return generated.Account{
		Address:    account.Address.String(),
		Balance:    int32(account.Balance),
		Keys:       accountKeysResponse(account.Keys),
		Contracts:  contracts,
		Expandable: nil,
		Links:      nil,
	}
}<|MERGE_RESOLUTION|>--- conflicted
+++ resolved
@@ -4,7 +4,6 @@
 	"encoding/base64"
 	"errors"
 	"fmt"
-	"github.com/onflow/flow-go/access"
 	"regexp"
 	"strconv"
 	"strings"
@@ -352,61 +351,7 @@
 	}
 }
 
-<<<<<<< HEAD
 func blockResponse(flowBlock *flow.Block, link LinkGenerator) *generated.Block {
-=======
-func eventResponse(event flow.Event) generated.Event {
-	return generated.Event{
-		Type_:            string(event.Type),
-		TransactionId:    event.TransactionID.String(),
-		TransactionIndex: int32(event.TransactionIndex),
-		EventIndex:       int32(event.EventIndex),
-		Payload:          string(event.Payload),
-	}
-}
-
-func eventsResponse(events []flow.Event) []generated.Event {
-	eventsRes := make([]generated.Event, len(events))
-	for i, e := range events {
-		eventsRes[i] = eventResponse(e)
-	}
-
-	return eventsRes
-}
-
-func statusResponse(status flow.TransactionStatus) generated.TransactionStatus {
-	switch status {
-	case flow.TransactionStatusExpired:
-		return generated.EXPIRED
-	case flow.TransactionStatusExecuted:
-		return generated.EXECUTED
-	case flow.TransactionStatusFinalized:
-		return generated.FINALIZED
-	case flow.TransactionStatusSealed:
-		return generated.SEALED
-	case flow.TransactionStatusPending:
-		return generated.PENDING
-	default:
-		return ""
-	}
-}
-
-func transactionResultResponse(txr *access.TransactionResult) *generated.TransactionResult {
-	status := statusResponse(txr.Status)
-
-	return &generated.TransactionResult{
-		BlockId:         txr.BlockID.String(),
-		Status:          &status,
-		ErrorMessage:    txr.ErrorMessage,
-		ComputationUsed: int32(0),
-		Events:          eventsResponse(txr.Events),
-		Expandable:      nil,
-		Links:           nil,
-	}
-}
-
-func blockResponse(flowBlock *flow.Block) *generated.Block {
->>>>>>> f3b3cc67
 	return &generated.Block{
 		Header:  blockHeaderResponse(flowBlock.Header),
 		Payload: blockPayloadResponse(flowBlock.Payload),
@@ -421,13 +366,6 @@
 		Height:               int32(flowHeader.Height),
 		Timestamp:            flowHeader.Timestamp,
 		ParentVoterSignature: fmt.Sprint(flowHeader.ParentVoterSigData),
-	}
-}
-
-func blockHeaderOnlyResponse(flowHeader *flow.Header) *generated.Block {
-	return &generated.Block{
-		Header:  blockHeaderResponse(flowHeader),
-		Payload: nil,
 	}
 }
 
@@ -495,13 +433,8 @@
 	return events
 }
 
-<<<<<<< HEAD
-func executionResultResponse(exeResult flow.ExecutionResult) generated.ExecutionResult {
-	return generated.ExecutionResult{
-=======
 func executionResultResponse(exeResult *flow.ExecutionResult) *generated.ExecutionResult {
 	return &generated.ExecutionResult{
->>>>>>> f3b3cc67
 		Id:      exeResult.ID().String(),
 		BlockId: exeResult.BlockID.String(),
 		Events:  serviceEventListResponse(exeResult.ServiceEvents),
