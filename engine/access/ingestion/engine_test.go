--- conflicted
+++ resolved
@@ -191,7 +191,6 @@
 	)
 	require.NoError(s.T(), err)
 
-<<<<<<< HEAD
 	enIdentities := unittest.IdentityListFixture(2, unittest.WithRole(flow.RoleExecution))
 	enNodeIDs := enIdentities.NodeIDs()
 
@@ -199,7 +198,8 @@
 		s.log,
 		s.net,
 		s.proto.state,
-		s.me, s.request,
+		s.me,
+		s.request,
 		s.blocks,
 		s.headers,
 		s.collections,
@@ -214,9 +214,7 @@
 		enNodeIDs.Strings(),
 		nil,
 	)
-=======
-	eng, err := New(s.log, s.net, s.proto.state, s.me, s.request, s.blocks, s.headers, s.collections, s.transactions, s.results, s.receipts, s.collectionExecutedMetric, processedHeight, s.lastFullBlockHeight)
->>>>>>> 2a443de8
+
 	require.NoError(s.T(), err)
 
 	eng.ComponentManager.Start(ctx)
