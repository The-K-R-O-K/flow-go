package ingestion

import (
	"context"
	"errors"
	"fmt"
	"time"

	"github.com/rs/zerolog"

	"github.com/onflow/flow-go/consensus/hotstuff/model"
	"github.com/onflow/flow-go/engine"
	"github.com/onflow/flow-go/engine/access/ingestion/tx_error_messages"
	"github.com/onflow/flow-go/engine/common/fifoqueue"
	"github.com/onflow/flow-go/model/flow"
	"github.com/onflow/flow-go/model/flow/filter"
	"github.com/onflow/flow-go/module"
	"github.com/onflow/flow-go/module/component"
<<<<<<< HEAD
	"github.com/onflow/flow-go/module/counters"
=======
	"github.com/onflow/flow-go/module/executiondatasync/requester"
>>>>>>> 6add05fa
	"github.com/onflow/flow-go/module/irrecoverable"
	"github.com/onflow/flow-go/module/jobqueue"
	"github.com/onflow/flow-go/module/state_synchronization/indexer"
	"github.com/onflow/flow-go/module/util"
	"github.com/onflow/flow-go/network"
	"github.com/onflow/flow-go/network/channels"
	"github.com/onflow/flow-go/state/protocol"
	"github.com/onflow/flow-go/storage"
)

const (
	// time to wait for the all the missing collections to be received at node startup
	collectionCatchupTimeout = 30 * time.Second

	// time to poll the storage to check if missing collections have been received
	collectionCatchupDBPollInterval = 10 * time.Millisecond

	// time to update the FullBlockHeight index
	fullBlockRefreshInterval = 1 * time.Second

	// time to request missing collections from the network
	missingCollsRequestInterval = 1 * time.Minute

	// a threshold of number of blocks with missing collections beyond which collections should be re-requested
	// this is to prevent spamming the collection nodes with request
	missingCollsForBlkThreshold = 100

	// a threshold of block height beyond which collections should be re-requested (regardless of the number of blocks for which collection are missing)
	// this is to ensure that if a collection is missing for a long time (in terms of block height) it is eventually re-requested
	missingCollsForAgeThreshold = 100

	// default queue capacity
	defaultQueueCapacity = 10_000

	// processFinalizedBlocksWorkersCount defines the number of workers that
	// concurrently process finalized blocks in the job queue.
	processFinalizedBlocksWorkersCount = 1

	// ensure blocks are processed sequentially by jobqueue
	searchAhead = 1
)

var (
	defaultCollectionCatchupTimeout               = collectionCatchupTimeout
	defaultCollectionCatchupDBPollInterval        = collectionCatchupDBPollInterval
	defaultFullBlockRefreshInterval               = fullBlockRefreshInterval
	defaultMissingCollsRequestInterval            = missingCollsRequestInterval
	defaultMissingCollsForBlkThreshold            = missingCollsForBlkThreshold
	defaultMissingCollsForAgeThreshold     uint64 = missingCollsForAgeThreshold
)

// Engine represents the ingestion engine, used to funnel data from other nodes
// to a centralized location that can be queried by a user
//
// No errors are expected during normal operation.
type Engine struct {
	*component.ComponentManager
	messageHandler            *engine.MessageHandler
	executionReceiptsNotifier engine.Notifier
	executionReceiptsQueue    engine.MessageStore
	// Job queue
	finalizedBlockConsumer *jobqueue.ComponentConsumer
	// Notifier for queue consumer
	finalizedBlockNotifier engine.Notifier

	// txResultErrorMessagesChan is used to fetch and store transaction result error messages for blocks
	txResultErrorMessagesChan chan flow.Identifier

	log     zerolog.Logger   // used to log relevant actions with context
	state   protocol.State   // used to access the  protocol state
	me      module.Local     // used to access local node information
	request module.Requester // used to request collections

	// storage
	// FIX: remove direct DB access by substituting indexer module
	blocks            storage.Blocks
	headers           storage.Headers
	collections       storage.Collections
	transactions      storage.Transactions
	executionReceipts storage.ExecutionReceipts
	maxReceiptHeight  uint64
	executionResults  storage.ExecutionResults

	lastFullBlockHeight *counters.PersistentStrictMonotonicCounter
	// metrics
	collectionExecutedMetric module.CollectionExecutedMetric

<<<<<<< HEAD
	txErrorMessagesCore *tx_error_messages.TxErrorMessagesCore
=======
	rpcEngine *rpc.Engine

	requester *requester.Requester
>>>>>>> 6add05fa
}

var _ network.MessageProcessor = (*Engine)(nil)

// New creates a new access ingestion engine
//
// No errors are expected during normal operation.
func New(
	log zerolog.Logger,
	net network.EngineRegistry,
	state protocol.State,
	me module.Local,
	request module.Requester,
	blocks storage.Blocks,
	headers storage.Headers,
	collections storage.Collections,
	transactions storage.Transactions,
	executionResults storage.ExecutionResults,
	executionReceipts storage.ExecutionReceipts,
<<<<<<< HEAD
	collectionExecutedMetric module.CollectionExecutedMetric,
	finalizedProcessedHeight storage.ConsumerProgress,
	lastFullBlockHeight *counters.PersistentStrictMonotonicCounter,
	txErrorMessagesCore *tx_error_messages.TxErrorMessagesCore,
=======
	transactionMetrics module.TransactionMetrics,
	collectionsToMarkFinalized *stdmap.Times,
	collectionsToMarkExecuted *stdmap.Times,
	blocksToMarkExecuted *stdmap.Times,
	rpcEngine *rpc.Engine,
	requester *requester.Requester,
>>>>>>> 6add05fa
) (*Engine, error) {
	executionReceiptsRawQueue, err := fifoqueue.NewFifoQueue(defaultQueueCapacity)
	if err != nil {
		return nil, fmt.Errorf("could not create execution receipts queue: %w", err)
	}

	executionReceiptsQueue := &engine.FifoMessageStore{FifoQueue: executionReceiptsRawQueue}

	messageHandler := engine.NewMessageHandler(
		log,
		engine.NewNotifier(),
		engine.Pattern{
			Match: func(msg *engine.Message) bool {
				_, ok := msg.Payload.(*flow.ExecutionReceipt)
				return ok
			},
			Store: executionReceiptsQueue,
		},
	)

	collectionExecutedMetric.UpdateLastFullBlockHeight(lastFullBlockHeight.Value())

	// initialize the propagation engine with its dependencies
	e := &Engine{
<<<<<<< HEAD
		log:                      log.With().Str("engine", "ingestion").Logger(),
		state:                    state,
		me:                       me,
		request:                  request,
		blocks:                   blocks,
		headers:                  headers,
		collections:              collections,
		transactions:             transactions,
		executionResults:         executionResults,
		executionReceipts:        executionReceipts,
		maxReceiptHeight:         0,
		collectionExecutedMetric: collectionExecutedMetric,
		finalizedBlockNotifier:   engine.NewNotifier(),
		lastFullBlockHeight:      lastFullBlockHeight,
=======
		log:                        log.With().Str("engine", "ingestion").Logger(),
		state:                      state,
		me:                         me,
		request:                    request,
		blocks:                     blocks,
		headers:                    headers,
		collections:                collections,
		transactions:               transactions,
		executionResults:           executionResults,
		executionReceipts:          executionReceipts,
		maxReceiptHeight:           0,
		transactionMetrics:         transactionMetrics,
		collectionsToMarkFinalized: collectionsToMarkFinalized,
		collectionsToMarkExecuted:  collectionsToMarkExecuted,
		blocksToMarkExecuted:       blocksToMarkExecuted,
		rpcEngine:                  rpcEngine,
		requester:                  requester,
>>>>>>> 6add05fa

		// queue / notifier for execution receipts
		executionReceiptsNotifier: engine.NewNotifier(),
		txResultErrorMessagesChan: make(chan flow.Identifier, 1),
		executionReceiptsQueue:    executionReceiptsQueue,
		messageHandler:            messageHandler,
		txErrorMessagesCore:       txErrorMessagesCore,
	}

	// jobqueue Jobs object that tracks finalized blocks by height. This is used by the finalizedBlockConsumer
	// to get a sequential list of finalized blocks.
	finalizedBlockReader := jobqueue.NewFinalizedBlockReader(state, blocks)

	defaultIndex, err := e.defaultProcessedIndex()
	if err != nil {
		return nil, fmt.Errorf("could not read default finalized processed index: %w", err)
	}

	// create a jobqueue that will process new available finalized block. The `finalizedBlockNotifier` is used to
	// signal new work, which is being triggered on the `processFinalizedBlockJob` handler.
	e.finalizedBlockConsumer, err = jobqueue.NewComponentConsumer(
		e.log.With().Str("module", "ingestion_block_consumer").Logger(),
		e.finalizedBlockNotifier.Channel(),
		finalizedProcessedHeight,
		finalizedBlockReader,
		defaultIndex,
		e.processFinalizedBlockJob,
		processFinalizedBlocksWorkersCount,
		searchAhead,
	)
	if err != nil {
		return nil, fmt.Errorf("error creating finalizedBlock jobqueue: %w", err)
	}

	// Add workers
	builder := component.NewComponentManagerBuilder().
		AddWorker(e.processBackground).
		AddWorker(e.processExecutionReceipts).
		AddWorker(e.runFinalizedBlockConsumer)

	// If txErrorMessagesCore is provided, add a worker responsible for processing
	// transaction result error messages by receipts. This worker listens for blocks
	// containing execution receipts and processes any associated transaction result
	// error messages. The worker is added only when error message processing is enabled.
	if txErrorMessagesCore != nil {
		builder.AddWorker(e.processTransactionResultErrorMessagesByReceipts)
	}

	e.ComponentManager = builder.Build()

	// register engine with the execution receipt provider
	_, err = net.Register(channels.ReceiveReceipts, e)
	if err != nil {
		return nil, fmt.Errorf("could not register for results: %w", err)
	}

	return e, nil
}

// defaultProcessedIndex returns the last finalized block height from the protocol state.
//
// The finalizedBlockConsumer utilizes this return height to fetch and consume block jobs from
// jobs queue the first time it initializes.
//
// No errors are expected during normal operation.
func (e *Engine) defaultProcessedIndex() (uint64, error) {
	final, err := e.state.Final().Head()
	if err != nil {
		return 0, fmt.Errorf("could not get finalized height: %w", err)
	}
	return final.Height, nil
}

// runFinalizedBlockConsumer runs the finalizedBlockConsumer component
func (e *Engine) runFinalizedBlockConsumer(ctx irrecoverable.SignalerContext, ready component.ReadyFunc) {
	e.finalizedBlockConsumer.Start(ctx)

	err := util.WaitClosed(ctx, e.finalizedBlockConsumer.Ready())
	if err == nil {
		ready()
	}

	<-e.finalizedBlockConsumer.Done()
}

// processFinalizedBlockJob is a handler function for processing finalized block jobs.
// It converts the job to a block, processes the block, and logs any errors encountered during processing.
func (e *Engine) processFinalizedBlockJob(ctx irrecoverable.SignalerContext, job module.Job, done func()) {
	block, err := jobqueue.JobToBlock(job)
	if err != nil {
		ctx.Throw(fmt.Errorf("failed to convert job to block: %w", err))
	}

	err = e.processFinalizedBlock(block)
	if err == nil {
		done()
		return
	}

	e.log.Error().Err(err).Str("job_id", string(job.ID())).Msg("error during finalized block processing job")
}

// processBackground is a background routine responsible for executing periodic tasks related to block processing and collection retrieval.
// It performs tasks such as updating indexes of processed blocks and requesting missing collections from the network.
// This function runs indefinitely until the context is canceled.
// Periodically, it checks for updates in the last fully processed block index and requests missing collections if necessary.
// Additionally, it checks for missing collections across a range of blocks and requests them if certain thresholds are met.
func (e *Engine) processBackground(ctx irrecoverable.SignalerContext, ready component.ReadyFunc) {
	// context with timeout
	requestCtx, cancel := context.WithTimeout(ctx, defaultCollectionCatchupTimeout)
	defer cancel()

	// request missing collections
	err := e.requestMissingCollections(requestCtx)
	if err != nil {
		e.log.Error().Err(err).Msg("requesting missing collections failed")
	}
	ready()

	updateTicker := time.NewTicker(defaultFullBlockRefreshInterval)
	defer updateTicker.Stop()

	requestTicker := time.NewTicker(defaultMissingCollsRequestInterval)
	defer requestTicker.Stop()

	for {
		select {
		case <-ctx.Done():
			return

		// refresh the LastFullBlockReceived index
		case <-updateTicker.C:
			err := e.updateLastFullBlockReceivedIndex()
			if err != nil {
				ctx.Throw(err)
			}

		// request missing collections from the network
		case <-requestTicker.C:
			err := e.checkMissingCollections()
			if err != nil {
				ctx.Throw(err)
			}
		}
	}
}

// processExecutionReceipts is responsible for processing the execution receipts.
// It listens for incoming execution receipts and processes them asynchronously.
func (e *Engine) processExecutionReceipts(ctx irrecoverable.SignalerContext, ready component.ReadyFunc) {
	ready()
	notifier := e.executionReceiptsNotifier.Channel()

	for {
		select {
		case <-ctx.Done():
			return
		case <-notifier:
			err := e.processAvailableExecutionReceipts(ctx)
			if err != nil {
				// if an error reaches this point, it is unexpected
				ctx.Throw(err)
				return
			}
		}
	}
}

// processAvailableExecutionReceipts processes available execution receipts in the queue and handles it.
// It continues processing until the context is canceled.
//
// No errors are expected during normal operation.
func (e *Engine) processAvailableExecutionReceipts(ctx context.Context) error {
	for {
		select {
		case <-ctx.Done():
			return nil
		default:
		}
		msg, ok := e.executionReceiptsQueue.Get()
		if !ok {
			return nil
		}

		receipt := msg.Payload.(*flow.ExecutionReceipt)

		if err := e.handleExecutionReceipt(msg.OriginID, receipt); err != nil {
			return err
		}

		// Notify to fetch and store transaction result error messages for the block.
		// If txErrorMessagesCore is enabled, the receipt's BlockID is sent to trigger
		// transaction error message processing. This step is skipped if error message
		// storage is not enabled.
		if e.txErrorMessagesCore != nil {
			e.txResultErrorMessagesChan <- receipt.BlockID
		}
	}
}

// processTransactionResultErrorMessagesByReceipts handles error messages related to transaction
// results by reading from the error messages channel and processing them accordingly.
//
// This function listens for messages on the txResultErrorMessagesChan channel and
// processes each transaction result error message as it arrives.
//
// No errors are expected during normal operation.
func (e *Engine) processTransactionResultErrorMessagesByReceipts(ctx irrecoverable.SignalerContext, ready component.ReadyFunc) {
	ready()

	for {
		select {
		case <-ctx.Done():
			return
		case blockID := <-e.txResultErrorMessagesChan:
			err := e.txErrorMessagesCore.HandleTransactionResultErrorMessages(ctx, blockID)
			if err != nil {
				// TODO: we should revisit error handling here.
				// Errors that come from querying the EN and possibly ExecutionNodesForBlockID should be logged and
				// retried later, while others should cause an exception.
				e.log.Error().
					Err(err).
					Msg("error encountered while processing transaction result error messages by receipts")
			}
		}
	}
}

// process processes the given ingestion engine event. Events that are given
// to this function originate within the expulsion engine on the node with the
// given origin ID.
func (e *Engine) process(originID flow.Identifier, event interface{}) error {
	select {
	case <-e.ComponentManager.ShutdownSignal():
		return component.ErrComponentShutdown
	default:
	}

	switch event.(type) {
	case *flow.ExecutionReceipt:
		err := e.messageHandler.Process(originID, event)
		e.executionReceiptsNotifier.Notify()
		return err
	default:
		return fmt.Errorf("invalid event type (%T)", event)
	}
}

// Process processes the given event from the node with the given origin ID in
// a blocking manner. It returns the potential processing error when done.
func (e *Engine) Process(_ channels.Channel, originID flow.Identifier, event interface{}) error {
	return e.process(originID, event)
}

// OnFinalizedBlock is called by the follower engine after a block has been finalized and the state has been updated.
// Receives block finalized events from the finalization distributor and forwards them to the finalizedBlockConsumer.
func (e *Engine) OnFinalizedBlock(*model.Block) {
	e.finalizedBlockNotifier.Notify()
}

// processFinalizedBlock handles an incoming finalized block.
// It processes the block, indexes it for further processing, and requests missing collections if necessary.
//
// Expected errors during normal operation:
//   - storage.ErrNotFound - if last full block height does not exist in the database.
//   - storage.ErrAlreadyExists - if the collection within block or an execution result ID already exists in the database.
//   - generic error in case of unexpected failure from the database layer, or failure
//     to decode an existing database value.
func (e *Engine) processFinalizedBlock(block *flow.Block) error {
	// FIX: we can't index guarantees here, as we might have more than one block
	// with the same collection as long as it is not finalized

	// TODO: substitute an indexer module as layer between engine and storage

	// index the block storage with each of the collection guarantee
	err := e.blocks.IndexBlockForCollections(block.Header.ID(), flow.GetIDs(block.Payload.Guarantees))
	if err != nil {
		return fmt.Errorf("could not index block for collections: %w", err)
	}

	// loop through seals and index ID -> result ID
	for _, seal := range block.Payload.Seals {
		err := e.executionResults.Index(seal.BlockID, seal.ResultID)
		if err != nil {
			return fmt.Errorf("could not index block for execution result: %w", err)
		}
	}

	// skip requesting collections, if this block is below the last full block height
	// this means that either we have already received these collections, or the block
	// may contain unverifiable guarantees (in case this node has just joined the network)
	lastFullBlockHeight := e.lastFullBlockHeight.Value()
	if block.Header.Height <= lastFullBlockHeight {
		e.log.Info().Msgf("skipping requesting collections for finalized block below last full block height (%d<=%d)", block.Header.Height, lastFullBlockHeight)
		return nil
	}

	// queue requesting each of the collections from the collection node
	e.requestCollectionsInFinalizedBlock(block.Payload.Guarantees)

	e.collectionExecutedMetric.BlockFinalized(block)

	return nil
}

// handleExecutionReceipt persists the execution receipt locally.
// Storing the execution receipt and updates the collection executed metric.
//
// No errors are expected during normal operation.
func (e *Engine) handleExecutionReceipt(_ flow.Identifier, r *flow.ExecutionReceipt) error {
	// persist the execution receipt locally, storing will also index the receipt
	err := e.executionReceipts.Store(r)
	if err != nil {
		return fmt.Errorf("failed to store execution receipt: %w", err)
	}

<<<<<<< HEAD
	e.collectionExecutedMetric.ExecutionReceiptReceived(r)
=======
	// TODO: once the network API has been refactored to support multiple engines per channel,
	// we should remove this and let the requester subscribe to the receipt broadcast channel
	// itself.
	if e.requester != nil {
		e.requester.HandleReceipt(r)
	}

	block, err := e.blocks.ByID(r.ExecutionResult.BlockID)
	if err != nil {
		return fmt.Errorf("failed to lookup block while handling receipt: %w", err)
	}

	if block.Header.Height > e.maxReceiptHeight {
		e.transactionMetrics.UpdateExecutionReceiptMaxHeight(block.Header.Height)
		e.maxReceiptHeight = block.Header.Height
	}

	e.trackExecutedMetricForReceipt(r)
>>>>>>> 6add05fa
	return nil
}

// OnCollection handles the response of the collection request made earlier when a block was received.
// No errors expected during normal operations.
func (e *Engine) OnCollection(originID flow.Identifier, entity flow.Entity) {
	collection, ok := entity.(*flow.Collection)
	if !ok {
		e.log.Error().Msgf("invalid entity type (%T)", entity)
		return
	}

	err := indexer.HandleCollection(collection, e.collections, e.transactions, e.log, e.collectionExecutedMetric)
	if err != nil {
		e.log.Error().Err(err).Msg("could not handle collection")
		return
	}
}

// requestMissingCollections requests missing collections for all blocks in the local db storage once at startup
func (e *Engine) requestMissingCollections(ctx context.Context) error {
	var startHeight, endHeight uint64

	// get the height of the last block for which all collections were received
	lastFullHeight := e.lastFullBlockHeight.Value()
	// start from the next block
	startHeight = lastFullHeight + 1

	// end at the finalized block
	finalBlk, err := e.state.Final().Head()
	if err != nil {
		return err
	}
	endHeight = finalBlk.Height

	e.log.Info().
		Uint64("start_height", startHeight).
		Uint64("end_height", endHeight).
		Msg("starting collection catchup")

	// collect all missing collection ids in a map
	var missingCollMap = make(map[flow.Identifier]struct{})

	// iterate through the complete chain and request the missing collections
	for i := startHeight; i <= endHeight; i++ {

		// if deadline exceeded or someone cancelled the context
		if ctx.Err() != nil {
			return fmt.Errorf("failed to complete requests for missing collections: %w", ctx.Err())
		}

		missingColls, err := e.missingCollectionsAtHeight(i)
		if err != nil {
			return fmt.Errorf("failed to retrieve missing collections by height %d during collection catchup: %w", i, err)
		}

		// request the missing collections
		e.requestCollectionsInFinalizedBlock(missingColls)

		// add them to the missing collection id map to track later
		for _, cg := range missingColls {
			missingCollMap[cg.CollectionID] = struct{}{}
		}
	}

	// if no collections were found to be missing we are done.
	if len(missingCollMap) == 0 {
		// nothing more to do
		e.log.Info().Msg("no missing collections found")
		return nil
	}

	// the collection catchup needs to happen ASAP when the node starts up. Hence, force the requester to dispatch all request
	e.request.Force()

	// track progress of retrieving all the missing collections by polling the db periodically
	ticker := time.NewTicker(defaultCollectionCatchupDBPollInterval)
	defer ticker.Stop()

	// while there are still missing collections, keep polling
	for len(missingCollMap) > 0 {
		select {
		case <-ctx.Done():
			// context may have expired
			return fmt.Errorf("failed to complete collection retreival: %w", ctx.Err())
		case <-ticker.C:

			// log progress
			e.log.Info().
				Int("total_missing_collections", len(missingCollMap)).
				Msg("retrieving missing collections...")

			var foundColls []flow.Identifier
			// query db to find if collections are still missing
			for collID := range missingCollMap {
				found, err := e.haveCollection(collID)
				if err != nil {
					return err
				}
				// if collection found in local db, remove it from missingColls later
				if found {
					foundColls = append(foundColls, collID)
				}
			}

			// update the missingColls list by removing collections that have now been received
			for _, c := range foundColls {
				delete(missingCollMap, c)
			}
		}
	}

	e.log.Info().Msg("collection catchup done")
	return nil
}

// updateLastFullBlockReceivedIndex finds the next highest height where all previous collections
// have been indexed, and updates the LastFullBlockReceived index to that height
func (e *Engine) updateLastFullBlockReceivedIndex() error {
	lastFullHeight := e.lastFullBlockHeight.Value()

	finalBlk, err := e.state.Final().Head()
	if err != nil {
		return fmt.Errorf("failed to get finalized block: %w", err)
	}
	finalizedHeight := finalBlk.Height

	// track the latest contiguous full height
	newLastFullHeight, err := e.lowestHeightWithMissingCollection(lastFullHeight, finalizedHeight)
	if err != nil {
		return fmt.Errorf("failed to find last full block received height: %w", err)
	}

	// if more contiguous blocks are now complete, update db
	if newLastFullHeight > lastFullHeight {
		err := e.lastFullBlockHeight.Set(newLastFullHeight)
		if err != nil {
			return fmt.Errorf("failed to update last full block height: %w", err)
		}

		e.collectionExecutedMetric.UpdateLastFullBlockHeight(newLastFullHeight)

		e.log.Debug().
			Uint64("last_full_block_height", newLastFullHeight).
			Msg("updated LastFullBlockReceived index")
	}

	return nil
}

// lowestHeightWithMissingCollection returns the lowest height that is missing collections
func (e *Engine) lowestHeightWithMissingCollection(lastFullHeight, finalizedHeight uint64) (uint64, error) {
	newLastFullHeight := lastFullHeight

	for i := lastFullHeight + 1; i <= finalizedHeight; i++ {
		missingColls, err := e.missingCollectionsAtHeight(i)
		if err != nil {
			return 0, err
		}

		// return when we find the first block with missing collections
		if len(missingColls) > 0 {
			return newLastFullHeight, nil
		}

		newLastFullHeight = i
	}

	return newLastFullHeight, nil
}

// checkMissingCollections requests missing collections if the number of blocks missing collections
// have reached the defaultMissingCollsForBlkThreshold value.
func (e *Engine) checkMissingCollections() error {
	lastFullHeight := e.lastFullBlockHeight.Value()

	finalBlk, err := e.state.Final().Head()
	if err != nil {
		return fmt.Errorf("failed to get finalized block: %w", err)
	}
	finalizedHeight := finalBlk.Height

	// number of blocks with missing collections
	incompleteBlksCnt := 0

	// collect all missing collections
	var allMissingColls []*flow.CollectionGuarantee

	// start from the next block till we either hit the finalized block or cross the max collection missing threshold
	for i := lastFullHeight + 1; i <= finalizedHeight && incompleteBlksCnt < defaultMissingCollsForBlkThreshold; i++ {
		missingColls, err := e.missingCollectionsAtHeight(i)
		if err != nil {
			return fmt.Errorf("failed to find missing collections at height %d: %w", i, err)
		}

		if len(missingColls) == 0 {
			continue
		}

		incompleteBlksCnt++

		allMissingColls = append(allMissingColls, missingColls...)
	}

	// additionally, if more than threshold blocks have missing collections OR collections are
	// missing since defaultMissingCollsForAgeThreshold, re-request those collections
	if incompleteBlksCnt >= defaultMissingCollsForBlkThreshold ||
		(finalizedHeight-lastFullHeight) > defaultMissingCollsForAgeThreshold {
		// warn log since this should generally not happen
		e.log.Warn().
			Uint64("finalized_height", finalizedHeight).
			Uint64("last_full_blk_height", lastFullHeight).
			Int("missing_collection_blk_count", incompleteBlksCnt).
			Int("missing_collection_count", len(allMissingColls)).
			Msg("re-requesting missing collections")
		e.requestCollectionsInFinalizedBlock(allMissingColls)
	}

	return nil
}

// missingCollectionsAtHeight returns all missing collection guarantees at a given height
func (e *Engine) missingCollectionsAtHeight(h uint64) ([]*flow.CollectionGuarantee, error) {
	block, err := e.blocks.ByHeight(h)
	if err != nil {
		return nil, fmt.Errorf("failed to retrieve block by height %d: %w", h, err)
	}

	var missingColls []*flow.CollectionGuarantee
	for _, guarantee := range block.Payload.Guarantees {
		collID := guarantee.CollectionID
		found, err := e.haveCollection(collID)
		if err != nil {
			return nil, err
		}
		if !found {
			missingColls = append(missingColls, guarantee)
		}
	}
	return missingColls, nil
}

// haveCollection looks up the collection from the collection db with collID
func (e *Engine) haveCollection(collID flow.Identifier) (bool, error) {
	_, err := e.collections.LightByID(collID)
	if err == nil {
		return true, nil
	}
	if errors.Is(err, storage.ErrNotFound) {
		return false, nil
	}
	return false, fmt.Errorf("failed to retrieve collection %s: %w", collID.String(), err)
}

// requestCollectionsInFinalizedBlock registers collection requests with the requester engine
func (e *Engine) requestCollectionsInFinalizedBlock(missingColls []*flow.CollectionGuarantee) {
	for _, cg := range missingColls {
		guarantors, err := protocol.FindGuarantors(e.state, cg)
		if err != nil {
			// failed to find guarantors for guarantees contained in a finalized block is fatal error
			e.log.Fatal().Err(err).Msgf("could not find guarantors for guarantee %v", cg.ID())
		}
		e.request.EntityByID(cg.ID(), filter.HasNodeID[flow.Identity](guarantors...))
	}
}<|MERGE_RESOLUTION|>--- conflicted
+++ resolved
@@ -16,11 +16,8 @@
 	"github.com/onflow/flow-go/model/flow/filter"
 	"github.com/onflow/flow-go/module"
 	"github.com/onflow/flow-go/module/component"
-<<<<<<< HEAD
 	"github.com/onflow/flow-go/module/counters"
-=======
 	"github.com/onflow/flow-go/module/executiondatasync/requester"
->>>>>>> 6add05fa
 	"github.com/onflow/flow-go/module/irrecoverable"
 	"github.com/onflow/flow-go/module/jobqueue"
 	"github.com/onflow/flow-go/module/state_synchronization/indexer"
@@ -108,13 +105,9 @@
 	// metrics
 	collectionExecutedMetric module.CollectionExecutedMetric
 
-<<<<<<< HEAD
 	txErrorMessagesCore *tx_error_messages.TxErrorMessagesCore
-=======
-	rpcEngine *rpc.Engine
 
 	requester *requester.Requester
->>>>>>> 6add05fa
 }
 
 var _ network.MessageProcessor = (*Engine)(nil)
@@ -134,19 +127,11 @@
 	transactions storage.Transactions,
 	executionResults storage.ExecutionResults,
 	executionReceipts storage.ExecutionReceipts,
-<<<<<<< HEAD
 	collectionExecutedMetric module.CollectionExecutedMetric,
 	finalizedProcessedHeight storage.ConsumerProgress,
 	lastFullBlockHeight *counters.PersistentStrictMonotonicCounter,
 	txErrorMessagesCore *tx_error_messages.TxErrorMessagesCore,
-=======
-	transactionMetrics module.TransactionMetrics,
-	collectionsToMarkFinalized *stdmap.Times,
-	collectionsToMarkExecuted *stdmap.Times,
-	blocksToMarkExecuted *stdmap.Times,
-	rpcEngine *rpc.Engine,
 	requester *requester.Requester,
->>>>>>> 6add05fa
 ) (*Engine, error) {
 	executionReceiptsRawQueue, err := fifoqueue.NewFifoQueue(defaultQueueCapacity)
 	if err != nil {
@@ -171,7 +156,6 @@
 
 	// initialize the propagation engine with its dependencies
 	e := &Engine{
-<<<<<<< HEAD
 		log:                      log.With().Str("engine", "ingestion").Logger(),
 		state:                    state,
 		me:                       me,
@@ -186,25 +170,7 @@
 		collectionExecutedMetric: collectionExecutedMetric,
 		finalizedBlockNotifier:   engine.NewNotifier(),
 		lastFullBlockHeight:      lastFullBlockHeight,
-=======
-		log:                        log.With().Str("engine", "ingestion").Logger(),
-		state:                      state,
-		me:                         me,
-		request:                    request,
-		blocks:                     blocks,
-		headers:                    headers,
-		collections:                collections,
-		transactions:               transactions,
-		executionResults:           executionResults,
-		executionReceipts:          executionReceipts,
-		maxReceiptHeight:           0,
-		transactionMetrics:         transactionMetrics,
-		collectionsToMarkFinalized: collectionsToMarkFinalized,
-		collectionsToMarkExecuted:  collectionsToMarkExecuted,
-		blocksToMarkExecuted:       blocksToMarkExecuted,
-		rpcEngine:                  rpcEngine,
-		requester:                  requester,
->>>>>>> 6add05fa
+		requester:                requester,
 
 		// queue / notifier for execution receipts
 		executionReceiptsNotifier: engine.NewNotifier(),
@@ -521,9 +487,8 @@
 		return fmt.Errorf("failed to store execution receipt: %w", err)
 	}
 
-<<<<<<< HEAD
 	e.collectionExecutedMetric.ExecutionReceiptReceived(r)
-=======
+
 	// TODO: once the network API has been refactored to support multiple engines per channel,
 	// we should remove this and let the requester subscribe to the receipt broadcast channel
 	// itself.
@@ -531,18 +496,6 @@
 		e.requester.HandleReceipt(r)
 	}
 
-	block, err := e.blocks.ByID(r.ExecutionResult.BlockID)
-	if err != nil {
-		return fmt.Errorf("failed to lookup block while handling receipt: %w", err)
-	}
-
-	if block.Header.Height > e.maxReceiptHeight {
-		e.transactionMetrics.UpdateExecutionReceiptMaxHeight(block.Header.Height)
-		e.maxReceiptHeight = block.Header.Height
-	}
-
-	e.trackExecutedMetricForReceipt(r)
->>>>>>> 6add05fa
 	return nil
 }
 
