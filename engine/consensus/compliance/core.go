--- conflicted
+++ resolved
@@ -317,22 +317,13 @@
 		c.hotstuffMetrics.BlockProcessingDuration(time.Since(startTime))
 	}()
 
-<<<<<<< HEAD
-	span, ctx := c.tracer.StartBlockSpan(context.Background(), header.ID(), trace.ConCompProcessBlockProposal)
+	header := proposal.Header
+	blockID := header.ID()
+
+	span, ctx := c.tracer.StartBlockSpan(context.Background(), blockID, trace.ConCompProcessBlockProposal)
 	span.SetAttributes(
 		attribute.String("proposer", header.ProposerID.String()),
 	)
-=======
-	header := proposal.Header
-	blockID := header.ID()
-
-	span, ctx, isSampled := c.tracer.StartBlockSpan(context.Background(), blockID, trace.ConCompProcessBlockProposal)
-	if isSampled {
-		span.SetAttributes(
-			attribute.String("proposer", header.ProposerID.String()),
-		)
-	}
->>>>>>> 5061110a
 	defer span.End()
 
 	hotstuffProposal := model.ProposalFromFlow(header)
@@ -409,17 +400,9 @@
 	c.finalizedHeight.Set(finalized.Height)
 	c.finalizedView.Set(finalized.View)
 
-<<<<<<< HEAD
-	span, _ := c.tracer.StartBlockSpan(context.Background(), vote.BlockID, trace.CONCompOnBlockVote)
-	span.SetAttributes(
-		attribute.String("origin_id", originID.String()),
-	)
-	defer span.End()
-=======
 	// always record the metric
 	c.mempoolMetrics.MempoolEntries(metrics.ResourceProposal, c.pending.Size())
 }
->>>>>>> 5061110a
 
 // checkForAndLogOutdatedInputError checks whether error is an `engine.OutdatedInputError`.
 // If this is the case, we emit a log message and return true.
