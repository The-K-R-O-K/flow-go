package compliance

import (
	"errors"
	"fmt"
	"time"

	"github.com/rs/zerolog"

	"github.com/onflow/flow-go/consensus/hotstuff"
	"github.com/onflow/flow-go/consensus/hotstuff/model"
	"github.com/onflow/flow-go/engine"
	"github.com/onflow/flow-go/engine/common/fifoqueue"
	"github.com/onflow/flow-go/engine/consensus"
	"github.com/onflow/flow-go/engine/consensus/sealing/counters"
	"github.com/onflow/flow-go/model/events"
	"github.com/onflow/flow-go/model/flow"
	"github.com/onflow/flow-go/model/flow/filter"
	"github.com/onflow/flow-go/model/messages"
	"github.com/onflow/flow-go/module"
	"github.com/onflow/flow-go/module/component"
	"github.com/onflow/flow-go/module/irrecoverable"
	"github.com/onflow/flow-go/module/metrics"
	"github.com/onflow/flow-go/module/util"
	"github.com/onflow/flow-go/network"
	"github.com/onflow/flow-go/state/protocol"
	"github.com/onflow/flow-go/storage"
	"github.com/onflow/flow-go/utils/logging"
)

<<<<<<< HEAD
// defaultBlockQueueCapacity maximum capacity of block proposals queue
const defaultBlockQueueCapacity = 10_000
=======
// defaultRangeResponseQueueCapacity maximum capacity of inbound queue for `messages.BlockResponse`s
const defaultRangeResponseQueueCapacity = 100

// defaultBlockQueueCapacity maximum capacity of inbound queue for `messages.BlockProposal`s
const defaultBlockQueueCapacity = 10000
>>>>>>> e6e17c60

// defaultVoteQueueCapacity maximum capacity of inbound queue for `messages.BlockVote`s
const defaultVoteQueueCapacity = 1000

// defaultTimeoutObjectsQueueCapacity maximum capacity of inbound queue for `messages.TimeoutObject`s
const defaultTimeoutObjectsQueueCapacity = 1000

// Engine is a wrapper around `compliance.Core`. The Engine queues inbound messages, relevant
// node-internal notifications, and manages the worker routines processing the inbound events,
// and forwards outbound messages to the networking layer.
// `compliance.Core` implements the actual compliance logic.
type Engine struct {
<<<<<<< HEAD
	log      zerolog.Logger
	mempool  module.MempoolMetrics
	metrics  module.EngineMetrics
	me       module.Local
	headers  storage.Headers
	payloads storage.Payloads
	tracer   module.Tracer
	state    protocol.State
	prov     consensus.ProposalProvider
	core     *Core
	// queues for inbound messsages
	pendingBlocks   engine.MessageStore
	pendingVotes    engine.MessageStore
	pendingTimeouts engine.MessageStore
	messageHandler  *engine.MessageHandler
	// tracking finalized view
=======
	unit                       *engine.Unit
	lm                         *lifecycle.LifecycleManager
	log                        zerolog.Logger
	mempool                    module.MempoolMetrics
	metrics                    module.EngineMetrics
	me                         module.Local
	headers                    storage.Headers
	payloads                   storage.Payloads
	tracer                     module.Tracer
	state                      protocol.State
	prov                       network.Engine
	core                       *Core
	pendingBlocks              engine.MessageStore
	pendingRangeResponses      engine.MessageStore
	pendingVotes               engine.MessageStore
	pendingTimeouts            engine.MessageStore
	messageHandler             *engine.MessageHandler
>>>>>>> e6e17c60
	finalizedView              counters.StrictMonotonousCounter
	finalizationEventsNotifier engine.Notifier
	con                        network.Conduit

	cm *component.ComponentManager
	component.Component
	// signals for startup and shutdown
	ready <-chan struct{}
	done  <-chan struct{}
}

var _ network.MessageProcessor = (*Engine)(nil)
var _ hotstuff.Communicator = (*Engine)(nil)
var _ consensus.ComplianceProcessor = (*Engine)(nil)

func NewEngine(
	log zerolog.Logger,
	net network.Network,
	me module.Local,
<<<<<<< HEAD
	prov consensus.ProposalProvider,
	core *Core) (*Engine, error) {
=======
	prov network.Engine,
	core *Core,
) (*Engine, error) {
	// Inbound FIFO queue for `messages.BlockResponse`s
	rangeResponseQueue, err := fifoqueue.NewFifoQueue(
		fifoqueue.WithCapacity(defaultRangeResponseQueueCapacity),
		fifoqueue.WithLengthObserver(func(len int) { core.mempool.MempoolEntries(metrics.ResourceBlockResponseQueue, uint(len)) }),
	)
	if err != nil {
		return nil, fmt.Errorf("failed to create queue for block-sync responses: %w", err)
	}
	pendingRangeResponses := &engine.FifoMessageStore{
		FifoQueue: rangeResponseQueue,
	}
>>>>>>> e6e17c60

	// Inbound FIFO queue for `messages.BlockProposal`s
	blocksQueue, err := fifoqueue.NewFifoQueue(
		fifoqueue.WithCapacity(defaultBlockQueueCapacity),
		fifoqueue.WithLengthObserver(func(len int) { core.mempool.MempoolEntries(metrics.ResourceBlockProposalQueue, uint(len)) }),
	)
	if err != nil {
		return nil, fmt.Errorf("failed to create queue for inbound block proposals: %w", err)
	}
	pendingBlocks := &engine.FifoMessageStore{
		FifoQueue: blocksQueue,
	}

	// Inbound FIFO queue for `messages.BlockVote`s
	votesQueue, err := fifoqueue.NewFifoQueue(
		fifoqueue.WithCapacity(defaultVoteQueueCapacity),
		fifoqueue.WithLengthObserver(func(len int) { core.mempool.MempoolEntries(metrics.ResourceBlockVoteQueue, uint(len)) }),
	)
	if err != nil {
		return nil, fmt.Errorf("failed to create queue for inbound votes: %w", err)
	}
	pendingVotes := &engine.FifoMessageStore{FifoQueue: votesQueue}

	// Inbound FIFO queue for `messages.TimeoutObject`s
	// TODO(active-pacemaker): update metrics
	timeoutObjectsQueue, err := fifoqueue.NewFifoQueue(
		fifoqueue.WithCapacity(defaultTimeoutObjectsQueueCapacity))
	if err != nil {
		return nil, fmt.Errorf("failed to create queue for inbound timeout objects: %w", err)
	}
	pendingTimeouts := &engine.FifoMessageStore{FifoQueue: timeoutObjectsQueue}

	// define message queueing behaviour
	handler := engine.NewMessageHandler(
		log.With().Str("compliance", "engine").Logger(),
		engine.NewNotifier(),
		engine.Pattern{
			Match: func(msg *engine.Message) bool {
				_, ok := msg.Payload.(*messages.BlockResponse)
				if ok {
					core.metrics.MessageReceived(metrics.EngineCompliance, metrics.MessageBlockResponse)
				}
				return ok
			},
			Store: pendingRangeResponses,
		},
		engine.Pattern{
			Match: func(msg *engine.Message) bool {
				_, ok := msg.Payload.(*messages.BlockProposal)
				if ok {
					core.metrics.MessageReceived(metrics.EngineCompliance, metrics.MessageBlockProposal)
				}
				return ok
			},
			Store: pendingBlocks,
		},
		engine.Pattern{
			Match: func(msg *engine.Message) bool {
				_, ok := msg.Payload.(*events.SyncedBlock)
				if ok {
					core.metrics.MessageReceived(metrics.EngineCompliance, metrics.MessageSyncedBlock)
				}
				return ok
			},
			Map: func(msg *engine.Message) (*engine.Message, bool) {
				syncedBlock := msg.Payload.(*events.SyncedBlock)
				msg = &engine.Message{
					OriginID: msg.OriginID,
					Payload: &messages.BlockProposal{
						Payload: syncedBlock.Block.Payload,
						Header:  syncedBlock.Block.Header,
					},
				}
				return msg, true
			},
			Store: pendingBlocks,
		},
		engine.Pattern{
			Match: func(msg *engine.Message) bool {
				_, ok := msg.Payload.(*messages.BlockVote)
				if ok {
					core.metrics.MessageReceived(metrics.EngineCompliance, metrics.MessageBlockVote)
				}
				return ok
			},
			Store: pendingVotes,
		},
		engine.Pattern{
			Match: func(msg *engine.Message) bool {
				_, ok := msg.Payload.(*messages.TimeoutObject)
				// TODO(active-pacemaker): update metrics
				//if ok {
				//core.metrics.MessageReceived(metrics.EngineCompliance, metrics.MessageBlockVote)
				//}
				return ok
			},
			Store: pendingTimeouts,
		},
	)

	eng := &Engine{
		log:                        log.With().Str("compliance", "engine").Logger(),
		me:                         me,
		mempool:                    core.mempool,
		metrics:                    core.metrics,
		headers:                    core.headers,
		payloads:                   core.payloads,
		pendingRangeResponses:      pendingRangeResponses,
		pendingBlocks:              pendingBlocks,
		pendingVotes:               pendingVotes,
		pendingTimeouts:            pendingTimeouts,
		state:                      core.state,
		tracer:                     core.tracer,
		prov:                       prov,
		core:                       core,
		messageHandler:             handler,
		finalizationEventsNotifier: engine.NewNotifier(),
	}

	// register the core with the network layer and store the conduit
	eng.con, err = net.Register(network.ConsensusCommittee, eng)
	if err != nil {
		return nil, fmt.Errorf("could not register core: %w", err)
	}

	// create the component manager and worker threads
	eng.cm = component.NewComponentManagerBuilder().
		AddWorker(eng.processMessagesLoop).
		AddWorker(eng.finalizationProcessingLoop).
		Build()
	eng.Component = eng.cm

	// create ready/done channels
	eng.ready = util.AllReady(eng.cm, eng.core.hotstuff)
	eng.done = util.AllDone(eng.cm, eng.core.hotstuff)

	return eng, nil
}

// WithConsensus adds the consensus algorithm to the engine. This must be
// called before the engine can start.
func (e *Engine) WithConsensus(hot module.HotStuff) *Engine {
	e.core.hotstuff = hot
	return e
}

// Start starts the Hotstuff event processMessagesLoop, then the compliance engine worker threads.
func (e *Engine) Start(ctx irrecoverable.SignalerContext) {
	if e.core.hotstuff == nil {
		ctx.Throw(fmt.Errorf("must initialize compliance engine with hotstuff engine"))
	}

	e.log.Info().Msg("starting hotstuff")
	e.core.hotstuff.Start(ctx)
	e.log.Info().Msg("hotstuff started")

	e.log.Info().Msg("starting compliance engine")
	e.Component.Start(ctx)
	e.log.Info().Msg("compliance engine started")
}

// Ready returns a ready channel that is closed once the engine has fully started.
// For the consensus engine, we wait for hotstuff to start.
func (e *Engine) Ready() <-chan struct{} {
	return e.ready
}

// Done returns a done channel that is closed once the engine has fully stopped.
// For the consensus engine, we wait for hotstuff to finish.
func (e *Engine) Done() <-chan struct{} {
	return e.done
}

// IngestBlock ingests and queues the block for later processing by the compliance layer.
func (e *Engine) IngestBlock(block *events.SyncedBlock) {
	stored := e.pendingBlocks.Put(&engine.Message{
		OriginID: block.OriginID,
		Payload: &messages.BlockProposal{
			Payload: block.Block.Payload,
			Header:  block.Block.Header,
		},
	})
	// log a warning if we drop a block due to the compliance engine message store being full
	if !stored {
		e.log.Warn().
			Hex("block_id", logging.Entity(block.Block)).
			Uint64("block_view", block.Block.Header.View).
			Uint64("block_height", block.Block.Header.Height).
			Msg("dropping synced block")
	}
}

// Process processes the given event from the node with the given origin ID in
// a blocking manner. It returns the potential processing error when done.
func (e *Engine) Process(channel network.Channel, originID flow.Identifier, event interface{}) error {
	err := e.messageHandler.Process(originID, event)
	if err != nil {
		if engine.IsIncompatibleInputTypeError(err) {
			e.log.Warn().Msgf("%v delivered unsupported message %T through %v", originID, event, channel)
			return nil
		}
		return fmt.Errorf("unexpected error while processing engine message: %w", err)
	}
	return nil
}

<<<<<<< HEAD
// processMessagesLoop processes available block, vote, and timeout messages as they are queued.
func (e *Engine) processMessagesLoop(ctx irrecoverable.SignalerContext, ready component.ReadyFunc) {
	ready()

=======
// loop implements the processing of inbound messages. Only returns when Engine is terminated.
func (e *Engine) loop() {
>>>>>>> e6e17c60
	for {
		select {
		case <-ctx.Done():
			return
		case <-e.messageHandler.GetNotifier():
			// TODO expected errors?
			err := e.processAvailableMessages()
			if err != nil {
				ctx.Throw(err)
			}
		}
	}
}

<<<<<<< HEAD
// processAvailableMessages processes any available messages until the message queue is empty.
// TODO error docs
=======
// processAvailableMessages processes any available messages from the inbound queues.
// Only returns when all inbound queues are empty (or the engine is terminated).
// No errors expected during normal operations.
>>>>>>> e6e17c60
func (e *Engine) processAvailableMessages() error {
	for {
<<<<<<< HEAD
		msg, ok := e.pendingBlocks.Get()
=======
		select {
		case <-e.unit.Quit():
			return nil
		default:
		}

		msg, ok := e.pendingRangeResponses.Get()
		if ok {
			blockResponse := msg.Payload.(*messages.BlockResponse)
			for _, block := range blockResponse.Blocks {
				// process each block and indicate it's from a range of blocks
				err := e.core.OnBlockProposal(msg.OriginID, &messages.BlockProposal{
					Header:  block.Header,
					Payload: block.Payload,
				})
				if err != nil {
					return fmt.Errorf("could not process synced block proposal: %w", err)
				}
			}
			continue
		}

		msg, ok = e.pendingBlocks.Get()
>>>>>>> e6e17c60
		if ok {
			err := e.core.OnBlockProposal(msg.OriginID, msg.Payload.(*messages.BlockProposal))
			if err != nil {
				return fmt.Errorf("could not handle block proposal: %w", err)
			}
			continue
		}

		msg, ok = e.pendingVotes.Get()
		if ok {
			err := e.core.OnBlockVote(msg.OriginID, msg.Payload.(*messages.BlockVote))
			if err != nil {
				return fmt.Errorf("could not handle block vote: %w", err)
			}
			continue
		}

		msg, ok = e.pendingTimeouts.Get()
		if ok {
			err := e.core.OnTimeoutObject(msg.OriginID, msg.Payload.(*messages.TimeoutObject))
			if err != nil {
				return fmt.Errorf("could not handle timeout object: %w", err)
			}
			continue
		}

		// when there is no more messages in the queue, back to the processMessagesLoop to wait
		// for the next incoming message to arrive.
		return nil
	}
}

// SendVote will send a vote to the desired node.
func (e *Engine) SendVote(blockID flow.Identifier, view uint64, sigData []byte, recipientID flow.Identifier) error {
	log := e.log.With().
		Hex("block_id", blockID[:]).
		Uint64("block_view", view).
		Hex("recipient_id", recipientID[:]).
		Logger()

	log.Info().Msg("processing vote transmission request from hotstuff")

	// build the vote message
	vote := &messages.BlockVote{
		BlockID: blockID,
		View:    view,
		SigData: sigData,
	}

	// spawn a goroutine to asynchronously send the vote
	// we do this so that network operations do not block the HotStuff EventLoop
	go func() {
		// send the vote the desired recipient
		err := e.con.Unicast(vote, recipientID)
		if err != nil {
			log.Err(err).Msg("could not send vote")
			return
		}
		e.metrics.MessageSent(metrics.EngineCompliance, metrics.MessageBlockVote)
		log.Info().Msg("block vote transmitted")
	}()

	return nil
}

// BroadcastTimeout submits a timeout object to all consensus nodes.
// No errors are expected during normal operation.
func (e *Engine) BroadcastTimeout(timeout *model.TimeoutObject) error {
	logContext := e.log.With().
		Uint64("timeout_newest_qc_view", timeout.NewestQC.View).
		Hex("timeout_newest_qc_block_id", timeout.NewestQC.BlockID[:]).
		Uint64("timeout_view", timeout.View)

	if timeout.LastViewTC != nil {
		logContext.
			Uint64("last_view_tc_view", timeout.LastViewTC.View).
			Uint64("last_view_tc_newest_qc_view", timeout.LastViewTC.NewestQC.View)
	}
	log := logContext.Logger()

	log.Info().Msg("processing timeout broadcast request from hotstuff")
<<<<<<< HEAD

	// retrieve all consensus nodes without our ID
	recipients, err := e.state.Final().Identities(filter.And(
		filter.HasRole(flow.RoleConsensus),
		filter.Not(filter.HasNodeID(e.me.NodeID())),
	))
	if err != nil {
		return fmt.Errorf("could not get consensus recipients: %w", err)
	}

	// spawn a goroutine to asynchronously broadcast the timeout object
	// we do this so that network operations do not block the HotStuff EventLoop
	go func() {
		// create the timeout message
=======
	e.unit.Launch(func() {
		// Retrieve all consensus nodes (excluding myself).
		// CAUTION: We must include also nodes with weight zero, because otherwise
		//          TCs might not be constructed at epoch switchover.
		// Note: retrieving the final state requires a time-intensive database read.
		//       Therefore, we execute this in a separate routine, because
		//       `BroadcastTimeout` is directly called by the consensus core logic.
		recipients, err := e.state.Final().Identities(filter.And(
			filter.HasRole(flow.RoleConsensus),
			filter.Not(filter.HasNodeID(e.me.NodeID())),
		))
		if err != nil {
			e.log.Fatal().Err(err).Msg("could not get consensus recipients for broadcasting timeout")
		}

		// create the proposal message for the collection
>>>>>>> e6e17c60
		msg := &messages.TimeoutObject{
			View:       timeout.View,
			NewestQC:   timeout.NewestQC,
			LastViewTC: timeout.LastViewTC,
			SigData:    timeout.SigData,
		}

		err = e.con.Publish(msg, recipients.NodeIDs()...)
		if errors.Is(err, network.EmptyTargetList) {
			return
		}
		if err != nil {
			log.Err(err).Msg("could not broadcast timeout")
			return
		}
		log.Info().Msg("consensus timeout broadcast")

		// TODO(active-pacemaker): update metrics
		//e.metrics.MessageSent(metrics.EngineClusterCompliance, metrics.MessageClusterBlockProposal)
		//e.core.collectionMetrics.ClusterBlockProposed(block)
	}()

	return nil
}

// BroadcastProposalWithDelay will propagate a block proposal to all non-local consensus nodes.
// Note the header has incomplete fields, because it was converted from a hotstuff.
// No errors are expected during normal operation.
func (e *Engine) BroadcastProposalWithDelay(header *flow.Header, delay time.Duration) error {
	// first, check that we are the proposer of the block
	if header.ProposerID != e.me.NodeID() {
		return fmt.Errorf("cannot broadcast proposal with non-local proposer (%x)", header.ProposerID)
	}

	// get the parent of the block
	parent, err := e.headers.ByBlockID(header.ParentID)
	if err != nil {
		return fmt.Errorf("could not retrieve proposal parent: %w", err)
	}

	// fill in the fields that can't be populated by HotStuff
	header.ChainID = parent.ChainID
	header.Height = parent.Height + 1

	// retrieve the payload for the block
	payload, err := e.payloads.ByBlockID(header.ID())
	if err != nil {
		return fmt.Errorf("could not retrieve payload for proposal: %w", err)
	}

	log := e.log.With().
		Str("chain_id", header.ChainID.String()).
		Uint64("block_height", header.Height).
		Uint64("block_view", header.View).
		Hex("block_id", logging.Entity(header)).
		Hex("parent_id", header.ParentID[:]).
		Hex("payload_hash", header.PayloadHash[:]).
		Int("gaurantees_count", len(payload.Guarantees)).
		Int("seals_count", len(payload.Seals)).
		Int("receipts_count", len(payload.Receipts)).
		Time("timestamp", header.Timestamp).
		Hex("signers", header.ParentVoterIndices).
		Dur("delay", delay).
		Logger()

	log.Debug().Msg("processing proposal broadcast request from hotstuff")

<<<<<<< HEAD
	// retrieve all consensus nodes without our ID
	recipients, err := e.state.AtBlockID(header.ParentID).Identities(filter.And(
		filter.HasRole(flow.RoleConsensus),
		filter.Not(filter.HasNodeID(e.me.NodeID())),
	))
	if err != nil {
		return fmt.Errorf("could not get consensus recipients: %w", err)
	}

	// spawn a goroutine to asynchronously broadcast the proposal - we do this
	// to introduce a pre-proposal delay without blocking the Hotstuff EventLoop thread
	go func() {
		select {
		case <-time.After(delay):
		case <-e.cm.ShutdownSignal():
			return
		}

		// TODO previous this spawned a goroutine - is this necessary for some reason?
		defer e.core.hotstuff.SubmitProposal(header, parent.View)
=======
	e.unit.LaunchAfter(delay, func() {
		// Retrieve all consensus nodes (excluding myself).
		// CAUTION: We must include also nodes with weight zero, because otherwise
		//          new consensus nodes for the next epoch are left out.
		// Note: retrieving the final state requires a time-intensive database read.
		//       Therefore, we execute this in a separate routine, because
		//       `BroadcastTimeout` is directly called by the consensus core logic.
		recipients, err := e.state.AtBlockID(header.ParentID).Identities(filter.And(
			filter.HasRole(flow.RoleConsensus),
			filter.Not(filter.HasNodeID(e.me.NodeID())),
		))
		if err != nil {
			e.log.Fatal().Err(err).Msg("could not get consensus recipient for broadcasting proposal")
		}

		// forward proposal to node's local consensus instance
		e.core.hotstuff.SubmitProposal(header, parent.View) // non-blocking
>>>>>>> e6e17c60

		// NOTE: some fields are not needed for the message
		// - proposer ID is conveyed over the network message
		// - the payload hash is deduced from the payload
		proposal := &messages.BlockProposal{
			Header:  header,
			Payload: payload,
		}

		// broadcast the proposal to consensus nodes
		err = e.con.Publish(proposal, recipients.NodeIDs()...)
		if errors.Is(err, network.EmptyTargetList) {
			return
		}
		if err != nil {
			log.Err(err).Msg("could not send proposal message")
		}

		e.metrics.MessageSent(metrics.EngineCompliance, metrics.MessageBlockProposal)

		log.Info().Msg("block proposal broadcasted")

		// submit the proposal to the provider engine to forward it to other node roles
		e.prov.ProvideProposal(proposal)
	}()

	return nil
}

// BroadcastProposal will propagate a block proposal to all non-local consensus nodes.
// Note the header has incomplete fields, because it was converted from a hotstuff.
// No errors are expected during normal operation.
func (e *Engine) BroadcastProposal(header *flow.Header) error {
	return e.BroadcastProposalWithDelay(header, 0)
}

// OnFinalizedBlock implements the `OnFinalizedBlock` callback from the `hotstuff.FinalizationConsumer`
//  (1) Informs sealing.Core about finalization of respective block.
// CAUTION: the input to this callback is treated as trusted; precautions should be taken that messages
// from external nodes cannot be considered as inputs to this function
func (e *Engine) OnFinalizedBlock(block *model.Block) {
	if e.finalizedView.Set(block.View) {
		e.finalizationEventsNotifier.Notify()
	}
}

// finalizationProcessingLoop is a separate goroutine that performs processing of finalization events
func (e *Engine) finalizationProcessingLoop(ctx irrecoverable.SignalerContext, ready component.ReadyFunc) {
	ready()

	finalizationNotifier := e.finalizationEventsNotifier.Channel()
	for {
		select {
		case <-ctx.Done():
			return
		case <-finalizationNotifier:
			e.core.ProcessFinalizedView(e.finalizedView.Value())
		}
	}
}<|MERGE_RESOLUTION|>--- conflicted
+++ resolved
@@ -28,16 +28,11 @@
 	"github.com/onflow/flow-go/utils/logging"
 )
 
-<<<<<<< HEAD
-// defaultBlockQueueCapacity maximum capacity of block proposals queue
-const defaultBlockQueueCapacity = 10_000
-=======
 // defaultRangeResponseQueueCapacity maximum capacity of inbound queue for `messages.BlockResponse`s
 const defaultRangeResponseQueueCapacity = 100
 
 // defaultBlockQueueCapacity maximum capacity of inbound queue for `messages.BlockProposal`s
-const defaultBlockQueueCapacity = 10000
->>>>>>> e6e17c60
+const defaultBlockQueueCapacity = 10_000
 
 // defaultVoteQueueCapacity maximum capacity of inbound queue for `messages.BlockVote`s
 const defaultVoteQueueCapacity = 1000
@@ -50,7 +45,6 @@
 // and forwards outbound messages to the networking layer.
 // `compliance.Core` implements the actual compliance logic.
 type Engine struct {
-<<<<<<< HEAD
 	log      zerolog.Logger
 	mempool  module.MempoolMetrics
 	metrics  module.EngineMetrics
@@ -62,30 +56,12 @@
 	prov     consensus.ProposalProvider
 	core     *Core
 	// queues for inbound messsages
-	pendingBlocks   engine.MessageStore
-	pendingVotes    engine.MessageStore
-	pendingTimeouts engine.MessageStore
-	messageHandler  *engine.MessageHandler
+	pendingBlocks         engine.MessageStore
+	pendingRangeResponses engine.MessageStore
+	pendingVotes          engine.MessageStore
+	pendingTimeouts       engine.MessageStore
+	messageHandler        *engine.MessageHandler
 	// tracking finalized view
-=======
-	unit                       *engine.Unit
-	lm                         *lifecycle.LifecycleManager
-	log                        zerolog.Logger
-	mempool                    module.MempoolMetrics
-	metrics                    module.EngineMetrics
-	me                         module.Local
-	headers                    storage.Headers
-	payloads                   storage.Payloads
-	tracer                     module.Tracer
-	state                      protocol.State
-	prov                       network.Engine
-	core                       *Core
-	pendingBlocks              engine.MessageStore
-	pendingRangeResponses      engine.MessageStore
-	pendingVotes               engine.MessageStore
-	pendingTimeouts            engine.MessageStore
-	messageHandler             *engine.MessageHandler
->>>>>>> e6e17c60
 	finalizedView              counters.StrictMonotonousCounter
 	finalizationEventsNotifier engine.Notifier
 	con                        network.Conduit
@@ -105,14 +81,12 @@
 	log zerolog.Logger,
 	net network.Network,
 	me module.Local,
-<<<<<<< HEAD
 	prov consensus.ProposalProvider,
-	core *Core) (*Engine, error) {
-=======
-	prov network.Engine,
 	core *Core,
 ) (*Engine, error) {
+
 	// Inbound FIFO queue for `messages.BlockResponse`s
+	// TODO can be removed along with https://github.com/dapperlabs/flow-go/issues/6254
 	rangeResponseQueue, err := fifoqueue.NewFifoQueue(
 		fifoqueue.WithCapacity(defaultRangeResponseQueueCapacity),
 		fifoqueue.WithLengthObserver(func(len int) { core.mempool.MempoolEntries(metrics.ResourceBlockResponseQueue, uint(len)) }),
@@ -123,7 +97,6 @@
 	pendingRangeResponses := &engine.FifoMessageStore{
 		FifoQueue: rangeResponseQueue,
 	}
->>>>>>> e6e17c60
 
 	// Inbound FIFO queue for `messages.BlockProposal`s
 	blocksQueue, err := fifoqueue.NewFifoQueue(
@@ -330,15 +303,10 @@
 	return nil
 }
 
-<<<<<<< HEAD
 // processMessagesLoop processes available block, vote, and timeout messages as they are queued.
 func (e *Engine) processMessagesLoop(ctx irrecoverable.SignalerContext, ready component.ReadyFunc) {
 	ready()
 
-=======
-// loop implements the processing of inbound messages. Only returns when Engine is terminated.
-func (e *Engine) loop() {
->>>>>>> e6e17c60
 	for {
 		select {
 		case <-ctx.Done():
@@ -353,24 +321,11 @@
 	}
 }
 
-<<<<<<< HEAD
 // processAvailableMessages processes any available messages until the message queue is empty.
+// Only returns when all inbound queues are empty (or the engine is terminated).
 // TODO error docs
-=======
-// processAvailableMessages processes any available messages from the inbound queues.
-// Only returns when all inbound queues are empty (or the engine is terminated).
-// No errors expected during normal operations.
->>>>>>> e6e17c60
 func (e *Engine) processAvailableMessages() error {
 	for {
-<<<<<<< HEAD
-		msg, ok := e.pendingBlocks.Get()
-=======
-		select {
-		case <-e.unit.Quit():
-			return nil
-		default:
-		}
 
 		msg, ok := e.pendingRangeResponses.Get()
 		if ok {
@@ -389,7 +344,6 @@
 		}
 
 		msg, ok = e.pendingBlocks.Get()
->>>>>>> e6e17c60
 		if ok {
 			err := e.core.OnBlockProposal(msg.OriginID, msg.Payload.(*messages.BlockProposal))
 			if err != nil {
@@ -471,23 +425,10 @@
 	log := logContext.Logger()
 
 	log.Info().Msg("processing timeout broadcast request from hotstuff")
-<<<<<<< HEAD
-
-	// retrieve all consensus nodes without our ID
-	recipients, err := e.state.Final().Identities(filter.And(
-		filter.HasRole(flow.RoleConsensus),
-		filter.Not(filter.HasNodeID(e.me.NodeID())),
-	))
-	if err != nil {
-		return fmt.Errorf("could not get consensus recipients: %w", err)
-	}
 
 	// spawn a goroutine to asynchronously broadcast the timeout object
 	// we do this so that network operations do not block the HotStuff EventLoop
 	go func() {
-		// create the timeout message
-=======
-	e.unit.Launch(func() {
 		// Retrieve all consensus nodes (excluding myself).
 		// CAUTION: We must include also nodes with weight zero, because otherwise
 		//          TCs might not be constructed at epoch switchover.
@@ -502,8 +443,7 @@
 			e.log.Fatal().Err(err).Msg("could not get consensus recipients for broadcasting timeout")
 		}
 
-		// create the proposal message for the collection
->>>>>>> e6e17c60
+		// create the timeout message
 		msg := &messages.TimeoutObject{
 			View:       timeout.View,
 			NewestQC:   timeout.NewestQC,
@@ -571,16 +511,6 @@
 
 	log.Debug().Msg("processing proposal broadcast request from hotstuff")
 
-<<<<<<< HEAD
-	// retrieve all consensus nodes without our ID
-	recipients, err := e.state.AtBlockID(header.ParentID).Identities(filter.And(
-		filter.HasRole(flow.RoleConsensus),
-		filter.Not(filter.HasNodeID(e.me.NodeID())),
-	))
-	if err != nil {
-		return fmt.Errorf("could not get consensus recipients: %w", err)
-	}
-
 	// spawn a goroutine to asynchronously broadcast the proposal - we do this
 	// to introduce a pre-proposal delay without blocking the Hotstuff EventLoop thread
 	go func() {
@@ -590,10 +520,7 @@
 			return
 		}
 
-		// TODO previous this spawned a goroutine - is this necessary for some reason?
-		defer e.core.hotstuff.SubmitProposal(header, parent.View)
-=======
-	e.unit.LaunchAfter(delay, func() {
+		// TODO move into goroutine
 		// Retrieve all consensus nodes (excluding myself).
 		// CAUTION: We must include also nodes with weight zero, because otherwise
 		//          new consensus nodes for the next epoch are left out.
@@ -608,9 +535,7 @@
 			e.log.Fatal().Err(err).Msg("could not get consensus recipient for broadcasting proposal")
 		}
 
-		// forward proposal to node's local consensus instance
 		e.core.hotstuff.SubmitProposal(header, parent.View) // non-blocking
->>>>>>> e6e17c60
 
 		// NOTE: some fields are not needed for the message
 		// - proposer ID is conveyed over the network message
