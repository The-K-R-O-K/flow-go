--- conflicted
+++ resolved
@@ -225,210 +225,6 @@
 	}
 }
 
-<<<<<<< HEAD
-// SendVote will send a vote to the desired node.
-func (e *Engine) SendVote(blockID flow.Identifier, view uint64, sigData []byte, recipientID flow.Identifier) error {
-	log := e.log.With().
-		Hex("block_id", blockID[:]).
-		Uint64("block_view", view).
-		Hex("recipient_id", recipientID[:]).
-		Logger()
-
-	log.Info().Msg("processing vote transmission request from hotstuff")
-
-	// build the vote message
-	vote := &messages.BlockVote{
-		BlockID: blockID,
-		View:    view,
-		SigData: sigData,
-	}
-
-	// spawn a goroutine to asynchronously send the vote
-	// we do this so that network operations do not block the HotStuff EventLoop
-	e.detachedGoroutinesWg.Add(1)
-	go func() {
-		defer e.detachedGoroutinesWg.Done()
-		select {
-		case <-e.cm.ShutdownSignal():
-			return
-		default:
-		}
-		// send the vote the desired recipient
-		err := e.con.Unicast(vote, recipientID)
-		if err != nil {
-			log.Err(err).Msg("could not send vote")
-			return
-		}
-		e.engineMetrics.MessageSent(metrics.EngineCompliance, metrics.MessageBlockVote)
-		log.Info().Msg("block vote transmitted")
-	}()
-
-	return nil
-}
-
-// BroadcastTimeout submits a timeout object to all consensus nodes.
-// No errors are expected during normal operation.
-func (e *Engine) BroadcastTimeout(timeout *model.TimeoutObject) error {
-	logContext := e.log.With().
-		Uint64("timeout_newest_qc_view", timeout.NewestQC.View).
-		Hex("timeout_newest_qc_block_id", timeout.NewestQC.BlockID[:]).
-		Uint64("timeout_view", timeout.View)
-
-	if timeout.LastViewTC != nil {
-		logContext.
-			Uint64("last_view_tc_view", timeout.LastViewTC.View).
-			Uint64("last_view_tc_newest_qc_view", timeout.LastViewTC.NewestQC.View)
-	}
-	log := logContext.Logger()
-
-	log.Info().Msg("processing timeout broadcast request from hotstuff")
-
-	// spawn a goroutine to asynchronously broadcast the timeout object
-	// we do this so that network operations do not block the HotStuff EventLoop
-	e.detachedGoroutinesWg.Add(1)
-	go func() {
-		defer e.detachedGoroutinesWg.Done()
-		select {
-		case <-e.cm.ShutdownSignal():
-			return
-		default:
-		}
-		// Retrieve all consensus nodes (excluding myself).
-		// CAUTION: We must include also nodes with weight zero, because otherwise
-		//          TCs might not be constructed at epoch switchover.
-		// Note: retrieving the final state requires a time-intensive database read.
-		//       Therefore, we execute this in a separate routine, because
-		//       `BroadcastTimeout` is directly called by the consensus core logic.
-		recipients, err := e.state.Final().Identities(filter.And(
-			filter.HasRole(flow.RoleConsensus),
-			filter.Not(filter.HasNodeID(e.me.NodeID())),
-		))
-		if err != nil {
-			e.log.Fatal().Err(err).Msg("could not get consensus recipients for broadcasting timeout")
-		}
-
-		// create the timeout message
-		msg := &messages.TimeoutObject{
-			View:       timeout.View,
-			NewestQC:   timeout.NewestQC,
-			LastViewTC: timeout.LastViewTC,
-			SigData:    timeout.SigData,
-		}
-
-		err = e.con.Publish(msg, recipients.NodeIDs()...)
-		if errors.Is(err, network.EmptyTargetList) {
-			return
-		}
-		if err != nil {
-			log.Err(err).Msg("could not broadcast timeout")
-			return
-		}
-		log.Info().Msg("consensus timeout was broadcast")
-
-		// TODO(active-pacemaker): update metrics
-		//e.metrics.MessageSent(metrics.EngineClusterCompliance, metrics.MessageClusterBlockProposal)
-		//e.core.collectionMetrics.ClusterBlockProposed(block)
-	}()
-
-	return nil
-}
-
-// BroadcastProposalWithDelay will propagate a block proposal to all non-local consensus nodes.
-// Note the header has incomplete fields, because it was converted from a hotstuff.
-// No errors are expected during normal operation.
-func (e *Engine) BroadcastProposalWithDelay(header *flow.Header, delay time.Duration) error {
-	// first, check that we are the proposer of the block
-	if header.ProposerID != e.me.NodeID() {
-		return fmt.Errorf("cannot broadcast proposal with non-local proposer (%x)", header.ProposerID)
-	}
-
-	// retrieve the payload for the block
-	payload, err := e.payloads.ByBlockID(header.ID())
-	if err != nil {
-		return fmt.Errorf("could not retrieve payload for proposal: %w", err)
-	}
-
-	log := e.log.With().
-		Str("chain_id", header.ChainID.String()).
-		Uint64("block_height", header.Height).
-		Uint64("block_view", header.View).
-		Hex("block_id", logging.Entity(header)).
-		Hex("parent_id", header.ParentID[:]).
-		Hex("payload_hash", header.PayloadHash[:]).
-		Int("gaurantees_count", len(payload.Guarantees)).
-		Int("seals_count", len(payload.Seals)).
-		Int("receipts_count", len(payload.Receipts)).
-		Time("timestamp", header.Timestamp).
-		Hex("signers", header.ParentVoterIndices).
-		Dur("delay", delay).
-		Logger()
-
-	log.Debug().Msg("processing proposal broadcast request from hotstuff")
-
-	// spawn a goroutine to asynchronously broadcast the proposal - we do this
-	// to introduce a pre-proposal delay without blocking the Hotstuff EventLoop thread
-	e.detachedGoroutinesWg.Add(1)
-	go func() {
-		defer e.detachedGoroutinesWg.Done()
-		select {
-		case <-time.After(delay):
-		case <-e.cm.ShutdownSignal():
-			return
-		}
-
-		// Retrieve all consensus nodes (excluding myself).
-		// CAUTION: We must include also nodes with weight zero, because otherwise
-		//          new consensus nodes for the next epoch are left out.
-		// Note: retrieving the final state requires a time-intensive database read.
-		//       Therefore, we execute this in a separate routine, because
-		//       `BroadcastTimeout` is directly called by the consensus core logic.
-		recipients, err := e.state.AtBlockID(header.ParentID).Identities(filter.And(
-			filter.HasRole(flow.RoleConsensus),
-			filter.Not(filter.HasNodeID(e.me.NodeID())),
-		))
-		if err != nil {
-			e.log.Fatal().Err(err).Msg("could not get consensus recipient for broadcasting proposal")
-		}
-
-		e.core.hotstuff.SubmitProposal(header) // non-blocking
-
-		// NOTE: some fields are not needed for the message
-		// - proposer ID is conveyed over the network message
-		// - the payload hash is deduced from the payload
-		proposal := &messages.BlockProposal{
-			Header:  header,
-			Payload: payload,
-		}
-
-		// broadcast the proposal to consensus nodes
-		err = e.con.Publish(proposal, recipients.NodeIDs()...)
-		if err != nil {
-			if errors.Is(err, network.EmptyTargetList) {
-				return
-			}
-			log.Err(err).Msg("could not send proposal message")
-		} else {
-			e.engineMetrics.MessageSent(metrics.EngineCompliance, metrics.MessageBlockProposal)
-		}
-
-		log.Info().Msg("block proposal was broadcast")
-
-		// submit the proposal to the provider engine to forward it to other node roles
-		e.prov.ProvideProposal(proposal)
-	}()
-
-	return nil
-}
-
-// BroadcastProposal will propagate a block proposal to all non-local consensus nodes.
-// Note the header has incomplete fields, because it was converted from a hotstuff.
-// No errors are expected during normal operation.
-func (e *Engine) BroadcastProposal(header *flow.Header) error {
-	return e.BroadcastProposalWithDelay(header, 0)
-}
-
-=======
->>>>>>> 8bc1222d
 // OnFinalizedBlock implements the `OnFinalizedBlock` callback from the `hotstuff.FinalizationConsumer`
 // It informs sealing.Core about finalization of respective block.
 //
