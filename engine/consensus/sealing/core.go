--- conflicted
+++ resolved
@@ -55,6 +55,7 @@
 // 	- pre-validating approvals (if they are outdated or non-verifiable)
 // 	- pruning already processed collectorTree
 type Core struct {
+	log                        zerolog.Logger                     // used to log relevant actions with context
 	collectorTree              *approvals.AssignmentCollectorTree // levelled forest for assignment collectors
 	approvalsCache             *approvals.LruCache                // in-memory cache of approvals that weren't verified
 	counterLastSealedHeight    counters.StrictMonotonousCounter   // monotonous counter for last sealed block height
@@ -65,7 +66,6 @@
 	sealsMempool               mempool.IncorporatedResultSeals    // used by tracker.SealingObservation to log info
 	requestTracker             *approvals.RequestTracker          // used to keep track of number of approval requests, and blackout periods, by chunk
 	metrics                    module.ConsensusMetrics            // used to track consensus metrics
-	log                        zerolog.Logger                     // used to log relevant actions with context
 	sealingTracker             consensus.SealingTracker           // logic-aware component for tracking sealing progress.
 	tracer                     module.Tracer                      // used to trace execution
 	config                     Config
@@ -494,10 +494,9 @@
 
 	c.requestTracker.Remove(pruned...) // remove all pending items that we might have requested
 
-<<<<<<< HEAD
 	err = c.sealsMempool.PruneUpToHeight(lastSealed.Height) // prune mempool with candidate seals
-	if err != nil {
-		return fmt.Errorf("could not prune seals mempool at up to sealed height %d: %w", lastSealed.Height, err)
+	if err != nil && !mempool.IsDecreasingPruningHeightError(err) {
+		return fmt.Errorf("could not prune seals mempool at block %v, by height: %v: %w", finalizedBlockID, lastSealed.Height, err)
 	}
 	pruningSpan.Finish()
 
@@ -511,11 +510,6 @@
 	checkEmergencySealingSpan.Finish()
 	if err != nil {
 		return fmt.Errorf("could not check emergency sealing at block %v", finalizedBlockID)
-=======
-	err = c.sealsMempool.PruneUpToHeight(lastSealed.Height)
-	if err != nil && !mempool.IsDecreasingPruningHeightError(err) {
-		return fmt.Errorf("could not prune seals mempool at block %v, by height: %v: %w", finalizedBlockID, lastSealed.Height, err)
->>>>>>> ce77c63b
 	}
 
 	requestPendingApprovalsSpan := c.tracer.StartSpanFromParent(processFinalizedBlockSpan, trace.CONSealingRequestingPendingApproval)
