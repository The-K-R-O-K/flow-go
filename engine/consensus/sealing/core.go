// (c) 2021 Dapper Labs - ALL RIGHTS RESERVED

package sealing

import (
	"context"
	"errors"
	"fmt"
	"time"

	"github.com/gammazero/workerpool"
	"github.com/opentracing/opentracing-go"
	"github.com/opentracing/opentracing-go/log"
	"github.com/rs/zerolog"

	"github.com/onflow/flow-go/crypto/hash"
	"github.com/onflow/flow-go/engine"
	"github.com/onflow/flow-go/engine/consensus"
	"github.com/onflow/flow-go/engine/consensus/approvals"
	"github.com/onflow/flow-go/engine/consensus/sealing/counters"
	"github.com/onflow/flow-go/model/flow"
	"github.com/onflow/flow-go/module"
	"github.com/onflow/flow-go/module/mempool"
	"github.com/onflow/flow-go/module/trace"
	"github.com/onflow/flow-go/network"
	"github.com/onflow/flow-go/state/fork"
	"github.com/onflow/flow-go/state/protocol"
	"github.com/onflow/flow-go/storage"
	"github.com/onflow/flow-go/utils/logging"
)

// Core is an implementation of SealingCore interface
// This struct is responsible for:
// 	- collecting approvals for execution results
// 	- processing multiple incorporated results
// 	- pre-validating approvals (if they are outdated or non-verifiable)
// 	- pruning already processed collectorTree
type Core struct {
	unit                       *engine.Unit
	workerPool                 *workerpool.WorkerPool             // worker pool used by collectors
	log                        zerolog.Logger                     // used to log relevant actions with context
	collectorTree              *approvals.AssignmentCollectorTree // levelled forest for assignment collectors
	approvalsCache             *approvals.LruCache                // in-memory cache of approvals that weren't verified
	counterLastSealedHeight    counters.StrictMonotonousCounter   // monotonous counter for last sealed block height
	counterLastFinalizedHeight counters.StrictMonotonousCounter   // monotonous counter for last finalized block height
	headers                    storage.Headers                    // used to access block headers in storage
	state                      protocol.State                     // used to access protocol state
	seals                      storage.Seals                      // used to get last sealed block
	sealsMempool               mempool.IncorporatedResultSeals    // used by tracker.SealingObservation to log info
	requestTracker             *approvals.RequestTracker          // used to keep track of number of approval requests, and blackout periods, by chunk
	metrics                    module.ConsensusMetrics            // used to track consensus metrics
	sealingTracker             consensus.SealingTracker           // logic-aware component for tracking sealing progress.
	tracer                     module.Tracer                      // used to trace execution
	sealingConfigsGetter       module.SealingConfigsGetter        // used to access configs for sealing conditions
}

func NewCore(
	log zerolog.Logger,
	workerPool *workerpool.WorkerPool,
	tracer module.Tracer,
	conMetrics module.ConsensusMetrics,
	sealingTracker consensus.SealingTracker,
	unit *engine.Unit,
	headers storage.Headers,
	state protocol.State,
	sealsDB storage.Seals,
	assigner module.ChunkAssigner,
	signatureHasher hash.Hasher,
	sealsMempool mempool.IncorporatedResultSeals,
	approvalConduit network.Conduit,
	sealingConfigsGetter module.SealingConfigsGetter,
) (*Core, error) {
	lastSealed, err := state.Sealed().Head()
	if err != nil {
		return nil, fmt.Errorf("could not retrieve last sealed block: %w", err)
	}

	core := &Core{
		log:                        log.With().Str("engine", "sealing.Core").Logger(),
		workerPool:                 workerPool,
		tracer:                     tracer,
		metrics:                    conMetrics,
		sealingTracker:             sealingTracker,
		unit:                       unit,
		approvalsCache:             approvals.NewApprovalsLRUCache(1000),
		counterLastSealedHeight:    counters.NewMonotonousCounter(lastSealed.Height),
		counterLastFinalizedHeight: counters.NewMonotonousCounter(lastSealed.Height),
		headers:                    headers,
		state:                      state,
		seals:                      sealsDB,
		sealsMempool:               sealsMempool,
		requestTracker:             approvals.NewRequestTracker(headers, 10, 30),
		sealingConfigsGetter:       sealingConfigsGetter,
	}

	factoryMethod := func(result *flow.ExecutionResult) (approvals.AssignmentCollector, error) {
		requiredApprovalsForSealConstruction := sealingConfigsGetter.RequireApprovalsForSealConstructionDynamicValue()
		base, err := approvals.NewAssignmentCollectorBase(core.log, core.workerPool, result, core.state, core.headers,
			assigner, sealsMempool, signatureHasher,
			approvalConduit, core.requestTracker, requiredApprovalsForSealConstruction)
		if err != nil {
			return nil, fmt.Errorf("could not create base collector: %w", err)
		}
		return approvals.NewAssignmentCollectorStateMachine(base), nil
	}

	core.collectorTree = approvals.NewAssignmentCollectorTree(lastSealed, headers, factoryMethod)

	return core, nil
}

// RepopulateAssignmentCollectorTree restores latest state of assignment collector tree based on local chain state information.
// Repopulating is split into two parts:
// 1) traverse forward all finalized blocks starting from last sealed block till we reach last finalized block . (lastSealedHeight, lastFinalizedHeight]
// 2) traverse forward all unfinalized(pending) blocks starting from last finalized block.
// For each block that is being traversed we will collect execution results and process them using sealing.Core.
func (c *Core) RepopulateAssignmentCollectorTree(payloads storage.Payloads) error {
	finalizedSnapshot := c.state.Final()
	finalized, err := finalizedSnapshot.Head()
	if err != nil {
		return fmt.Errorf("could not retrieve finalized block: %w", err)
	}
	finalizedID := finalized.ID()

	// Get the latest sealed block on this fork, ie the highest block for which
	// there is a seal in this fork.
	latestSeal, err := c.seals.HighestInFork(finalizedID)
	if err != nil {
		return fmt.Errorf("could not retrieve parent seal (%x): %w", finalizedID, err)
	}

	latestSealedBlockID := latestSeal.BlockID
	latestSealedBlock, err := c.headers.ByBlockID(latestSealedBlockID)
	if err != nil {
		return fmt.Errorf("could not retrieve latest sealed block (%x): %w", latestSealedBlockID, err)
	}

	// Get the root block of our local state - we allow references to unknown
	// blocks below the root height
	rootHeader, err := c.state.Params().Root()
	if err != nil {
		return fmt.Errorf("could not retrieve root header: %w", err)
	}

	// Determine the list of unknown blocks referenced within the sealing segment
	// if we are initializing with a latest sealed block below the root height
	outdatedBlockIDs, err := c.getOutdatedBlockIDsFromRootSealingSegment(rootHeader)
	if err != nil {
		return fmt.Errorf("could not get outdated block IDs from root segment: %w", err)
	}

	blocksProcessed := uint64(0)
	totalBlocks := finalized.Height - latestSealedBlock.Height

	// resultProcessor adds _all known_ results for the given block to the assignment collector tree
	resultProcessor := func(header *flow.Header) error {
		blockID := header.ID()
		payload, err := payloads.ByBlockID(blockID)
		if err != nil {
			return fmt.Errorf("could not retrieve index for block (%x): %w", blockID, err)
		}

		for _, result := range payload.Results {
			// skip results referencing blocks before the root sealing segment
			_, isOutdated := outdatedBlockIDs[result.BlockID]
			if isOutdated {
				c.log.Debug().
					Hex("container_block_id", logging.ID(blockID)).
					Hex("result_id", logging.ID(result.ID())).
					Hex("executed_block_id", logging.ID(result.BlockID)).
					Msg("skipping outdated block referenced in root sealing segment")
				continue
			}
			incorporatedResult := flow.NewIncorporatedResult(blockID, result)
			err = c.ProcessIncorporatedResult(incorporatedResult)
			if err != nil {
				return fmt.Errorf("could not process incorporated result from block %s: %w", blockID, err)
			}
		}

		blocksProcessed++
		if (blocksProcessed%20) == 0 || blocksProcessed >= totalBlocks {
			c.log.Debug().Msgf("%d/%d have been loaded to collector tree", blocksProcessed, totalBlocks)
		}

		return nil
	}

	c.log.Info().Msgf("reloading assignments from %d finalized, unsealed blocks into collector tree", totalBlocks)

	// traverse chain forward to collect all execution results that were incorporated in this fork
	// we start with processing the direct child of the last finalized block and end with the last finalized block
	err = fork.TraverseForward(c.headers, finalizedID, resultProcessor, fork.ExcludingBlock(latestSealedBlockID))
	if err != nil {
		return fmt.Errorf("internal error while traversing fork: %w", err)
	}

	// at this point we have processed all results in range (lastSealedBlock, lastFinalizedBlock].
	// Now, we add all known results for any valid block that descends from the latest finalized block:
	validPending, err := finalizedSnapshot.ValidDescendants()
	if err != nil {
		return fmt.Errorf("could not retrieve valid pending blocks from finalized snapshot: %w", err)
	}

	blocksProcessed = 0
	totalBlocks = uint64(len(validPending))

	c.log.Info().Msgf("reloading assignments from %d unfinalized blocks into collector tree", len(validPending))

	// We use AssignmentCollectorTree for collecting approvals for each incorporated result.
	// In order to verify the received approvals, the verifier assignment for each incorporated result
	// needs to be known.
	// The verifier assignment is random, its Source of Randomness (SoR) is only available if a valid
	// child block exists.
	// In other words, the parent of a valid block must have the SoR available. Therefore, we traverse
	// through valid pending blocks which already have a valid child, and load each result in those block
	// into the AssignmentCollectorTree.
	for _, blockID := range validPending {
		block, err := c.headers.ByBlockID(blockID)
		if err != nil {
			return fmt.Errorf("could not retrieve header for unfinalized block %x: %w", blockID, err)
		}

		parent, err := c.headers.ByBlockID(block.ParentID)
		if err != nil {
			return fmt.Errorf("could not retrieve header for unfinalized block %x: %w", block.ParentID, err)
		}

		err = resultProcessor(parent)
		if err != nil {
			return fmt.Errorf("failed to process results for unfinalized block %x at height %d: %w", blockID, block.Height, err)
		}
	}

	return nil
}

// processIncorporatedResult implements business logic for processing single incorporated result
// Returns:
// * engine.InvalidInputError - incorporated result is invalid
// * engine.UnverifiableInputError - result is unverifiable since referenced block cannot be found
// * engine.OutdatedInputError - result is outdated for instance block was already sealed
// * exception in case of any other error, usually this is not expected
// * nil - successfully processed incorporated result
func (c *Core) processIncorporatedResult(incRes *flow.IncorporatedResult) error {
	err := c.checkBlockOutdated(incRes.Result.BlockID)
	if err != nil {
		return fmt.Errorf("won't process outdated or unverifiable execution incRes %s: %w", incRes.Result.BlockID, err)
	}
	incorporatedBlock, err := c.headers.ByBlockID(incRes.IncorporatedBlockID)
	if err != nil {
		return fmt.Errorf("could not get block height for incorporated block %s: %w",
			incRes.IncorporatedBlockID, err)
	}
	incorporatedAtHeight := incorporatedBlock.Height

	// For incorporating blocks at heights that are already finalized, we check that the incorporating block
	// is on the finalized fork. Otherwise, the incorporating block is orphaned, and we can drop the result.
	if incorporatedAtHeight <= c.counterLastFinalizedHeight.Value() {
		finalized, err := c.headers.ByHeight(incorporatedAtHeight)
		if err != nil {
			return fmt.Errorf("could not retrieve finalized block at height %d: %w", incorporatedAtHeight, err)
		}
		if finalized.ID() != incRes.IncorporatedBlockID {
			// it means that we got incorporated incRes for a block which doesn't extend our chain
			// and should be discarded from future processing
			return engine.NewOutdatedInputErrorf("won't process incorporated incRes from orphan block %s", incRes.IncorporatedBlockID)
		}
	}

	// Get (or create) assignment collector for the respective result (atomic operation) and
	// add the assignment for the incorporated result to it. (No-op if assignment already known).
	// Here, we just add assignment collectors to the tree. Cleanup of orphaned and sealed assignments
	// IRs whenever new finalized block is processed
	lazyCollector, err := c.collectorTree.GetOrCreateCollector(incRes.Result)
	if err != nil {
		return fmt.Errorf("cannot create collector: %w", err)
	}
	err = lazyCollector.Collector.ProcessIncorporatedResult(incRes)
	if err != nil {
		return fmt.Errorf("could not process incorporated incRes: %w", err)
	}

	// process pending approvals only if it's a new collector
	// pending approvals are those we haven't received its incRes yet,
	// once we received a incRes and created a new collector, we find the pending
	// approvals for this incRes, and process them
	// newIncorporatedResult should be true only for one goroutine even if multiple access this code at the same
	// time, ensuring that processing of pending approvals happens once for particular assignment
	if lazyCollector.Created {
		err = c.processPendingApprovals(lazyCollector.Collector)
		if err != nil {
			return fmt.Errorf("could not process cached approvals:  %w", err)
		}
	}

	return nil
}

// ProcessIncorporatedResult processes incorporated result in blocking way. Concurrency safe.
// Returns:
// * exception in case of unexpected error
// * nil - successfully processed incorporated result
func (c *Core) ProcessIncorporatedResult(result *flow.IncorporatedResult) error {

	span, _, _ := c.tracer.StartBlockSpan(context.Background(), result.Result.BlockID, trace.CONSealingProcessIncorporatedResult)
	defer span.Finish()

	err := c.processIncorporatedResult(result)
	// We expect only engine.OutdatedInputError. If we encounter UnverifiableInputError or InvalidInputError, we
	// have a serious problem, because these results are coming from the node's local HotStuff, which is trusted.
	if engine.IsOutdatedInputError(err) {
		c.log.Debug().Err(err).Msgf("dropping outdated incorporated result %v", result.ID())
		return nil
	}

	return err
}

// checkBlockOutdated performs a sanity check if block is outdated
// Returns:
// * engine.UnverifiableInputError - sentinel error in case we haven't discovered requested blockID
// * engine.OutdatedInputError - sentinel error in case block is outdated
// * exception in case of unknown internal error
// * nil - block isn't sealed
func (c *Core) checkBlockOutdated(blockID flow.Identifier) error {
	block, err := c.headers.ByBlockID(blockID)
	if err != nil {
		if !errors.Is(err, storage.ErrNotFound) {
			return fmt.Errorf("failed to retrieve header for block %x: %w", blockID, err)
		}
		return engine.NewUnverifiableInputError("no header for block: %v", blockID)
	}

	// it's important to use atomic operation to make sure that we have correct ordering
	lastSealedHeight := c.counterLastSealedHeight.Value()
	// drop approval, if it is for block whose height is lower or equal to already sealed height
	if lastSealedHeight >= block.Height {
		return engine.NewOutdatedInputErrorf("requested processing for already sealed block height")
	}

	return nil
}

// ProcessApproval processes approval in blocking way. Concurrency safe.
// Returns:
// * exception in case of unexpected error
// * nil - successfully processed result approval
func (c *Core) ProcessApproval(approval *flow.ResultApproval) error {
	c.log.Debug().
		Str("result_id", approval.Body.ExecutionResultID.String()).
		Str("verifier_id", approval.Body.ApproverID.String()).
		Msg("processing result approval")

	span, _, isSampled := c.tracer.StartBlockSpan(context.Background(), approval.Body.BlockID, trace.CONSealingProcessApproval)
	if isSampled {
		span.LogFields(log.String("approverId", approval.Body.ApproverID.String()))
		span.LogFields(log.Uint64("chunkIndex", approval.Body.ChunkIndex))
	}
	defer span.Finish()

	startTime := time.Now()
	err := c.processApproval(approval)
	c.metrics.OnApprovalProcessingDuration(time.Since(startTime))

	if err != nil {
		if engine.IsOutdatedInputError(err) {
			return nil // potentially delayed input
		}

		lg := c.log.With().
			Err(err).
			Str("approver_id", approval.Body.ApproverID.String()).
			Str("executed_block_id", approval.Body.BlockID.String()).
			Str("result_id", approval.Body.ExecutionResultID.String()).
			Str("approval_id", approval.ID().String()).
			Logger()
		if engine.IsUnverifiableInputError(err) {
			lg.Warn().Msg("received approval for unknown block (this node is potentially behind)")
			return nil
		}
		if engine.IsInvalidInputError(err) {
			lg.Error().Msg("received invalid approval")
			return nil
		}
		lg.Error().Msg("unexpected error processing result approval")

		return fmt.Errorf("internal error processing result approval %x: %w", approval.ID(), err)
	}

	return nil
}

// processApproval implements business logic for processing single approval
// Returns:
// * engine.InvalidInputError - result approval is invalid
// * engine.UnverifiableInputError - result approval is unverifiable since referenced block cannot be found
// * engine.OutdatedInputError - result approval is outdated for instance block was already sealed
// * exception in case of any other error, usually this is not expected
// * nil - successfully processed result approval
func (c *Core) processApproval(approval *flow.ResultApproval) error {
	err := c.checkBlockOutdated(approval.Body.BlockID)
	if err != nil {
		return fmt.Errorf("won't process approval for oudated block (%x): %w", approval.Body.BlockID, err)
	}

	if collector := c.collectorTree.GetCollector(approval.Body.ExecutionResultID); collector != nil {
		// if there is a collector it means that we have received execution result and we are ready
		// to process approvals
		err = collector.ProcessApproval(approval)
		if err != nil {
			return fmt.Errorf("could not process assignment: %w", err)
		}
	} else {
		c.log.Debug().
			Str("result_id", approval.Body.ExecutionResultID.String()).
			Msg("haven't yet received execution result, caching for later")

		// in case we haven't received execution result, cache it and process later.
		c.approvalsCache.Put(approval)
	}

	return nil
}

<<<<<<< HEAD
func (c *Core) checkEmergencySealing(observer consensus.SealingObservation, lastSealedHeight, lastFinalizedHeight uint64) error {
=======
// checkEmergencySealing triggers the AssignmentCollectors to check whether satisfy the conditions to
// generate an emergency seal. To limit performance impact of these checks, we limit emergency sealing
// to the 100 lowest finalized blocks that are still unsealed.
// Inputs:
//  * `observer` for tracking and reporting the current internal state of the local sealing logic
//  * `lastFinalizedHeight` is the height of the latest block that is finalized
//  * `lastHeightWithFinalizedSeal` is the height of the latest block that is finalized and in addition
// No errors are expected during normal operations.
func (c *Core) checkEmergencySealing(observer consensus.SealingObservation, lastHeightWithFinalizedSeal, lastFinalizedHeight uint64) error {
	// if emergency sealing is not activated, then exit
>>>>>>> cea5abde
	if !c.sealingConfigsGetter.EmergencySealingActiveConst() {
		return nil
	}

	// calculate total number of finalized blocks that are still unsealed
	if lastHeightWithFinalizedSeal > lastFinalizedHeight { // sanity check; protects calculation of `unsealedFinalizedCount` from underflow
		return fmt.Errorf(
			"latest finalized block must have height (%d) ≥ latest finalized _and_ sealed block (%d)", lastFinalizedHeight, lastHeightWithFinalizedSeal)
	}
	unsealedFinalizedCount := lastFinalizedHeight - lastHeightWithFinalizedSeal

	// We are checking emergency sealing only if there are more than approvals.DefaultEmergencySealingThresholdForFinalization
	// number of unsealed finalized blocks.
	if unsealedFinalizedCount <= approvals.DefaultEmergencySealingThresholdForFinalization {
		return nil
	}

	// we will check all the unsealed finalized height except the last approvals.DefaultEmergencySealingThresholdForFinalization
	// number of finalized heights
	heightCountForCheckingEmergencySealing := unsealedFinalizedCount - approvals.DefaultEmergencySealingThresholdForFinalization

	// If there are too many unsealed and finalized blocks, we don't have to check emergency sealing for all of them,
	// instead, only check for at most 100 blocks. This limits computation cost.
	// Note: the block builder also limits the max number of seals that can be included in a new block to `maxSealCount`.
	// While `maxSealCount` doesn't have to be the same value as the limit below, there is little benefit of our limit
	// exceeding `maxSealCount`.
	if heightCountForCheckingEmergencySealing > 100 {
		heightCountForCheckingEmergencySealing = 100
	}
	// if block is emergency sealable depends on it's incorporated block height
	// collectors tree stores collector by executed block height
	// we need to select multiple levels to find eligible collectors for emergency sealing
	for _, collector := range c.collectorTree.GetCollectorsByInterval(lastHeightWithFinalizedSeal, lastHeightWithFinalizedSeal+heightCountForCheckingEmergencySealing) {
		err := collector.CheckEmergencySealing(observer, lastFinalizedHeight)
		if err != nil {
			return err
		}
	}
	return nil
}

func (c *Core) processPendingApprovals(collector approvals.AssignmentCollectorState) error {
	resultID := collector.ResultID()
	// filter cached approvals for concrete execution result
	for _, approval := range c.approvalsCache.TakeByResultID(resultID) {
		err := collector.ProcessApproval(approval)
		if err != nil {
			if engine.IsInvalidInputError(err) {
				c.log.Debug().
					Hex("result_id", resultID[:]).
					Err(err).
					Msgf("invalid approval with id %s", approval.ID())
			} else {
				return fmt.Errorf("could not process assignment: %w", err)
			}
		}
	}

	return nil
}

// ProcessFinalizedBlock processes finalization events in blocking way. The entire business
// logic in this function can be executed completely concurrently. We only waste some work
// if multiple goroutines enter the following block.
// Returns:
// * exception in case of unexpected error
// * nil - successfully processed finalized block
func (c *Core) ProcessFinalizedBlock(finalizedBlockID flow.Identifier) error {

	processFinalizedBlockSpan, _, _ := c.tracer.StartBlockSpan(context.Background(), finalizedBlockID, trace.CONSealingProcessFinalizedBlock)
	defer processFinalizedBlockSpan.Finish()

	// STEP 0: Collect auxiliary information
	// ------------------------------------------------------------------------
	// retrieve finalized block's header; update last finalized height and bail
	// if another goroutine is already ahead with a higher finalized block
	finalized, err := c.headers.ByBlockID(finalizedBlockID)
	if err != nil {
		return fmt.Errorf("could not retrieve header for finalized block %s", finalizedBlockID)
	}
	if !c.counterLastFinalizedHeight.Set(finalized.Height) {
		return nil
	}

	// retrieve latest _finalized_ seal in the fork with head finalizedBlock and update last
	// sealed height; we do _not_ bail, because we want to re-request approvals
	// especially, when sealing is stuck, i.e. last sealed height does not increase
	finalizedSeal, err := c.seals.HighestInFork(finalizedBlockID)
	if err != nil {
		return fmt.Errorf("could not retrieve finalizedSeal for finalized block %s", finalizedBlockID)
	}
	lastBlockWithFinalizedSeal, err := c.headers.ByBlockID(finalizedSeal.BlockID)
	if err != nil {
		return fmt.Errorf("could not retrieve last sealed block %v: %w", finalizedSeal.BlockID, err)
	}
	c.counterLastSealedHeight.Set(lastBlockWithFinalizedSeal.Height)

	// STEP 1: Pruning
	// ------------------------------------------------------------------------
	c.log.Info().Msgf("processing finalized block %v at height %d, lastSealedHeight %d", finalizedBlockID, finalized.Height, lastBlockWithFinalizedSeal.Height)
	err = c.prune(processFinalizedBlockSpan, finalized, lastBlockWithFinalizedSeal)
	if err != nil {
		return fmt.Errorf("updating to finalized block %v and sealed block %v failed: %w", finalizedBlockID, lastBlockWithFinalizedSeal.ID(), err)
	}

	// STEP 2: Check emergency sealing and re-request missing approvals
	// ------------------------------------------------------------------------
	sealingObservation := c.sealingTracker.NewSealingObservation(finalized, finalizedSeal, lastBlockWithFinalizedSeal)

	checkEmergencySealingSpan := c.tracer.StartSpanFromParent(processFinalizedBlockSpan, trace.CONSealingCheckForEmergencySealableBlocks)
	// check if there are stale results qualified for emergency sealing
	err = c.checkEmergencySealing(sealingObservation, lastBlockWithFinalizedSeal.Height, finalized.Height)
	checkEmergencySealingSpan.Finish()
	if err != nil {
		return fmt.Errorf("could not check emergency sealing at block %v", finalizedBlockID)
	}

	requestPendingApprovalsSpan := c.tracer.StartSpanFromParent(processFinalizedBlockSpan, trace.CONSealingRequestingPendingApproval)
	err = c.requestPendingApprovals(sealingObservation, lastBlockWithFinalizedSeal.Height, finalized.Height)
	requestPendingApprovalsSpan.Finish()
	if err != nil {
		return fmt.Errorf("internal error while requesting pending approvals: %w", err)
	}

	// While SealingObservation is not intrinsically concurrency safe, running the following operation
	// asynchronously is still safe for the following reason:
	// * The `sealingObservation` is thread-local: created and mutated only by this goroutine.
	// * According to the go spec: the statement that starts a new goroutine happens before the
	//   goroutine's execution begins. Hence, the goroutine executing the Complete() call
	//   observes the latest state of `sealingObservation`.
	// * The `sealingObservation` lives in the scope of this function. Hence, when this goroutine exits
	//   this function, `sealingObservation` lives solely in the scope of the newly-created goroutine.
	c.unit.Launch(sealingObservation.Complete)

	return nil
}

// prune updates the AssignmentCollectorTree's knowledge about sealed and finalized blocks.
// Furthermore, it  removes obsolete entries from AssignmentCollectorTree, RequestTracker
// and IncorporatedResultSeals mempool.
// We do _not_ expect any errors during normal operations.
func (c *Core) prune(parentSpan opentracing.Span, finalized, lastSealed *flow.Header) error {
	pruningSpan := c.tracer.StartSpanFromParent(parentSpan, trace.CONSealingPruning)
	defer pruningSpan.Finish()

	err := c.collectorTree.FinalizeForkAtLevel(finalized, lastSealed) // stop collecting approvals for orphan collectors
	if err != nil {
		return fmt.Errorf("AssignmentCollectorTree failed to update its finalization state: %w", err)
	}

	err = c.requestTracker.PruneUpToHeight(lastSealed.Height)
	if err != nil && !mempool.IsDecreasingPruningHeightError(err) {
		return fmt.Errorf("could not request tracker at block up to height %d: %w", lastSealed.Height, err)
	}

	err = c.sealsMempool.PruneUpToHeight(lastSealed.Height) // prune candidate seals mempool
	if err != nil && !mempool.IsDecreasingPruningHeightError(err) {
		return fmt.Errorf("could not prune seals mempool at block up to height %d: %w", lastSealed.Height, err)
	}

	return nil
}

// requestPendingApprovals requests approvals for chunks that haven't collected
// enough approvals. When the number of unsealed finalized blocks exceeds the
// threshold, we go through the entire mempool of incorporated-results, which
// haven't yet been sealed, and check which chunks need more approvals. We only
// request approvals if the block incorporating the result is below the
// threshold.
//
//                                   threshold
//                              |                   |
// ... <-- A <-- A+1 <- ... <-- D <-- D+1 <- ... -- F
//       sealed       maxHeightForRequesting      final
func (c *Core) requestPendingApprovals(observation consensus.SealingObservation, lastSealedHeight, lastFinalizedHeight uint64) error {
	if lastSealedHeight+c.sealingConfigsGetter.ApprovalRequestsThresholdConst() >= lastFinalizedHeight {
		return nil
	}

	// Reaching the following code implies:
	// 0 <= sealed.Height < final.Height - ApprovalRequestsThreshold
	// Hence, the following operation cannot underflow
	maxHeightForRequesting := lastFinalizedHeight - c.sealingConfigsGetter.ApprovalRequestsThresholdConst()

	pendingApprovalRequests := uint(0)
	collectors := c.collectorTree.GetCollectorsByInterval(lastSealedHeight, maxHeightForRequesting)
	for _, collector := range collectors {
		// Note:
		// * The `AssignmentCollectorTree` works with the height of the _executed_ block. However,
		//   the `maxHeightForRequesting` should use the height of the block _incorporating the result_
		//   as reference.
		// * There might be blocks whose height is below `maxHeightForRequesting`, while their result
		//   is incorporated into blocks with _larger_ height than `maxHeightForRequesting`. Therefore,
		//   filtering based on the executed block height is a useful pre-filter, but not quite
		//   precise enough.
		// * The `AssignmentCollector` will apply the precise filter to avoid unnecessary overhead.
		requestCount, err := collector.RequestMissingApprovals(observation, maxHeightForRequesting)
		if err != nil {
			return err
		}
		pendingApprovalRequests += requestCount
	}

	return nil
}

// getOutdatedBlockIDsFromRootSealingSegment finds all references to unknown blocks
// by execution results within the sealing segment. In general we disallow references
// to unknown blocks, but execution results incorporated within the sealing segment
// are an exception to this rule.
//
// For example, given the sealing segment A...E, B contains an ER referencing Z, but
// since Z is prior to sealing segment, the node cannot valid the ER. Therefore, we
// ignore these block references.
//
//      [  sealing segment       ]
// Z <- A <- B(RZ) <- C <- D <- E
//
func (c *Core) getOutdatedBlockIDsFromRootSealingSegment(rootHeader *flow.Header) (map[flow.Identifier]struct{}, error) {

	rootSealingSegment, err := c.state.AtBlockID(rootHeader.ID()).SealingSegment()
	if err != nil {
		return nil, fmt.Errorf("could not get root sealing segment: %w", err)
	}

	knownBlockIDs := make(map[flow.Identifier]struct{}) // track block IDs in the sealing segment
	var outdatedBlockIDs flow.IdentifierList
	for _, block := range rootSealingSegment.Blocks {
		knownBlockIDs[block.ID()] = struct{}{}
		for _, result := range block.Payload.Results {
			_, known := knownBlockIDs[result.BlockID]
			if !known {
				outdatedBlockIDs = append(outdatedBlockIDs, result.BlockID)
			}
		}
	}
	return outdatedBlockIDs.Lookup(), nil
}<|MERGE_RESOLUTION|>--- conflicted
+++ resolved
@@ -423,9 +423,6 @@
 	return nil
 }
 
-<<<<<<< HEAD
-func (c *Core) checkEmergencySealing(observer consensus.SealingObservation, lastSealedHeight, lastFinalizedHeight uint64) error {
-=======
 // checkEmergencySealing triggers the AssignmentCollectors to check whether satisfy the conditions to
 // generate an emergency seal. To limit performance impact of these checks, we limit emergency sealing
 // to the 100 lowest finalized blocks that are still unsealed.
@@ -436,7 +433,6 @@
 // No errors are expected during normal operations.
 func (c *Core) checkEmergencySealing(observer consensus.SealingObservation, lastHeightWithFinalizedSeal, lastFinalizedHeight uint64) error {
 	// if emergency sealing is not activated, then exit
->>>>>>> cea5abde
 	if !c.sealingConfigsGetter.EmergencySealingActiveConst() {
 		return nil
 	}
