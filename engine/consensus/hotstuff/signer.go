--- conflicted
+++ resolved
@@ -4,9 +4,5 @@
 
 // Signer returns a signature for the given types
 type Signer interface {
-<<<<<<< HEAD
-	SignVote(*types.UnsignedVote, uint32) *types.VoteSignature
-=======
 	SignVote(*types.UnsignedVote, types.PubKey) *types.Signature
->>>>>>> 2b39f986
 }