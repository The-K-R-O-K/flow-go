--- conflicted
+++ resolved
@@ -6,17 +6,10 @@
 // received from the outside network. Will be placed
 type BlockHeader struct {
 	Block     *Block
-<<<<<<< HEAD
 	Signature *VoteSignature // CAUTION: this is sign(Block), i.e. it does NOT include ConsensusPayload
 }
 
-func NewBlockHeader(block *Block, sig *VoteSignature) *BlockProposal {
-=======
-	Signature *Signature // this is sign(Block)
-}
-
 func NewBlockHeader(block *Block, sig *Signature) *BlockProposal {
->>>>>>> 2b39f986
 	return &BlockProposal{
 		Block:     block,
 		Signature: sig,
@@ -25,9 +18,5 @@
 
 func (b BlockHeader) QC() *QuorumCertificate   { return b.Block.QC }
 func (b BlockHeader) View() uint64             { return b.Block.View }
-<<<<<<< HEAD
-func (b BlockHeader) BlockID() flow.Identifier { return b.Block.BlockID() }
-=======
 func (b BlockHeader) BlockID() flow.Identifier { return b.Block.ID() }
->>>>>>> 2b39f986
 func (b BlockHeader) Height() uint64           { return b.Block.Height }