--- conflicted
+++ resolved
@@ -16,8 +16,6 @@
 
 func (uv *UnsignedVote) BytesForSig() []byte {
 	return voteBytesForSig(uv.View, uv.BlockID)
-<<<<<<< HEAD
-=======
 }
 
 func (uv UnsignedVote) WithSignature(sig *Signature) *Vote {
@@ -26,5 +24,4 @@
 		BlockID:   uv.BlockID,
 		Signature: sig,
 	}
->>>>>>> 2b39f986
 }