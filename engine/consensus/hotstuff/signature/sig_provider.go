// +build relic

package signature

import (
	"fmt"

	"github.com/dapperlabs/flow-go/crypto"
	"github.com/dapperlabs/flow-go/model/flow"
	model "github.com/dapperlabs/flow-go/model/hotstuff"
	"github.com/dapperlabs/flow-go/protocol"
)

// SigProvider provides symmetry functions to generate and verify signatures
type SigProvider struct {
	myID                   flow.Identifier
	protocolState          protocol.State
	stakingPrivateKey      crypto.PrivateKey // the staking private key
	stakingHasher          crypto.Hasher     // the hasher for signing staking signature
	randomBeaconPrivateKey crypto.PrivateKey // the private key for signing random beacon signature
	randomBeaconHasher     crypto.Hasher     // the hasher for signer random beacon signature
	dkgPubData             *DKGPublicData    // the dkg public data for the only epoch. Should be returned by protocol state if we implement epoch switch
}

<<<<<<< HEAD
func NewSigProvider(sk crypto.PrivateKey, hasher crypto.Hasher, myID flow.Identifier) *SigProvider {
	return &SigProvider{
		sk:     sk,
		hasher: hasher,
		myID:   myID,
	}
}

// VerifySig verifies a single signature for a block using the given public key
=======
func NewSigProvider(
	myID flow.Identifier,
	protocolState protocol.State,
	stakingPrivateKey crypto.PrivateKey,
	stakingHasher crypto.Hasher,
	dkgPubData *DKGPublicData,
	randomBeaconPrivateKey crypto.PrivateKey,
	randomBeaconHasher crypto.Hasher,
) *SigProvider {
	return &SigProvider{
		myID:                   myID,
		protocolState:          protocolState,
		stakingPrivateKey:      stakingPrivateKey,
		stakingHasher:          stakingHasher,
		dkgPubData:             dkgPubData,
		randomBeaconPrivateKey: randomBeaconPrivateKey,
		randomBeaconHasher:     randomBeaconHasher,
	}
}

// VerifyStakingSig verifies a single BLS signature for a block using the given public key
>>>>>>> b5c63579
// sig - the signature to be verified
// block - the block that the signature was signed for.
// signerKey - the public key of the signer who signed the block.
func (s *SigProvider) VerifyStakingSig(sig crypto.Signature, block *model.Block, signerKey crypto.PublicKey) (bool, error) {
	// convert into message bytes
	msg := BlockToBytesForSign(block)

	// validate the staking signature
	valid, err := signerKey.Verify(sig, msg, s.stakingHasher)
	if err != nil {
		return false, fmt.Errorf("cannot verify staking sig: %w", err)
	}
	return valid, nil
}

// VerifyRandomBeaconSig verifies a single random beacon signature for a block using the given public key
// sig - the signature to be verified
// block - the block that the signature was signed for.
// randomBeaconSignerIndex - the signer index of signer's random beacon key share.
func (s *SigProvider) VerifyRandomBeaconSig(sig crypto.Signature, block *model.Block, signerPubKey crypto.PublicKey) (bool, error) {
	// convert into message bytes
	msg := BlockToBytesForSign(block)

	// validate random beacon sig with public key
	valid, err := signerPubKey.Verify(sig, msg, s.randomBeaconHasher)
	if err != nil {
		return false, fmt.Errorf("cannot verify random beacon signature: %w", err)
	}

	return valid, nil
}

// VerifyAggregatedStakingSignature verifies an aggregated signature.
// aggsig - the aggregated signature to be verified
// block - the block that the signature was signed for.
// signerKeys - the public keys of all the signers who signed the block.
func (s *SigProvider) VerifyAggregatedStakingSignature(aggsig []crypto.Signature, block *model.Block, signerKeys []crypto.PublicKey) (bool, error) {
	// for now the aggregated staking signature for BLS signatures is implemented as a slice of all the signatures.
	// to verify it, we basically verify every single signature

	// check that the number of keys and signatures should match
	if len(aggsig) != len(signerKeys) {
		return false, nil
	}

	msg := BlockToBytesForSign(block)

	// check each signature
	for i, sig := range aggsig {
		signerKey := signerKeys[i]

		// validate the staking signature
		valid, err := signerKey.Verify(sig, msg, s.stakingHasher)
		if err != nil {
			return false, fmt.Errorf("cannot verify aggregated staking sig for (%d)-th sig: %w", i, err)
		}
		if !valid {
			return false, nil
		}
	}

	return true, nil
}

// VerifyAggregatedRandomBeaconSignature verifies an aggregated random beacon signature, which is a threshold signature
func (s *SigProvider) VerifyAggregatedRandomBeaconSignature(sig crypto.Signature, block *model.Block) (bool, error) {
	// convert into bytes
	msg := BlockToBytesForSign(block)

	// the reconstructed signature is also a BLS signature which can be verified by the group public key
	valid, err := s.dkgPubData.GroupPubKey.Verify(sig, msg, s.randomBeaconHasher)
	if err != nil {
		return false, fmt.Errorf("cannot verify reconstructed random beacon sig: %w", err)
	}

	return valid, nil
}

// CanReconstruct returns if the given number of signature shares is enough to reconstruct the random beaccon sigs
func (s *SigProvider) CanReconstruct(numOfSigShares int) bool {
	return crypto.EnoughShares(s.dkgPubData.Size(), numOfSigShares)
}

// Aggregate aggregates the given signature that signed on the given block
// block - it is needed in order to double check the reconstruct signature is valid
// And verifying the sig requires the signed message, which is the block
// sigs - the signatures to be aggregated. Assuming each signature has been verified already.
func (s *SigProvider) Aggregate(block *model.Block, sigs []*model.SingleSignature) (*model.AggregatedSignature, error) {

	// check if sigs is empty
	if len(sigs) == 0 {
		return nil, fmt.Errorf("empty signature")
	}

	// aggregate staking sigs
	aggStakingSigs, signerIDs := aggregateStakingSignature(sigs)

	// convert signerIDs into random beacon pubkey shares
	sigShares, found, err := s.getSignerIDsAndSigShares(block.BlockID, sigs)
	if err != nil {
		return nil, fmt.Errorf("cannot get random beacon key shares: %w", err)
	}

	if !found {
		// has unstaked nodes
		return nil, fmt.Errorf("no staked nodes found: %w", err)
	}

	msg := BlockToBytesForSign(block)

	// reconstruct random beacon sig
	reconstructedRandomBeaconSig, err := Reconstruct(msg, s.dkgPubData, sigShares)
	if err != nil {
		return nil, fmt.Errorf("cannot reconstruct random beacon sig: %w", err)
	}

	return &model.AggregatedSignature{
		StakingSignatures:     aggStakingSigs,
		RandomBeaconSignature: reconstructedRandomBeaconSig,
		SignerIDs:             signerIDs,
	}, nil
}

func aggregateStakingSignature(sigs []*model.SingleSignature) ([]crypto.Signature, []flow.Identifier) {
	// This implementation is a naive way of aggregation the signatures. It will work, with
	// the downside of costing more bandwidth.
	// The more optimal way, which is the real aggregation, will be implemented when the crypto
	// API is available.
	aggsig := make([]crypto.Signature, len(sigs))
	for i, sig := range sigs {
		aggsig[i] = sig.StakingSignature
	}

	// pick signer IDs from signatures
	signerIDs := make([]flow.Identifier, len(sigs))
	for i, sig := range sigs {
		signerIDs[i] = sig.SignerID
	}

	return aggsig, signerIDs
}

// VoteFor signs a Block and returns the Vote for that Block
func (s *SigProvider) VoteFor(block *model.Block) (*model.Vote, error) {
	// convert to bytes to be signed
	msg := BlockToBytesForSign(block)

	// generate staking signature
	stakingSig, err := s.stakingPrivateKey.Sign(msg, s.stakingHasher)
	if err != nil {
		return nil, fmt.Errorf("fail to sign block (%x) to vote: %w", block.BlockID, err)
	}

	// generate random beacon signature
	randomBeaconSig, err := s.randomBeaconPrivateKey.Sign(msg, s.randomBeaconHasher)
	if err != nil {
		return nil, fmt.Errorf("fail to sign block (%x) to vote: %w", block.BlockID, err)
	}

	return &model.Vote{
		BlockID: block.BlockID,
		View:    block.View,
		Signature: &model.SingleSignature{
			StakingSignature:      stakingSig,
			RandomBeaconSignature: randomBeaconSig,
			SignerID:              s.myID,
		},
	}, nil
}

// Propose signs a Block and returns the Proposal
func (s *SigProvider) Propose(block *model.Block) (*model.Proposal, error) {
	// convert to bytes to be signed
	msg := BlockToBytesForSign(block)

	// generate staking signature
	stakingSig, err := s.stakingPrivateKey.Sign(msg, s.stakingHasher)
	if err != nil {
		return nil, fmt.Errorf("fail to sign block (%x) to propose: %w", block.BlockID, err)
	}

	// generate random beacon signature
	randomBeaconSig, err := s.randomBeaconPrivateKey.Sign(msg, s.randomBeaconHasher)
	if err != nil {
		return nil, fmt.Errorf("fail to sign block (%x) to propose: %w", block.BlockID, err)
	}

	return &model.Proposal{
		Block:                 block,
		StakingSignature:      stakingSig,
		RandomBeaconSignature: randomBeaconSig,
	}, nil
}

func (s *SigProvider) getSignerIDsAndSigShares(blockID flow.Identifier, sigs []*model.SingleSignature) ([]*SigShare, bool, error) {
	// sanity check
	if len(sigs) == 0 {
		return nil, false, fmt.Errorf("signatures should not be empty")
	}

	// lookup signer by signer ID and make SigShare
	sigShares := make([]*SigShare, len(sigs))
	for i, sig := range sigs {
		// TODO: confirm if combining into one query is possible and faster
		signer, err := s.protocolState.AtBlockID(blockID).Identity(sig.SignerID)
		if err != nil {
			return nil, false, fmt.Errorf("cannot get identity by signer ID: %v, %w", sig.SignerID, err)
		}

		sigShare := SigShare{
			Signature:    sigs[i].RandomBeaconSignature,
			SignerPubKey: signer.RandomBeaconPubKey,
		}
		sigShares[i] = &sigShare
	}

	return sigShares, true, nil
}

// BlockToBytesForSign generates the bytes that was signed for a block
// Note: this function should be reused when signing a block or a vote
func BlockToBytesForSign(block *model.Block) []byte {
	// TODO: we are supposed to sign on `encode(BlockID, View)`
	// but what actually signing is `hash(encoding(BlockID, View))`
	// it works, but the hash is useless, because the signing function
	// in crypto library will always hash it.
	// so instead of using MakeID, we could just return the encoded tuple
	// of BlockID and View
	msg := flow.MakeID(struct {
		BlockID flow.Identifier
		View    uint64
	}{
		BlockID: block.BlockID,
		View:    block.View,
	})
	return msg[:]
}<|MERGE_RESOLUTION|>--- conflicted
+++ resolved
@@ -22,17 +22,6 @@
 	dkgPubData             *DKGPublicData    // the dkg public data for the only epoch. Should be returned by protocol state if we implement epoch switch
 }
 
-<<<<<<< HEAD
-func NewSigProvider(sk crypto.PrivateKey, hasher crypto.Hasher, myID flow.Identifier) *SigProvider {
-	return &SigProvider{
-		sk:     sk,
-		hasher: hasher,
-		myID:   myID,
-	}
-}
-
-// VerifySig verifies a single signature for a block using the given public key
-=======
 func NewSigProvider(
 	myID flow.Identifier,
 	protocolState protocol.State,
@@ -54,7 +43,6 @@
 }
 
 // VerifyStakingSig verifies a single BLS signature for a block using the given public key
->>>>>>> b5c63579
 // sig - the signature to be verified
 // block - the block that the signature was signed for.
 // signerKey - the public key of the signer who signed the block.
