// (c) 2019 Dapper Labs - ALL RIGHTS RESERVED

package matching

import (
	"errors"
	"fmt"
	"math/rand"
	"time"

	"github.com/opentracing/opentracing-go"
	"github.com/rs/zerolog"
	"go.uber.org/atomic"

	"github.com/onflow/flow-go/engine"
	"github.com/onflow/flow-go/model/chunks"
	"github.com/onflow/flow-go/model/flow"
	"github.com/onflow/flow-go/model/flow/filter"
	"github.com/onflow/flow-go/model/messages"
	"github.com/onflow/flow-go/module"
	chmodule "github.com/onflow/flow-go/module/chunks"
	"github.com/onflow/flow-go/module/mempool"
	"github.com/onflow/flow-go/module/metrics"
	"github.com/onflow/flow-go/module/trace"
	"github.com/onflow/flow-go/module/validation"
	"github.com/onflow/flow-go/network"
	"github.com/onflow/flow-go/state"
	"github.com/onflow/flow-go/state/protocol"
	"github.com/onflow/flow-go/storage"
	"github.com/onflow/flow-go/utils/logging"
)

// Engine is the Matching engine, which builds seals by matching receipts (aka
// ExecutionReceipt, from execution nodes) and approvals (aka ResultApproval,
// from verification nodes), and saves the seals into seals mempool for adding
// into a new block.
type Engine struct {
<<<<<<< HEAD
	unit                      *engine.Unit                    // used to control startup/shutdown
	log                       zerolog.Logger                  // used to log relevant actions with context
	engineMetrics             module.EngineMetrics            // used to track sent and received messages
	tracer                    module.Tracer                   // used to trace execution
	mempool                   module.MempoolMetrics           // used to track mempool size
	metrics                   module.ConsensusMetrics         // used to track consensus metrics
	state                     protocol.State                  // used to access the  protocol state
	me                        module.Local                    // used to access local node information
	receiptRequester          module.Requester                // used to request missing execution receipts by block ID
	approvalConduit           network.Conduit                 // used to request missing approvals from verification nodes
	resultsDB                 storage.ExecutionResults        // used to check previous results are known
	headersDB                 storage.Headers                 // used to check sealed headers
	indexDB                   storage.Index                   // used to check payloads for results
	incorporatedResults       mempool.IncorporatedResults     // holds incorporated results in memory
	receipts                  mempool.Receipts                // holds execution receipts in memory
	approvals                 mempool.Approvals               // holds result approvals in memory
	seals                     mempool.IncorporatedResultSeals // holds the seals that were produced by the matching engine
	missing                   map[flow.Identifier]uint        // track how often a block was missing
	assigner                  module.ChunkAssigner            // chunk assignment object
	isCheckingSealing         *atomic.Bool                    // used to rate limit the checksealing call
	sealingThreshold          uint                            // how many blocks between sealed/finalized before we request execution receipts and approvals
	maxResultsToRequest       int                             // max number of finalized blocks for which we request execution results
	requiredChunkApprovals    uint                            // required number of chunk approvals
	receiptValidator          module.ReceiptValidator         // used to validate receipts
	requestTracker            *RequestTracker                 // used to keep track of number of approval requests, and blackout periods, by chunk
	approvalRequestsThreshold uint64                          // min height difference between the latest finalized block and the block incorporating a result we would re-request approvals for
=======
	unit                    *engine.Unit                    // used to control startup/shutdown
	log                     zerolog.Logger                  // used to log relevant actions with context
	engineMetrics           module.EngineMetrics            // used to track sent and received messages
	tracer                  module.Tracer                   // used to trace execution
	mempool                 module.MempoolMetrics           // used to track mempool size
	metrics                 module.ConsensusMetrics         // used to track consensus metrics
	state                   protocol.State                  // used to access the  protocol state
	me                      module.Local                    // used to access local node information
	requester               module.Requester                // used to request missing execution receipts by block ID
	receiptsDB              storage.ExecutionReceipts       // to persist received execution receipts
	headersDB               storage.Headers                 // used to check sealed headers
	indexDB                 storage.Index                   // used to check payloads for results
	incorporatedResults     mempool.IncorporatedResults     // holds incorporated results in memory
	receipts                mempool.Receipts                // holds execution receipts in memory
	approvals               mempool.Approvals               // holds result approvals in memory
	seals                   mempool.IncorporatedResultSeals // holds the seals that were produced by the matching engine
	missing                 map[flow.Identifier]uint        // track how often a block was missing
	assigner                module.ChunkAssigner            // chunk assignment object
	checkingSealing         *atomic.Bool                    // used to rate limit the checksealing call
	requestReceiptThreshold uint                            // how many blocks between sealed/finalized before we request execution receipts
	maxResultsToRequest     int                             // max number of finalized blocks for which we request execution results
	requireApprovals        bool                            // flag to disable verifying chunk approvals
	receiptValidator        module.ReceiptValidator         // used to validate receipts
>>>>>>> eadcbd25
}

// New creates a new collection propagation engine.
func New(
	log zerolog.Logger,
	engineMetrics module.EngineMetrics,
	tracer module.Tracer,
	mempool module.MempoolMetrics,
	conMetrics module.ConsensusMetrics,
	net module.Network,
	state protocol.State,
	me module.Local,
<<<<<<< HEAD
	receiptRequester module.Requester,
	resultsDB storage.ExecutionResults,
=======
	requester module.Requester,
	receiptsDB storage.ExecutionReceipts,
>>>>>>> eadcbd25
	headersDB storage.Headers,
	indexDB storage.Index,
	incorporatedResults mempool.IncorporatedResults,
	receipts mempool.Receipts,
	approvals mempool.Approvals,
	seals mempool.IncorporatedResultSeals,
	assigner module.ChunkAssigner,
	validator module.ReceiptValidator,
	requiredChunkApprovals uint,
) (*Engine, error) {

	// initialize the propagation engine with its dependencies
	e := &Engine{
<<<<<<< HEAD
		unit:                      engine.NewUnit(),
		log:                       log.With().Str("engine", "matching").Logger(),
		engineMetrics:             engineMetrics,
		tracer:                    tracer,
		mempool:                   mempool,
		metrics:                   conMetrics,
		state:                     state,
		me:                        me,
		receiptRequester:          receiptRequester,
		resultsDB:                 resultsDB,
		headersDB:                 headersDB,
		indexDB:                   indexDB,
		incorporatedResults:       incorporatedResults,
		receipts:                  receipts,
		approvals:                 approvals,
		seals:                     seals,
		missing:                   make(map[flow.Identifier]uint),
		isCheckingSealing:         atomic.NewBool(false),
		sealingThreshold:          10,
		maxResultsToRequest:       200,
		assigner:                  assigner,
		requiredChunkApprovals:    requiredChunkApprovals,
		receiptValidator:          validator,
		requestTracker:            NewRequestTracker(10, 30),
		approvalRequestsThreshold: 10,
=======
		unit:                    engine.NewUnit(),
		log:                     log.With().Str("engine", "matching").Logger(),
		engineMetrics:           engineMetrics,
		tracer:                  tracer,
		mempool:                 mempool,
		metrics:                 conMetrics,
		state:                   state,
		me:                      me,
		requester:               requester,
		receiptsDB:              receiptsDB,
		headersDB:               headersDB,
		indexDB:                 indexDB,
		incorporatedResults:     incorporatedResults,
		receipts:                receipts,
		approvals:               approvals,
		seals:                   seals,
		missing:                 make(map[flow.Identifier]uint),
		checkingSealing:         atomic.NewBool(false),
		requestReceiptThreshold: 10,
		maxResultsToRequest:     200,
		assigner:                assigner,
		requireApprovals:        requireApprovals,
		receiptValidator:        validator,
>>>>>>> eadcbd25
	}

	e.mempool.MempoolEntries(metrics.ResourceResult, e.incorporatedResults.Size())
	e.mempool.MempoolEntries(metrics.ResourceReceipt, e.receipts.Size())
	e.mempool.MempoolEntries(metrics.ResourceApproval, e.approvals.Size())
	e.mempool.MempoolEntries(metrics.ResourceSeal, e.seals.Size())

	// register engine with the receipt provider
	_, err := net.Register(engine.ReceiveReceipts, e)
	if err != nil {
		return nil, fmt.Errorf("could not register for results: %w", err)
	}

	// register engine with the approval provider
	_, err = net.Register(engine.ReceiveApprovals, e)
	if err != nil {
		return nil, fmt.Errorf("could not register for approvals: %w", err)
	}

	// register engine to the channel for requesting missing approvals
	e.approvalConduit, err = net.Register(engine.RequestApprovalsByChunk, e)
	if err != nil {
		return nil, fmt.Errorf("could not register for requesting approvals: %w", err)
	}

	return e, nil
}

// Ready returns a ready channel that is closed once the engine has fully
// started. For the propagation engine, we consider the engine up and running
// upon initialization.
func (e *Engine) Ready() <-chan struct{} {
	return e.unit.Ready()
}

// Done returns a done channel that is closed once the engine has fully stopped.
// For the propagation engine, it closes the channel when all submit goroutines
// have ended.
func (e *Engine) Done() <-chan struct{} {
	return e.unit.Done()
}

// SubmitLocal submits an event originating on the local node.
func (e *Engine) SubmitLocal(event interface{}) {
	e.Submit(e.me.NodeID(), event)
}

// Submit submits the given event from the node with the given origin ID
// for processing in a non-blocking manner. It returns instantly and logs
// a potential processing error internally when done.
func (e *Engine) Submit(originID flow.Identifier, event interface{}) {
	e.unit.Launch(func() {
		err := e.Process(originID, event)
		if err != nil {
			engine.LogError(e.log, err)
		}
	})
}

// ProcessLocal processes an event originating on the local node.
func (e *Engine) ProcessLocal(event interface{}) error {
	return e.Process(e.me.NodeID(), event)
}

// Process processes the given event from the node with the given origin ID in
// a blocking manner. It returns the potential processing error when done.
func (e *Engine) Process(originID flow.Identifier, event interface{}) error {
	return e.unit.Do(func() error {
		return e.process(originID, event)
	})
}

// HandleReceipt pipes explicitly requested receipts to the process function.
// Receipts can come from this function or the receipt provider setup in the
// engine constructor.
func (e *Engine) HandleReceipt(originID flow.Identifier, receipt flow.Entity) {
	e.log.Debug().Msg("received receipt from requester engine")

	// TODO: wrap following call to e.process into e.unit.Launch (?)
	// to parallelize engines in terms of threading
	err := e.process(originID, receipt)
	if err != nil {
		e.log.Error().Err(err).Hex("origin", originID[:]).Msg("could not process receipt")
	}
}

// process processes events for the propagation engine on the consensus node.
func (e *Engine) process(originID flow.Identifier, event interface{}) error {

	switch ev := event.(type) {
	case *flow.ExecutionReceipt:
		e.engineMetrics.MessageReceived(metrics.EngineMatching, metrics.MessageExecutionReceipt)
		e.unit.Lock()
		defer e.unit.Unlock()
		defer e.engineMetrics.MessageHandled(metrics.EngineMatching, metrics.MessageExecutionReceipt)
		return e.onReceipt(originID, ev)
	case *flow.ResultApproval:
		e.engineMetrics.MessageReceived(metrics.EngineMatching, metrics.MessageResultApproval)
		e.unit.Lock()
		defer e.unit.Unlock()
		defer e.engineMetrics.MessageHandled(metrics.EngineMatching, metrics.MessageResultApproval)
		return e.onApproval(originID, ev)
	case *messages.ApprovalResponse:
		e.engineMetrics.MessageReceived(metrics.EngineMatching, metrics.MessageResultApproval)
		e.unit.Lock()
		defer e.unit.Unlock()
		defer e.engineMetrics.MessageHandled(metrics.EngineMatching, metrics.MessageResultApproval)
		return e.onApproval(originID, &ev.Approval)
	default:
		return fmt.Errorf("invalid event type (%T)", event)
	}
}

// onReceipt processes a new execution receipt.
func (e *Engine) onReceipt(originID flow.Identifier, receipt *flow.ExecutionReceipt) error {
	log := e.log.With().
		Hex("origin_id", originID[:]).
		Hex("receipt_id", logging.Entity(receipt)).
		Hex("result_id", logging.Entity(receipt.ExecutionResult)).
		Hex("previous_result", receipt.ExecutionResult.PreviousResultID[:]).
		Hex("block_id", receipt.ExecutionResult.BlockID[:]).
		Hex("executor_id", receipt.ExecutorID[:]).
		Logger()

	initialState, finalState, err := validation.IntegrityCheck(receipt)
	if err != nil {
		log.Error().Msg("received execution receipt that didn't pass the integrity check")
		return engine.NewInvalidInputErrorf("%w", err)
	}

	log = log.With().
		Hex("initial_state", initialState).
		Hex("final_state", finalState).Logger()

	// if the receipt is for an unknown block, skip it. It will be re-requested
	// later by `requestPending` function.
	head, err := e.headersDB.ByBlockID(receipt.ExecutionResult.BlockID)
	if err != nil {
		log.Debug().Msg("discarding receipt for unknown block")
		return nil
	}

	log = log.With().
		Uint64("block_view", head.View).
		Uint64("block_height", head.Height).
		Logger()
	log.Info().Msg("execution receipt received")

	// if Execution Receipt is for block whose height is lower or equal to already sealed height
	//  => drop Receipt
	sealed, err := e.state.Sealed().Head()
	if err != nil {
		return fmt.Errorf("could not find sealed block: %w", err)
	}

	isSealed := head.Height <= sealed.Height
	if isSealed {
		log.Debug().Msg("discarding receipt for already sealed and finalized block height")
		return nil
	}

	// if the receipt is not valid, because the parent result is unknown, we will drop this receipt.
	// in the case where a child receipt is dropped because it is received before its parent receipt, we will
	// eventually request the parent receipt with the `requestPending` function
	err = e.receiptValidator.Validate(receipt)
	if err != nil {
		return fmt.Errorf("failed to validate execution receipt: %w", err)
	}

	err = e.storeReceipt(receipt, &log)
	if err != nil {
		if engine.IsDuplicatedEntryError(err) {
			return nil
		}
		return fmt.Errorf("failed to store receipt: %w", err)
	}

	err = e.storeIncorporatedResult(receipt, &log)
	if err != nil {
		if engine.IsDuplicatedEntryError(err) {
			return nil
		}
		return fmt.Errorf("failed to store incorporated result: %w", err)
	}

	// kick off a check for potential seal formation
	e.unit.Launch(e.checkSealing)

	return nil
}

// storeReceipt adds the receipt to the receipts mempool as well as to the persistent storage layer.
// Return values:
// 	* `engine.DuplicatedEntryError` [sentinel error] if entry already present in mempool and we don't need to process this again
//	* exception in case something went wrong
// 	* nil in case of success
func (e *Engine) storeReceipt(receipt *flow.ExecutionReceipt, log *zerolog.Logger) error {
	// add the receipt to the mempool
	added := e.receipts.Add(receipt)
	if !added {
		log.Debug().Msg("skipping receipt already in mempool")
		return engine.NewDuplicatedEntryErrorf("")
	}

	log.Info().Msg("execution receipt added to mempool")
	e.mempool.MempoolEntries(metrics.ResourceReceipt, e.receipts.Size())

	// persist receipt in database. Even if the receipt is already in persistent storage,
	// we still need to process it, as it is not in the mempool. This can happen if the
	// mempool got wiped during a node crash.
	err := e.receiptsDB.Store(receipt) // internally de-duplicates
	if err != nil && !errors.Is(err, storage.ErrAlreadyExists) {
		return fmt.Errorf("could not persist receipt: %w", err)
	}
	return nil
}

// storeIncorporatedResult creates an `IncorporatedResult` and adds it to incorporated results mempool
// Error returns:
// 	* `engine.DuplicatedEntryError` [sentinel error] if entry already present in mempool
//	* exception in case something went wrong
// 	* nil in case of success
func (e *Engine) storeIncorporatedResult(receipt *flow.ExecutionReceipt, log *zerolog.Logger) error {
	// We do _not_ return here if receiptsDB already contained receipt!
	// receiptsDB is persistent storage while Mempools are in-memory only.
	// After a crash, the replica still needs to be able to generate a seal
	// for an Result even if it had stored the Result (as part of a Receipt) before the crash.
	// Otherwise, a stored result might never get sealed, and
	// liveness of sealing is undermined.
	// resultsDB is persistent storage while Mempools are in-memory only.
	// After a crash, the replica still needs to be able to generate a seal
	// for an Result even if it had stored the Result before the crash.
	// Otherwise, a stored result might never get sealed, and
	// liveness of sealing is undermined.

	// Create an IncorporatedResult and add it to the mempool
	//
	// ATTENTION:
	//
	// In phase 2, we artificially create IncorporatedResults from incoming
	// receipts and set the IncorporatedBlockID to the result's block ID.
	//
	// In phase 3, the incorporated results mempool will be populated by the
	// finalizer when blocks are added to the chain, and the IncorporatedBlockID
	// will be the ID of the first block on its fork that contains a receipt
	// committing to this result.
	added, err := e.incorporatedResults.Add(
		flow.NewIncorporatedResult(
			receipt.ExecutionResult.BlockID,
			&receipt.ExecutionResult,
		),
	)
	if err != nil {
		return fmt.Errorf("error inserting incorporated result in mempool: %w", err)
	}
	if !added {
		log.Debug().Msg("skipping result already in mempool")
		return engine.NewDuplicatedEntryErrorf("")
	}
	e.mempool.MempoolEntries(metrics.ResourceResult, e.incorporatedResults.Size())
	log.Info().Msg("execution result added to mempool")
	return nil
}

// onApproval processes a new result approval.
func (e *Engine) onApproval(originID flow.Identifier, approval *flow.ResultApproval) error {
	log := e.log.With().
		Hex("approval_id", logging.Entity(approval)).
		Hex("block_id", approval.Body.BlockID[:]).
		Hex("result_id", approval.Body.ExecutionResultID[:]).
		Logger()
	log.Info().Msg("result approval received")

	// Check that the message's origin (as established by the networking layer) is
	// equal to the message's creator as reported by the message itself. Thereby,
	// we rely on the networking layer for enforcing message integrity via the
	// networking key.
	if approval.Body.ApproverID != originID {
		return engine.NewInvalidInputErrorf("invalid origin for approval: %x", originID)
	}

	// check if we already have the block the approval pertains to
	head, err := e.state.AtBlockID(approval.Body.BlockID).Head()
	if err != nil {
		if !errors.Is(err, storage.ErrNotFound) {
			return fmt.Errorf("failed to retrieve header for block %x: %w", approval.Body.BlockID, err)
		}
		// Don't error if the block is not known yet, because the checks in the
		// else-branch below are called again when we try to match approvals to chunks.
	} else {
		// drop approval, if it is for block whose height is lower or equal to already sealed height
		sealed, err := e.state.Sealed().Head()
		if err != nil {
			return fmt.Errorf("could not find sealed block: %w", err)
		}
		if sealed.Height >= head.Height {
			log.Debug().Msg("discarding approval for already sealed and finalized block height")
			return nil
		}

		// Check if the approver was a staked verifier at that block.
		err = e.ensureStakedNodeWithRole(approval.Body.ApproverID, head, flow.RoleVerification)
		if err != nil {
			return fmt.Errorf("failed to process approval: %w", err)
		}

		// TODO: check the approval's cryptographic integrity
	}

	// store in the memory pool (it won't be added if it is already in there).
	added, err := e.approvals.Add(approval)
	if err != nil {
		return err
	}
	if !added {
		log.Debug().Msg("skipping approval already in mempool")
		return nil
	}
	e.mempool.MempoolEntries(metrics.ResourceApproval, e.approvals.Size())

	// kick off a check for potential seal formation
	e.unit.Launch(e.checkSealing)

	return nil
}

// checkSealing checks if there is anything worth sealing at the moment.
func (e *Engine) checkSealing() {
	// rate limit the check sealing
	if e.isCheckingSealing.Load() {
		return
	}

	e.unit.Lock()
	defer e.unit.Unlock()

	// only check sealing when no one else is checking
	canCheck := e.isCheckingSealing.CAS(false, true)
	if !canCheck {
		return
	}

	defer e.isCheckingSealing.Store(false)

	e.checkingSealing()
}

func (e *Engine) checkingSealing() {
	start := time.Now()

	// get all results that have collected enough approvals on a per-chunk basis
	sealableResults, err := e.sealableResults()
	if err != nil {
		e.log.Error().Err(err).Msg("could not get sealable execution results")
		return
	}

	// skip if no results can be sealed yet
	if len(sealableResults) == 0 {
		return
	}

	// don't overflow the seal mempool
	space := e.seals.Limit() - e.seals.Size()
	if len(sealableResults) > int(space) {
		e.log.Warn().
			Int("space", int(space)).
			Int("results", len(sealableResults)).
			Msg("discarding sealable results due to mempool limitations")
		// TODO: dangerous operation potentially undermining sealing liveness
		// If we are missing an early seal, we might not add it to the mempool here due to
		// size restrictions. (sealable results are unordered) The seal mempool has
		// a eject-newest seal policy which we are shortcutting here!
		sealableResults = sealableResults[:space]
	}

	e.log.Info().Int("num_results", len(sealableResults)).Msg("identified sealable execution results")

	// Start spans for tracing within the parent spans trace.CONProcessBlock and
	// trace.CONProcessCollection
	for _, incorporatedResult := range sealableResults {
		// For each execution result, we load the trace.CONProcessBlock span for the executed block. If we find it, we
		// start a child span that will run until this function returns.
		if span, ok := e.tracer.GetSpan(incorporatedResult.Result.BlockID, trace.CONProcessBlock); ok {
			childSpan := e.tracer.StartSpanFromParent(span, trace.CONMatchCheckSealing, opentracing.StartTime(
				start))
			defer childSpan.Finish()
		}

		// For each execution result, we load all the collection that are in the executed block.
		index, err := e.indexDB.ByBlockID(incorporatedResult.Result.BlockID)
		if err != nil {
			continue
		}
		for _, id := range index.CollectionIDs {
			// For each collection, we load the trace.CONProcessCollection span. If we find it, we start a child span
			// that will run until this function returns.
			if span, ok := e.tracer.GetSpan(id, trace.CONProcessCollection); ok {
				childSpan := e.tracer.StartSpanFromParent(span, trace.CONMatchCheckSealing, opentracing.StartTime(
					start))
				defer childSpan.Finish()
			}
		}
	}

	// seal the matched results
	var sealedResultIDs []flow.Identifier
	var sealedBlockIDs []flow.Identifier
	for _, incorporatedResult := range sealableResults {

		log := e.log.With().
			Hex("result_id", logging.Entity(incorporatedResult)).
			Hex("previous_id", incorporatedResult.Result.PreviousResultID[:]).
			Hex("block_id", incorporatedResult.Result.BlockID[:]).
			Hex("incorporated_block_id", incorporatedResult.IncorporatedBlockID[:]).
			Logger()

		err := e.sealResult(incorporatedResult)
		if err != nil {
			log.Error().Err(err).Msg("could not seal result")
			continue
		}

		// mark the result cleared for mempool cleanup
		// TODO: for Phase 2a, we set the value of IncorporatedResult.IncorporatedBlockID
		// to the block the result is for. Therefore, it must be possible to
		// incorporate the result and seal it on one fork and subsequently on a
		// different fork incorporate same result and seal it. So we need to
		// keep it in the mempool for now. This will be changed in phase 3.

		// sealedResultIDs = append(sealedResultIDs, incorporatedResult.ID())
		sealedBlockIDs = append(sealedBlockIDs, incorporatedResult.Result.BlockID)
	}

	e.log.Debug().Int("sealed", len(sealedResultIDs)).Msg("sealed execution results")

	// clear the memory pools
	e.clearPools(sealedResultIDs)

	// finish tracing spans
	for _, blockID := range sealedBlockIDs {
		index, err := e.indexDB.ByBlockID(blockID)
		if err != nil {
			continue
		}
		for _, id := range index.CollectionIDs {
			e.tracer.FinishSpan(id, trace.CONProcessCollection)
		}
		e.tracer.FinishSpan(blockID, trace.CONProcessBlock)
	}

	// request execution receipts for unsealed finalized blocks
	err = e.requestPendingReceipts()
	if err != nil {
		e.log.Error().Err(err).Msg("could not request pending block results")
		return
	}

	// request result approvals for pending incorporated results
	err = e.requestPendingApprovals()
	if err != nil {
		e.log.Error().Err(err).Msg("could not request pending result approvals")
	}

	// record duration of check sealing
	e.metrics.CheckSealingDuration(time.Since(start))
}

// sealableResults returns the IncorporatedResults from the mempool that have
// collected enough approvals on a per-chunk basis, as defined by the matchChunk
// function. It also filters out results that have an incorrect sub-graph.
func (e *Engine) sealableResults() ([]*flow.IncorporatedResult, error) {
	var results []*flow.IncorporatedResult

	// go through the results mempool and check which ones we have collected
	// enough approvals for
RES_LOOP:
	for _, incorporatedResult := range e.incorporatedResults.All() {
		// not finding the block header for an incorporated result is a fatal
		// implementation bug, as we only add results to the IncorporatedResults
		// mempool, where _both_ the block that incorporates the result as well
		// as the block the result pertains to are known
		block, err := e.headersDB.ByBlockID(incorporatedResult.Result.BlockID)
		if err != nil {
			return nil, fmt.Errorf("could not retrieve block: %w", err)
		}

<<<<<<< HEAD
		// we create one chunk per collection, plus the
		// system chunk. so we can check if the chunk number matches with the
		// number of guarantees plus one; this will ensure the execution receipt
		// cannot lie about having less chunks and having the remaining ones
		// approved
		requiredChunks := 1 // system chunk: must exist for block's ExecutionResult, even if block payload itself is empty

		index, err := e.indexDB.ByBlockID(incorporatedResult.Result.BlockID)
		if err != nil {
			if !errors.Is(err, storage.ErrNotFound) {
				return nil, err
			}
			// reaching this line means the block is empty, i.e. it has no payload => we expect only the system chunk
		} else {
			requiredChunks += len(index.CollectionIDs)
		}

		if incorporatedResult.Result.Chunks.Len() != requiredChunks {
			_ = e.incorporatedResults.Rem(incorporatedResult)
			e.log.Warn().
				Int("result_chunks", len(incorporatedResult.Result.Chunks)).
				Int("required_chunks", requiredChunks).
				Msg("removing result with invalid number of chunks")
			continue
		}
=======
		// At this point we can be sure that all needed checks on validity of ER
		// were executed prior to this point, since we perform validation of every ER
		// before adding it into mempool. Hence, the mempool can contain only valid entries.
>>>>>>> eadcbd25

		// the chunk assigment is based on the first block in its fork which
		// contains a receipt that commits to this result.
		assignment, err := e.assigner.Assign(incorporatedResult.Result, incorporatedResult.IncorporatedBlockID)
		if state.IsNoValidChildBlockError(err) {
			continue
		}
		if err != nil {
			// at this point, we know the block and a valid child block exists. Not being able to compute
			// the assignment constitutes a fatal implementation bug:
			return nil, fmt.Errorf("could not determine chunk assignment: %w", err)
		}

		// check that each chunk collects enough approvals
		for _, chunk := range incorporatedResult.Result.Chunks {
			matched, err := e.matchChunk(incorporatedResult, block, chunk, assignment)
			if err != nil {
				return nil, fmt.Errorf("could not match chunk: %w", err)
			}
			if !matched {
				continue RES_LOOP
			}
		}

		// add the result to the results that should be sealed
		results = append(results, incorporatedResult)
	}

	return results, nil
}

// matchChunk checks that the number of ResultApprovals collected by a chunk
// exceeds the required threshold. It also populates the IncorporatedResult's
// collection of approval signatures to avoid repeated work.
func (e *Engine) matchChunk(incorporatedResult *flow.IncorporatedResult, block *flow.Header, chunk *flow.Chunk, assignment *chunks.Assignment) (bool, error) {

	// get all the chunk approvals from mempool
	approvals := e.approvals.ByChunk(incorporatedResult.Result.ID(), chunk.Index)

	validApprovals := uint(0)
	for approverID, approval := range approvals {
		// skip if the incorporated result already has a signature for that
		// chunk and verifier
		_, ok := incorporatedResult.GetSignature(chunk.Index, approverID)
		if ok {
			validApprovals++
			continue
		}

		// if the approval comes from a node that wasn't even a staked
		// verifier at that block, remove the approval from the mempool.
		err := e.ensureStakedNodeWithRole(approverID, block, flow.RoleVerification)
		if err != nil {
			if engine.IsInvalidInputError(err) {
				_, err = e.approvals.RemApproval(approval)
				if err != nil {
					return false, fmt.Errorf("failed to remove approval from mempool: %w", err)
				}
				continue
			}
			return false, fmt.Errorf("failed to match chunks: %w", err)
		}
		// skip approval if verifier was not assigned to this chunk.
		if !chmodule.IsValidVerifer(assignment, chunk, approverID) {
			continue
		}

		// Add signature to incorporated result so that we don't have to check it again.
		incorporatedResult.AddSignature(chunk.Index, approverID, approval.Body.AttestationSignature)
		validApprovals++
	}

	return validApprovals >= e.requiredChunkApprovals, nil
}

// TODO: to be extracted as a common function in state/protocol/state.go
// ToDo: add check that node was not ejected
// checkIsStakedNodeWithRole checks whether, at the given block, `nodeID`
//   * is an authorized member of the network
//   * has _positive_ weight
//   * and has the expected role
// Returns the following errors:
//   * sentinel engine.InvalidInputError if any of the above-listed conditions are violated.
//   * generic error indicating a fatal internal bug
// Note: the method receives the block header as proof of its existence.
// Therefore, we consider the case where the respective block is unknown to the
// protocol state as a symptom of a fatal implementation bug.
func (e *Engine) ensureStakedNodeWithRole(nodeID flow.Identifier, block *flow.Header, expectedRole flow.Role) error {
	// get the identity of the origin node
	identity, err := e.state.AtBlockID(block.ID()).Identity(nodeID)
	if err != nil {
		if protocol.IsIdentityNotFound(err) {
			return engine.NewInvalidInputErrorf("unknown node identity: %w", err)
		}
		// unexpected exception
		return fmt.Errorf("failed to retrieve node identity: %w", err)
	}

	// check that the origin is a verification node
	if identity.Role != expectedRole {
		return engine.NewInvalidInputErrorf("expected node %x to have identity %s but got %s", nodeID, expectedRole, identity.Role)
	}

	// check if the identity has a stake
	if identity.Stake == 0 {
		return engine.NewInvalidInputErrorf("node has zero stake (%x)", identity.NodeID)
	}

	return nil
}

// sealResult creates a seal for the incorporated result and adds it to the
// seals mempool.
func (e *Engine) sealResult(incorporatedResult *flow.IncorporatedResult) error {
	// collect aggregate signatures
	aggregatedSigs := incorporatedResult.GetAggregatedSignatures()

	// get final state of execution result
	finalState, ok := incorporatedResult.Result.FinalStateCommitment()
	if !ok {
		// message correctness should have been checked before: failure here is an internal implementation bug
		return fmt.Errorf("failed to get final state commitment from Execution Result")
	}

	// TODO: Check SPoCK proofs

	// generate & store seal
	seal := &flow.Seal{
		BlockID:                incorporatedResult.Result.BlockID,
		ResultID:               incorporatedResult.Result.ID(),
		FinalState:             finalState,
		AggregatedApprovalSigs: aggregatedSigs,
	}

	// we don't care if the seal is already in the mempool
	_, err := e.seals.Add(&flow.IncorporatedResultSeal{
		IncorporatedResult: incorporatedResult,
		Seal:               seal,
	})
	if err != nil {
		return fmt.Errorf("failed to store IncorporatedResultSeal in mempool: %w", err)
	}

	return nil
}

// clearPools clears the memory pools of all entities related to blocks that are
// already sealed. If we don't know the block, we purge the entities once we
// have called checkSealing 1000 times without seeing the block (it's probably
// no longer a valid extension of the state anyway).
func (e *Engine) clearPools(sealedIDs []flow.Identifier) {

	clear := make(map[flow.Identifier]bool)
	for _, sealedID := range sealedIDs {
		clear[sealedID] = true
	}

	sealed, err := e.state.Sealed().Head()
	if err != nil {
		e.log.Error().Err(err).Msg("could not get sealed head")
		return
	}

	// build a helper function that determines if an entity should be cleared
	// if it references the block with the given ID
	missingIDs := make(map[flow.Identifier]bool) // count each missing block only once
	shouldClear := func(blockID flow.Identifier) bool {
		if e.missing[blockID] >= 1000 {
			return true // clear if block is missing for 100 seals already
		}
		header, err := e.headersDB.ByBlockID(blockID)
		if errors.Is(err, storage.ErrNotFound) {
			missingIDs[blockID] = true
			return false // keep if the block is missing, but count times missing
		}
		if err != nil {
			e.log.Error().Err(err).Msg("could not check block expiry")
			return false // keep if we can't check the DB for the referenced block
		}
		if header.Height <= sealed.Height {
			return true // clear if sealed block is same or higher than referenced block
		}
		return false
	}

	// for each memory pool, clear if the related block is no longer relevant or
	// if the seal was already built for it (except for seals themselves)
	for _, result := range e.incorporatedResults.All() {
		if clear[result.ID()] || shouldClear(result.Result.BlockID) {
			_ = e.incorporatedResults.Rem(result)
		}
	}

	for _, receipt := range e.receipts.All() {
		if clear[receipt.ExecutionResult.ID()] || shouldClear(receipt.ExecutionResult.BlockID) {
			_ = e.receipts.Rem(receipt.ID())
		}
	}
	for _, approval := range e.approvals.All() {
		if clear[approval.Body.ExecutionResultID] || shouldClear(approval.Body.BlockID) {
			// delete all the approvals for the corresponding chunk
			_, _ = e.approvals.RemChunk(approval.Body.ExecutionResultID, approval.Body.ChunkIndex)
		}
	}
	for _, seal := range e.seals.All() {
		if shouldClear(seal.Seal.BlockID) {
			_ = e.seals.Rem(seal.ID())
		}
	}

	// clear the request tracker of all items corresponding to results that are
	// no longer in the incorporated-results mempool
	for resultID := range e.requestTracker.GetAll() {
		if _, _, ok := e.incorporatedResults.ByResultID(resultID); !ok {
			e.requestTracker.Remove(resultID)
		}
	}

	// for each missing block that we are tracking, remove it from tracking if
	// we now know that block or if we have just cleared related resources; then
	// increase the count for the remaining missing blocks
	for missingID, count := range e.missing {
		_, err := e.headersDB.ByBlockID(missingID)
		if count >= 1000 || err == nil {
			delete(e.missing, missingID)
		}
	}
	for missingID := range missingIDs {
		e.missing[missingID]++
	}
	e.mempool.MempoolEntries(metrics.ResourceResult, e.incorporatedResults.Size())
	e.mempool.MempoolEntries(metrics.ResourceReceipt, e.receipts.Size())
	e.mempool.MempoolEntries(metrics.ResourceApproval, e.approvals.Size())
	e.mempool.MempoolEntries(metrics.ResourceSeal, e.seals.Size())
}

// requestPendingReceipts requests the execution receipts of unsealed finalized
// blocks.
func (e *Engine) requestPendingReceipts() error {

	// last sealed block
	sealed, err := e.state.Sealed().Head()
	if err != nil {
		return fmt.Errorf("could not get sealed height: %w", err)
	}

	// last finalized block
	final, err := e.state.Final().Head()
	if err != nil {
		return fmt.Errorf("could not get finalized height: %w", err)
	}

	// only request if number of unsealed finalized blocks exceeds the threshold
	log := e.log.With().
		Uint64("finalized_height", final.Height).
		Uint64("sealed_height", sealed.Height).
		Uint("sealing_threshold", e.sealingThreshold).
		Logger()
	if uint(final.Height-sealed.Height) < e.sealingThreshold {
		log.Debug().Msg("skip requesting receipts as number of unsealed finalized blocks is below threshold")
		return nil
	}

	// order the missing blocks by height from low to high such that when
	// passing them to the missing block requester, they can be requested in the
	// right order. The right order gives the priority to the execution result
	// of lower height blocks to be requested first, since a gap in the sealing
	// heights would stop the sealing.
	missingBlocksOrderedByHeight := make([]flow.Identifier, 0, e.maxResultsToRequest)

	// turn mempool into Lookup table: BlockID -> Result
	knownResultForBlock := make(map[flow.Identifier]struct{})
	for _, r := range e.incorporatedResults.All() {
		knownResultForBlock[r.Result.BlockID] = struct{}{}
	}
	for _, s := range e.seals.All() {
		knownResultForBlock[s.Seal.BlockID] = struct{}{}
	}

	// traverse each unsealed and finalized block with height from low to high,
	// if the result is missing, then add the blockID to a missing block list in
	// order to request them.
	for height := sealed.Height + 1; height <= final.Height; height++ {
		// add at most <maxUnsealedResults> number of results
		if len(missingBlocksOrderedByHeight) >= e.maxResultsToRequest {
			break
		}

		// get the block header at this height
		header, err := e.headersDB.ByHeight(height)
		if err != nil {
			// should never happen
			return fmt.Errorf("could not get header (height=%d): %w", height, err)
		}

		// check if we have an result for the block at this height
		blockID := header.ID()

		if _, ok := knownResultForBlock[blockID]; !ok {
			missingBlocksOrderedByHeight = append(missingBlocksOrderedByHeight, blockID)
		}
	}

	// request missing execution results, if sealed height is low enough
	log.Info().
		Int("finalized_blocks_without_result", len(missingBlocksOrderedByHeight)).
		Msg("requesting receipts")
	for _, blockID := range missingBlocksOrderedByHeight {
		e.receiptRequester.EntityByID(blockID, filter.Any)
	}

	return nil
}

// requestPendingApprovals requests approvals for chunks that haven't collected
// enough approvals. When the number of unsealed finalized blocks exceeds the
// threshold, we go through the entire mempool of incorporated-results, which
// haven't yet been sealed, and check which chunks need more approvals. We only
// request approvals if the block incorporating the result is below the
// threshold.
//
//                                   threshold
//                              |                   |
// ... <-- A <-- A+1 <- ... <-- D <-- D+1 <- ... -- F
//       sealed       maxHeightForRequesting      final
func (e *Engine) requestPendingApprovals() error {

	// Skip requesting approvals if they are not required for sealing.
	// TODO: this is only here temporarily to ease the migration to new chunk
	// based sealing.
	if e.requiredChunkApprovals <= 0 {
		return nil
	}

	// last sealed block
	sealed, err := e.state.Sealed().Head()
	if err != nil {
		return fmt.Errorf("could not get sealed height: %w", err)
	}

	// last finalized block
	final, err := e.state.Final().Head()
	if err != nil {
		return fmt.Errorf("could not get finalized height: %w", err)
	}

	// only request if number of unsealed finalized blocks exceeds the threshold
	log := e.log.With().
		Uint64("finalized_height", final.Height).
		Uint64("sealed_height", sealed.Height).
		Uint64("approval_requests_threshold", e.approvalRequestsThreshold).
		Logger()

	if sealed.Height+e.approvalRequestsThreshold >= final.Height {
		log.Debug().Msg("skip requesting approvals as number of unsealed finalized blocks is below threshold")
		return nil
	}
	// Reaching the following code implies:
	// 0 <= sealed.Height < final.Height - approvalRequestsThreshold
	// Hence, the following operation cannot underflow
	maxHeightForRequesting := final.Height - e.approvalRequestsThreshold

	requestCount := 0
	for _, r := range e.incorporatedResults.All() {
		resultID := r.Result.ID()

		// not finding the block that the result was incorporated in is a fatal
		// error at this stage
		block, err := e.headersDB.ByBlockID(r.IncorporatedBlockID)
		if err != nil {
			return fmt.Errorf("could not retrieve block: %w", err)
		}

		// Skip results incorporated in blocks that are above the approval
		// request threshold. If this check passes, height `block.Height` must
		// be finalized, because maxHeightForRequesting is lower than the
		// finalized height.
		if block.Height > maxHeightForRequesting {
			continue
		}

		// Skip result if it is incorporated in a block that is _not_ part of
		// the finalized fork.
		finalizedBlockAtHeight, err := e.headersDB.ByHeight(block.Height)
		if err != nil {
			return fmt.Errorf("could not retrieve finalized block for finalized height %d: %w", block.Height, err)
		}
		if finalizedBlockAtHeight.ID() != r.IncorporatedBlockID {
			// block is in an orphaned fork
			continue
		}

		// Skip results for already-sealed blocks. While such incorporated
		// results will eventually be removed from the mempool, there is a small
		// period, where they might still be in the mempool (until the cleanup
		// algorithm has caught them).
		resultBlock, err := e.headersDB.ByBlockID(r.Result.BlockID)
		if err != nil {
			return fmt.Errorf("could not retrieve block: %w", err)
		}
		if resultBlock.Height <= sealed.Height {
			continue
		}

		// Compute the chunk assigment. Chunk approvals will only be requested
		// from verifiers that were assigned to the chunk. Note that the
		// assigner keeps a cache of computed assignments, so this is not
		// necessarily an expensive operation.
		assignment, err := e.assigner.Assign(r.Result, r.IncorporatedBlockID)
		if err != nil {
			// at this point, we know the block and a valid child block exists.
			// Not being able to compute the assignment constitutes a fatal
			// implementation bug:
			return fmt.Errorf("could not determine chunk assignment: %w", err)
		}

		// send approval requests for chunks that haven't collected enough
		// approvals
		for _, c := range r.Result.Chunks {

			// skip if we already have one valid approval for this chunk.
			// TODO: this is the happy path. In the full protocol we will
			// require more than one approval.
			sigs, ok := r.GetChunkSignatures(c.Index)
			if ok && sigs.Len() > 0 {
				continue
			}

			// Retrieve information about requests made for this chunk. Skip
			// requesting if the blackout period hasn't expired. Otherwise,
			// update request count and reset blackout period.
			requestTrackerItem := e.requestTracker.Get(resultID, c.Index)
			if requestTrackerItem.IsBlackout() {
				continue
			}
			requestTrackerItem.Update()

			// for monitoring/debugging purposes, log requests if we start
			// making more than 10
			if requestTrackerItem.Requests >= 10 {
				e.log.Debug().Msgf("requesting approvals for result %v chunk %d: %d requests",
					resultID,
					c.Index,
					requestTrackerItem.Requests,
				)
			}

			// prepare the request
			req := &messages.ApprovalRequest{
				Nonce:      rand.Uint64(),
				ResultID:   resultID,
				ChunkIndex: c.Index,
			}

			// get the list of verification nodes assigned to this chunk
			targetIDs := assignment.Verifiers(c)

			// publish the approval request to the network
			requestCount++
			err = e.approvalConduit.Publish(req, targetIDs...)
			if err != nil {
				return fmt.Errorf("could not publish approval request for chunk (id=%s): %w", c.ID(), err)
			}
		}
	}

	log.Info().Msgf("requested %d approvals", requestCount)

	return nil
}<|MERGE_RESOLUTION|>--- conflicted
+++ resolved
@@ -35,7 +35,6 @@
 // from verification nodes), and saves the seals into seals mempool for adding
 // into a new block.
 type Engine struct {
-<<<<<<< HEAD
 	unit                      *engine.Unit                    // used to control startup/shutdown
 	log                       zerolog.Logger                  // used to log relevant actions with context
 	engineMetrics             module.EngineMetrics            // used to track sent and received messages
@@ -46,7 +45,7 @@
 	me                        module.Local                    // used to access local node information
 	receiptRequester          module.Requester                // used to request missing execution receipts by block ID
 	approvalConduit           network.Conduit                 // used to request missing approvals from verification nodes
-	resultsDB                 storage.ExecutionResults        // used to check previous results are known
+	receiptsDB                storage.ExecutionReceipts       // to persist received execution receipts
 	headersDB                 storage.Headers                 // used to check sealed headers
 	indexDB                   storage.Index                   // used to check payloads for results
 	incorporatedResults       mempool.IncorporatedResults     // holds incorporated results in memory
@@ -62,31 +61,6 @@
 	receiptValidator          module.ReceiptValidator         // used to validate receipts
 	requestTracker            *RequestTracker                 // used to keep track of number of approval requests, and blackout periods, by chunk
 	approvalRequestsThreshold uint64                          // min height difference between the latest finalized block and the block incorporating a result we would re-request approvals for
-=======
-	unit                    *engine.Unit                    // used to control startup/shutdown
-	log                     zerolog.Logger                  // used to log relevant actions with context
-	engineMetrics           module.EngineMetrics            // used to track sent and received messages
-	tracer                  module.Tracer                   // used to trace execution
-	mempool                 module.MempoolMetrics           // used to track mempool size
-	metrics                 module.ConsensusMetrics         // used to track consensus metrics
-	state                   protocol.State                  // used to access the  protocol state
-	me                      module.Local                    // used to access local node information
-	requester               module.Requester                // used to request missing execution receipts by block ID
-	receiptsDB              storage.ExecutionReceipts       // to persist received execution receipts
-	headersDB               storage.Headers                 // used to check sealed headers
-	indexDB                 storage.Index                   // used to check payloads for results
-	incorporatedResults     mempool.IncorporatedResults     // holds incorporated results in memory
-	receipts                mempool.Receipts                // holds execution receipts in memory
-	approvals               mempool.Approvals               // holds result approvals in memory
-	seals                   mempool.IncorporatedResultSeals // holds the seals that were produced by the matching engine
-	missing                 map[flow.Identifier]uint        // track how often a block was missing
-	assigner                module.ChunkAssigner            // chunk assignment object
-	checkingSealing         *atomic.Bool                    // used to rate limit the checksealing call
-	requestReceiptThreshold uint                            // how many blocks between sealed/finalized before we request execution receipts
-	maxResultsToRequest     int                             // max number of finalized blocks for which we request execution results
-	requireApprovals        bool                            // flag to disable verifying chunk approvals
-	receiptValidator        module.ReceiptValidator         // used to validate receipts
->>>>>>> eadcbd25
 }
 
 // New creates a new collection propagation engine.
@@ -99,13 +73,8 @@
 	net module.Network,
 	state protocol.State,
 	me module.Local,
-<<<<<<< HEAD
 	receiptRequester module.Requester,
-	resultsDB storage.ExecutionResults,
-=======
-	requester module.Requester,
 	receiptsDB storage.ExecutionReceipts,
->>>>>>> eadcbd25
 	headersDB storage.Headers,
 	indexDB storage.Index,
 	incorporatedResults mempool.IncorporatedResults,
@@ -119,7 +88,6 @@
 
 	// initialize the propagation engine with its dependencies
 	e := &Engine{
-<<<<<<< HEAD
 		unit:                      engine.NewUnit(),
 		log:                       log.With().Str("engine", "matching").Logger(),
 		engineMetrics:             engineMetrics,
@@ -129,7 +97,7 @@
 		state:                     state,
 		me:                        me,
 		receiptRequester:          receiptRequester,
-		resultsDB:                 resultsDB,
+		receiptsDB:                receiptsDB,
 		headersDB:                 headersDB,
 		indexDB:                   indexDB,
 		incorporatedResults:       incorporatedResults,
@@ -145,31 +113,6 @@
 		receiptValidator:          validator,
 		requestTracker:            NewRequestTracker(10, 30),
 		approvalRequestsThreshold: 10,
-=======
-		unit:                    engine.NewUnit(),
-		log:                     log.With().Str("engine", "matching").Logger(),
-		engineMetrics:           engineMetrics,
-		tracer:                  tracer,
-		mempool:                 mempool,
-		metrics:                 conMetrics,
-		state:                   state,
-		me:                      me,
-		requester:               requester,
-		receiptsDB:              receiptsDB,
-		headersDB:               headersDB,
-		indexDB:                 indexDB,
-		incorporatedResults:     incorporatedResults,
-		receipts:                receipts,
-		approvals:               approvals,
-		seals:                   seals,
-		missing:                 make(map[flow.Identifier]uint),
-		checkingSealing:         atomic.NewBool(false),
-		requestReceiptThreshold: 10,
-		maxResultsToRequest:     200,
-		assigner:                assigner,
-		requireApprovals:        requireApprovals,
-		receiptValidator:        validator,
->>>>>>> eadcbd25
 	}
 
 	e.mempool.MempoolEntries(metrics.ResourceResult, e.incorporatedResults.Size())
@@ -657,37 +600,9 @@
 			return nil, fmt.Errorf("could not retrieve block: %w", err)
 		}
 
-<<<<<<< HEAD
-		// we create one chunk per collection, plus the
-		// system chunk. so we can check if the chunk number matches with the
-		// number of guarantees plus one; this will ensure the execution receipt
-		// cannot lie about having less chunks and having the remaining ones
-		// approved
-		requiredChunks := 1 // system chunk: must exist for block's ExecutionResult, even if block payload itself is empty
-
-		index, err := e.indexDB.ByBlockID(incorporatedResult.Result.BlockID)
-		if err != nil {
-			if !errors.Is(err, storage.ErrNotFound) {
-				return nil, err
-			}
-			// reaching this line means the block is empty, i.e. it has no payload => we expect only the system chunk
-		} else {
-			requiredChunks += len(index.CollectionIDs)
-		}
-
-		if incorporatedResult.Result.Chunks.Len() != requiredChunks {
-			_ = e.incorporatedResults.Rem(incorporatedResult)
-			e.log.Warn().
-				Int("result_chunks", len(incorporatedResult.Result.Chunks)).
-				Int("required_chunks", requiredChunks).
-				Msg("removing result with invalid number of chunks")
-			continue
-		}
-=======
 		// At this point we can be sure that all needed checks on validity of ER
 		// were executed prior to this point, since we perform validation of every ER
 		// before adding it into mempool. Hence, the mempool can contain only valid entries.
->>>>>>> eadcbd25
 
 		// the chunk assigment is based on the first block in its fork which
 		// contains a receipt that commits to this result.
