--- conflicted
+++ resolved
@@ -114,407 +114,9 @@
 	return results
 }
 
-<<<<<<< HEAD
-// SnapshotToBytes converts a `protocol.Snapshot` to bytes, encoded as JSON
-func SnapshotToBytes(snapshot protocol.Snapshot) ([]byte, error) {
-	serializable, err := inmem.FromSnapshot(snapshot)
-	if err != nil {
-		return nil, err
-	}
-
-	data, err := json.Marshal(serializable.Encodable())
-	if err != nil {
-		return nil, err
-	}
-
-	return data, nil
-}
-
-// BytesToInmemSnapshot converts an array of bytes to `inmem.Snapshot`
-func BytesToInmemSnapshot(bytes []byte) (*inmem.Snapshot, error) {
-	var encodable inmem.EncodableSnapshot
-	err := json.Unmarshal(bytes, &encodable)
-	if err != nil {
-		return nil, fmt.Errorf("could not unmarshal decoded snapshot: %w", err)
-	}
-
-	return inmem.SnapshotFromEncodable(encodable), nil
-}
-
-func MessagesToChunkList(m []*entities.Chunk) (flow.ChunkList, error) {
-	parsedChunks := make(flow.ChunkList, len(m))
-	for i, chunk := range m {
-		parsedChunk, err := MessageToChunk(chunk)
-		if err != nil {
-			return nil, fmt.Errorf("failed to parse message at index %d to chunk: %w", i, err)
-		}
-		parsedChunks[i] = parsedChunk
-	}
-	return parsedChunks, nil
-}
-
-func MessagesToServiceEventList(m []*entities.ServiceEvent) (flow.ServiceEventList, error) {
-	parsedServiceEvents := make(flow.ServiceEventList, len(m))
-	for i, serviceEvent := range m {
-		parsedServiceEvent, err := MessageToServiceEvent(serviceEvent)
-		if err != nil {
-			return nil, fmt.Errorf("failed to parse service event at index %d from message: %w", i, err)
-		}
-		parsedServiceEvents[i] = *parsedServiceEvent
-	}
-	return parsedServiceEvents, nil
-}
-
-func MessageToExecutionResult(m *entities.ExecutionResult) (*flow.ExecutionResult, error) {
-	// convert Chunks
-	parsedChunks, err := MessagesToChunkList(m.Chunks)
-	if err != nil {
-		return nil, fmt.Errorf("failed to parse messages to ChunkList: %w", err)
-	}
-	// convert ServiceEvents
-	parsedServiceEvents, err := MessagesToServiceEventList(m.ServiceEvents)
-	if err != nil {
-		return nil, err
-	}
-	return &flow.ExecutionResult{
-		PreviousResultID: MessageToIdentifier(m.PreviousResultId),
-		BlockID:          MessageToIdentifier(m.BlockId),
-		Chunks:           parsedChunks,
-		ServiceEvents:    parsedServiceEvents,
-		ExecutionDataID:  MessageToIdentifier(m.ExecutionDataId),
-	}, nil
-}
-
-func ExecutionResultToMessage(er *flow.ExecutionResult) (*entities.ExecutionResult, error) {
-
-	chunks := make([]*entities.Chunk, len(er.Chunks))
-
-	for i, chunk := range er.Chunks {
-		chunks[i] = ChunkToMessage(chunk)
-	}
-
-	serviceEvents := make([]*entities.ServiceEvent, len(er.ServiceEvents))
-	var err error
-	for i, serviceEvent := range er.ServiceEvents {
-		serviceEvents[i], err = ServiceEventToMessage(serviceEvent)
-		if err != nil {
-			return nil, fmt.Errorf("error while convering service event %d: %w", i, err)
-		}
-	}
-
-	return &entities.ExecutionResult{
-		PreviousResultId: IdentifierToMessage(er.PreviousResultID),
-		BlockId:          IdentifierToMessage(er.BlockID),
-		Chunks:           chunks,
-		ServiceEvents:    serviceEvents,
-		ExecutionDataId:  IdentifierToMessage(er.ExecutionDataID),
-	}, nil
-}
-
-func ServiceEventToMessage(event flow.ServiceEvent) (*entities.ServiceEvent, error) {
-
-	bytes, err := json.Marshal(event.Event)
-	if err != nil {
-		return nil, fmt.Errorf("cannot marshal service event: %w", err)
-	}
-
-	return &entities.ServiceEvent{
-		Type:    event.Type,
-		Payload: bytes,
-	}, nil
-}
-
-func MessageToServiceEvent(m *entities.ServiceEvent) (*flow.ServiceEvent, error) {
-	var event interface{}
-	rawEvent := m.Payload
-	// map keys correctly
-	switch m.Type {
-	case flow.ServiceEventSetup:
-		setup := new(flow.EpochSetup)
-		err := json.Unmarshal(rawEvent, setup)
-		if err != nil {
-			return nil, fmt.Errorf("failed to marshal to EpochSetup event: %w", err)
-		}
-		event = setup
-	case flow.ServiceEventCommit:
-		commit := new(flow.EpochCommit)
-		err := json.Unmarshal(rawEvent, commit)
-		if err != nil {
-			return nil, fmt.Errorf("failed to marshal to EpochCommit event: %w", err)
-		}
-		event = commit
-	default:
-		return nil, fmt.Errorf("invalid event type: %s", m.Type)
-	}
-	return &flow.ServiceEvent{
-		Type:  m.Type,
-		Event: event,
-	}, nil
-}
-
-func ChunkToMessage(chunk *flow.Chunk) *entities.Chunk {
-	return &entities.Chunk{
-		CollectionIndex:      uint32(chunk.CollectionIndex),
-		StartState:           StateCommitmentToMessage(chunk.StartState),
-		EventCollection:      IdentifierToMessage(chunk.EventCollection),
-		BlockId:              IdentifierToMessage(chunk.BlockID),
-		TotalComputationUsed: chunk.TotalComputationUsed,
-		NumberOfTransactions: uint32(chunk.NumberOfTransactions),
-		Index:                chunk.Index,
-		EndState:             StateCommitmentToMessage(chunk.EndState),
-	}
-}
-
-func MessageToChunk(m *entities.Chunk) (*flow.Chunk, error) {
-	startState, err := flow.ToStateCommitment(m.StartState)
-	if err != nil {
-		return nil, fmt.Errorf("failed to parse Message start state to Chunk: %w", err)
-	}
-	endState, err := flow.ToStateCommitment(m.EndState)
-	if err != nil {
-		return nil, fmt.Errorf("failed to parse Message end state to Chunk: %w", err)
-	}
-	chunkBody := flow.ChunkBody{
-		CollectionIndex: uint(m.CollectionIndex),
-		StartState:      startState,
-		// StateDeltaCommitment: , // TODO(ramtin): update the protobuff first and then update this
-		EventCollection:      MessageToIdentifier(m.EventCollection),
-		BlockID:              MessageToIdentifier(m.BlockId),
-		TotalComputationUsed: m.TotalComputationUsed,
-		NumberOfTransactions: uint64(m.NumberOfTransactions),
-	}
-	return &flow.Chunk{
-		ChunkBody: chunkBody,
-		Index:     m.Index,
-		EndState:  endState,
-	}, nil
-}
-
-func BlockExecutionDataToMessage(data *execution_data.BlockExecutionData) (*entities.BlockExecutionData, error) {
-	chunkExecutionDatas := make([]*entities.ChunkExecutionData, len(data.ChunkExecutionDatas))
-	for i, chunk := range data.ChunkExecutionDatas {
-		chunkMessage, err := ChunkExecutionDataToMessage(chunk)
-		if err != nil {
-			return nil, err
-		}
-		chunkExecutionDatas[i] = chunkMessage
-	}
-	return &entities.BlockExecutionData{
-		BlockId:            IdentifierToMessage(data.BlockID),
-		ChunkExecutionData: chunkExecutionDatas,
-	}, nil
-}
-
-func ChunkExecutionDataToMessage(data *execution_data.ChunkExecutionData) (*entities.ChunkExecutionData, error) {
-	collection := &entities.ExecutionDataCollection{}
-	if data.Collection != nil {
-		collection = &entities.ExecutionDataCollection{
-			Transactions: TransactionsToMessages(data.Collection.Transactions),
-		}
-	}
-
-	events := EventsToMessages(data.Events)
-	if len(events) == 0 {
-		events = nil
-	}
-
-	var trieUpdate *entities.TrieUpdate
-	if data.TrieUpdate != nil {
-		paths := make([][]byte, len(data.TrieUpdate.Paths))
-		for i, path := range data.TrieUpdate.Paths {
-			paths[i] = path[:]
-		}
-
-		payloads := make([]*entities.Payload, len(data.TrieUpdate.Payloads))
-		for i, payload := range data.TrieUpdate.Payloads {
-			key, err := payload.Key()
-			if err != nil {
-				return nil, err
-			}
-			keyParts := make([]*entities.KeyPart, len(key.KeyParts))
-			for j, keyPart := range key.KeyParts {
-				keyParts[j] = &entities.KeyPart{
-					Type:  uint32(keyPart.Type),
-					Value: keyPart.Value,
-				}
-			}
-			payloads[i] = &entities.Payload{
-				KeyPart: keyParts,
-				Value:   payload.Value(),
-			}
-		}
-
-		trieUpdate = &entities.TrieUpdate{
-			RootHash: data.TrieUpdate.RootHash[:],
-			Paths:    paths,
-			Payloads: payloads,
-		}
-	}
-
-	return &entities.ChunkExecutionData{
-		Collection: collection,
-		Events:     events,
-		TrieUpdate: trieUpdate,
-	}, nil
-}
-
-func MessageToBlockExecutionData(m *entities.BlockExecutionData, chain flow.Chain) (*execution_data.BlockExecutionData, error) {
-	if m == nil {
-		return nil, ErrEmptyMessage
-	}
-	chunks := make([]*execution_data.ChunkExecutionData, len(m.ChunkExecutionData))
-	for i, chunk := range m.GetChunkExecutionData() {
-		convertedChunk, err := MessageToChunkExecutionData(chunk, chain)
-		if err != nil {
-			return nil, err
-		}
-		chunks[i] = convertedChunk
-	}
-
-	return &execution_data.BlockExecutionData{
-		BlockID:             MessageToIdentifier(m.GetBlockId()),
-		ChunkExecutionDatas: chunks,
-	}, nil
-}
-
-func MessageToChunkExecutionData(m *entities.ChunkExecutionData, chain flow.Chain) (*execution_data.ChunkExecutionData, error) {
-	collection, err := messageToTrustedCollection(m.GetCollection(), chain)
-	if err != nil {
-		return nil, err
-	}
-
-	var trieUpdate *ledger.TrieUpdate
-	if m.GetTrieUpdate() != nil {
-		trieUpdate, err = MessageToTrieUpdate(m.GetTrieUpdate())
-		if err != nil {
-			return nil, err
-		}
-	}
-
-	events := MessagesToEvents(m.GetEvents())
-	if len(events) == 0 {
-		events = nil
-	}
-
-	return &execution_data.ChunkExecutionData{
-		Collection: collection,
-		Events:     events,
-		TrieUpdate: trieUpdate,
-	}, nil
-}
-
-func messageToTrustedCollection(m *entities.ExecutionDataCollection, chain flow.Chain) (*flow.Collection, error) {
-	messages := m.GetTransactions()
-	transactions := make([]*flow.TransactionBody, len(messages))
-	for i, message := range messages {
-		transaction, err := messageToTrustedTransaction(message, chain)
-		if err != nil {
-			return nil, fmt.Errorf("could not convert transaction %d: %w", i, err)
-		}
-		transactions[i] = &transaction
-	}
-
-	if len(transactions) == 0 {
-		return nil, nil
-	}
-
-	return &flow.Collection{Transactions: transactions}, nil
-}
-
-// messageToTrustedTransaction converts a transaction message to a transaction body.
-// This is useful when converting transactions from trusted state like BlockExecutionData which
-// contain service transactions that do not conform to external transaction format.
-func messageToTrustedTransaction(m *entities.Transaction, chain flow.Chain) (flow.TransactionBody, error) {
-	if m == nil {
-		return flow.TransactionBody{}, ErrEmptyMessage
-	}
-
-	t := flow.NewTransactionBody()
-
-	proposalKey := m.GetProposalKey()
-	if proposalKey != nil {
-		proposalAddress, err := insecureAddress(proposalKey.GetAddress(), chain)
-		if err != nil {
-			return *t, fmt.Errorf("could not convert proposer address: %w", err)
-		}
-		t.SetProposalKey(proposalAddress, uint64(proposalKey.GetKeyId()), proposalKey.GetSequenceNumber())
-	}
-
-	payer := m.GetPayer()
-	if payer != nil {
-		payerAddress, err := insecureAddress(payer, chain)
-		if err != nil {
-			return *t, fmt.Errorf("could not convert payer address: %w", err)
-		}
-		t.SetPayer(payerAddress)
-	}
-
-	for _, authorizer := range m.GetAuthorizers() {
-		authorizerAddress, err := Address(authorizer, chain)
-		if err != nil {
-			return *t, fmt.Errorf("could not convert authorizer address: %w", err)
-		}
-		t.AddAuthorizer(authorizerAddress)
-	}
-
-	for _, sig := range m.GetPayloadSignatures() {
-		addr, err := Address(sig.GetAddress(), chain)
-		if err != nil {
-			return *t, fmt.Errorf("could not convert payload signature address: %w", err)
-		}
-		t.AddPayloadSignature(addr, uint64(sig.GetKeyId()), sig.GetSignature())
-	}
-
-	for _, sig := range m.GetEnvelopeSignatures() {
-		addr, err := Address(sig.GetAddress(), chain)
-		if err != nil {
-			return *t, fmt.Errorf("could not convert envelope signature address: %w", err)
-		}
-		t.AddEnvelopeSignature(addr, uint64(sig.GetKeyId()), sig.GetSignature())
-	}
-
-	t.SetScript(m.GetScript())
-	t.SetArguments(m.GetArguments())
-	t.SetReferenceBlockID(flow.HashToID(m.GetReferenceBlockId()))
-	t.SetGasLimit(m.GetGasLimit())
-
-	return *t, nil
-}
-
-func MessageToTrieUpdate(m *entities.TrieUpdate) (*ledger.TrieUpdate, error) {
-	rootHash, err := ledger.ToRootHash(m.GetRootHash())
-	if err != nil {
-		return nil, fmt.Errorf("could not convert root hash: %w", err)
-	}
-
-	paths := make([]ledger.Path, len(m.GetPaths()))
-	for i, path := range m.GetPaths() {
-		convertedPath, err := ledger.ToPath(path)
-		if err != nil {
-			return nil, fmt.Errorf("could not convert path %d: %w", i, err)
-		}
-		paths[i] = convertedPath
-	}
-
-	payloads := make([]*ledger.Payload, len(m.Payloads))
-	for i, payload := range m.GetPayloads() {
-		keyParts := make([]ledger.KeyPart, len(payload.GetKeyPart()))
-		for j, keypart := range payload.GetKeyPart() {
-			keyParts[j] = ledger.NewKeyPart(uint16(keypart.GetType()), keypart.GetValue())
-		}
-		payloads[i] = ledger.NewPayload(ledger.NewKey(keyParts), payload.GetValue())
-	}
-
-	return &ledger.TrieUpdate{
-		RootHash: rootHash,
-		Paths:    paths,
-		Payloads: payloads,
-	}, nil
-=======
 // StateCommitmentToMessage converts a flow.StateCommitment to a byte slice for inclusion in a protobuf message
 func StateCommitmentToMessage(s flow.StateCommitment) []byte {
 	return s[:]
->>>>>>> 117fcc06
 }
 
 // MessageToStateCommitment converts a byte slice from a protobuf message to a flow.StateCommitment
