package synchronization

import (
	"fmt"

	"github.com/rs/zerolog"

	"github.com/onflow/flow-go/model/flow"
	"github.com/onflow/flow-go/model/messages"
	"github.com/onflow/flow-go/module"
	"github.com/onflow/flow-go/network"
	"github.com/onflow/flow-go/network/channels"
	"github.com/onflow/flow-go/storage"
)

type ResponseSender interface {
	SendResponse(interface{}, flow.Identifier) error
}

type ResponseSenderImpl struct {
	con network.Conduit
}

func (r *ResponseSenderImpl) SendResponse(res interface{}, target flow.Identifier) error {
	switch res.(type) {
	case *messages.BlockResponse:
		err := r.con.Unicast(res, target)
		if err != nil {
			return fmt.Errorf("could not unicast block response to target %x: %w", target, err)
		}
	case *messages.SyncResponse:
		err := r.con.Unicast(res, target)
		if err != nil {
			return fmt.Errorf("could not unicast sync response to target %x: %w", target, err)
		}
	default:
		return fmt.Errorf("unable to unicast unexpected response %+v", res)
	}

	return nil
}

func NewResponseSender(con network.Conduit) *ResponseSenderImpl {
	return &ResponseSenderImpl{
		con: con,
	}
}

type RequestHandlerEngine struct {
	requestHandler *RequestHandler
}

var _ network.MessageProcessor = (*RequestHandlerEngine)(nil)

func NewRequestHandlerEngine(
	logger zerolog.Logger,
	metrics module.EngineMetrics,
	net network.Network,
	me module.Local,
	blocks storage.Blocks,
	core module.SyncCore,
	finalizedHeader *FinalizedHeaderCache,
) (*RequestHandlerEngine, error) {
	e := &RequestHandlerEngine{}

<<<<<<< HEAD
	con, err := net.Register(network.PublicSyncCommittee, e)
=======
	con, err := net.Register(channels.PublicSyncCommittee, e)
>>>>>>> 138e1c32
	if err != nil {
		return nil, fmt.Errorf("could not register engine: %w", err)
	}

	e.requestHandler = NewRequestHandler(
		logger,
		metrics,
		NewResponseSender(con),
		me,
		blocks,
		core,
		finalizedHeader,
		false,
	)

	return e, nil
}

func (r *RequestHandlerEngine) Process(channel channels.Channel, originID flow.Identifier, event interface{}) error {
	return r.requestHandler.Process(channel, originID, event)
}

func (r *RequestHandlerEngine) Ready() <-chan struct{} {
	return r.requestHandler.Ready()
}

func (r *RequestHandlerEngine) Done() <-chan struct{} {
	return r.requestHandler.Done()
}<|MERGE_RESOLUTION|>--- conflicted
+++ resolved
@@ -63,11 +63,7 @@
 ) (*RequestHandlerEngine, error) {
 	e := &RequestHandlerEngine{}
 
-<<<<<<< HEAD
-	con, err := net.Register(network.PublicSyncCommittee, e)
-=======
 	con, err := net.Register(channels.PublicSyncCommittee, e)
->>>>>>> 138e1c32
 	if err != nil {
 		return nil, fmt.Errorf("could not register engine: %w", err)
 	}
