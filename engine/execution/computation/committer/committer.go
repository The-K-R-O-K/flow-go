--- conflicted
+++ resolved
@@ -44,22 +44,7 @@
 }
 
 func (s *LedgerViewCommitter) commitView(view state.View, baseState flow.StateCommitment) (newCommit flow.StateCommitment, err error) {
-<<<<<<< HEAD
-	ids, values := view.RegisterUpdates()
-	update, err := ledger.NewUpdate(
-		ledger.State(baseState),
-		execState.RegisterIDSToKeys(ids),
-		execState.RegisterValuesToValues(values),
-	)
-	if err != nil {
-		return flow.DummyStateCommitment, fmt.Errorf("cannot create ledger update: %w", err)
-	}
-
-	state, err := s.ldg.Set(update)
-	return flow.StateCommitment(state), err
-=======
 	return execState.CommitDelta(s.ldg, view, baseState)
->>>>>>> 3fca9a4f
 }
 
 func (s *LedgerViewCommitter) collectProofs(view state.View, baseState flow.StateCommitment) (proof []byte, err error) {
