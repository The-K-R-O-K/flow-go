--- conflicted
+++ resolved
@@ -22,11 +22,8 @@
 	events            []cadence.Event
 	OnSetValueHandler func(owner, controller, key, value []byte)
 	gasUsed           uint64 // TODO fill with actual gas
-<<<<<<< HEAD
 	tx                *flow.TransactionBody
-=======
 	uuid              uint64
->>>>>>> 73ea412b
 }
 
 type TransactionContextOption func(*TransactionContext)
@@ -69,8 +66,6 @@
 	return nil
 }
 
-<<<<<<< HEAD
-=======
 func (r *TransactionContext) ValueExists(owner, controller, key []byte) (exists bool, err error) {
 	v, err := r.GetValue(owner, controller, key)
 	if err != nil {
@@ -80,33 +75,6 @@
 	return v != nil, nil
 }
 
-func CreateAccountInLedger(ledger Ledger, publicKeys [][]byte) (runtime.Address, error) {
-	latestAccountID, _ := ledger.Get(fullKeyHash("", "", keyLatestAccount))
-
-	accountIDInt := big.NewInt(0).SetBytes(latestAccountID)
-	accountIDBytes := accountIDInt.Add(accountIDInt, big.NewInt(1)).Bytes()
-
-	accountAddress := flow.BytesToAddress(accountIDBytes)
-
-	accountID := accountAddress[:]
-
-	// mark that account with this ID exists
-	ledger.Set(fullKeyHash(string(accountID), "", keyExists), []byte{1})
-
-	// set account balance to 0
-	ledger.Set(fullKeyHash(string(accountID), "", keyBalance), big.NewInt(0).Bytes())
-
-	err := setAccountPublicKeys(ledger, accountID, publicKeys)
-	if err != nil {
-		return runtime.Address{}, err
-	}
-
-	ledger.Set(fullKeyHash("", "", keyLatestAccount), accountID)
-
-	return runtime.Address(accountAddress), nil
-}
-
->>>>>>> 73ea412b
 // CreateAccount creates a new account and inserts it into the world state.
 //
 // This function returns an error if the input is invalid.
