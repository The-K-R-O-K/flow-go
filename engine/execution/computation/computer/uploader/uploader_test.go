--- conflicted
+++ resolved
@@ -3,11 +3,6 @@
 import (
 	"bytes"
 	"fmt"
-<<<<<<< HEAD
-	"io/ioutil"
-	"os"
-=======
->>>>>>> 138e1c32
 	"runtime/debug"
 	"sync"
 	"testing"
