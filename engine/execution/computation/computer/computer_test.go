package computer_test

import (
	"context"
	"fmt"
	"math/rand"
	"testing"

	"github.com/onflow/cadence"
	"github.com/onflow/cadence/runtime"
	"github.com/onflow/cadence/runtime/common"
	"github.com/onflow/cadence/runtime/interpreter"
	"github.com/onflow/cadence/runtime/stdlib"
	"github.com/rs/zerolog"
	"github.com/stretchr/testify/assert"
	"github.com/stretchr/testify/mock"
	"github.com/stretchr/testify/require"

	"github.com/onflow/flow-go/engine/execution/computation/computer"
	computermock "github.com/onflow/flow-go/engine/execution/computation/computer/mock"
	"github.com/onflow/flow-go/engine/execution/state/delta"
	"github.com/onflow/flow-go/fvm"
	"github.com/onflow/flow-go/fvm/event"
	"github.com/onflow/flow-go/fvm/state"
	"github.com/onflow/flow-go/model/flow"
	"github.com/onflow/flow-go/module/mempool/entity"
)

func TestBlockExecutor_ExecuteBlock(t *testing.T) {

	rag := &RandomAddressGenerator{}

	t.Run("single collection", func(t *testing.T) {

		execCtx := fvm.NewContext(zerolog.Nop())

		vm := new(computermock.VirtualMachine)

		exe, err := computer.NewBlockComputer(vm, execCtx, nil, nil, zerolog.Nop())
		require.NoError(t, err)

		// create a block with 1 collection with 2 transactions
		block := generateBlock(1, 2, rag)

		vm.On("Run", mock.Anything, mock.Anything, mock.Anything, mock.Anything).
			Return(nil).
			Times(2 + 1) // 2 txs in collection + system chunk

		view := delta.NewView(func(owner, controller, key string) (flow.RegisterValue, error) {
			return nil, nil
		})

		result, err := exe.ExecuteBlock(context.Background(), block, view, fvm.NewEmptyPrograms())
		assert.NoError(t, err)
		assert.Len(t, result.StateSnapshots, 1+1) // +1 system chunk

		vm.AssertExpectations(t)
	})

	t.Run("empty block still computes system chunk", func(t *testing.T) {

		execCtx := fvm.NewContext(zerolog.Nop())

		vm := new(computermock.VirtualMachine)

		exe, err := computer.NewBlockComputer(vm, execCtx, nil, nil, zerolog.Nop())
		require.NoError(t, err)

		// create an empty block
<<<<<<< HEAD
		block := generateBlock(0, 0, rag)
=======
		block := generateBlock(0, 0)
		programs := fvm.NewEmptyPrograms()
>>>>>>> 99457884

		vm.On("Run", mock.Anything, mock.Anything, mock.Anything, programs).
			Return(nil).
			Once() // just system chunk

		view := delta.NewView(func(owner, controller, key string) (flow.RegisterValue, error) {
			return nil, nil
		})

		result, err := exe.ExecuteBlock(context.Background(), block, view, programs)
		assert.NoError(t, err)
		assert.Len(t, result.StateSnapshots, 1)
		assert.Len(t, result.TransactionResult, 1)

		vm.AssertExpectations(t)
	})

	t.Run("multiple collections", func(t *testing.T) {
		execCtx := fvm.NewContext(zerolog.Nop())

		vm := new(computermock.VirtualMachine)

		exe, err := computer.NewBlockComputer(vm, execCtx, nil, nil, zerolog.Nop())
		require.NoError(t, err)

		collectionCount := 2
		transactionsPerCollection := 2
		eventsPerTransaction := 2
		totalTransactionCount := (collectionCount * transactionsPerCollection) + 1 //+1 for system chunk
		totalEventCount := eventsPerTransaction * totalTransactionCount

		// create a block with 2 collections with 2 transactions each
<<<<<<< HEAD
		block := generateBlock(collectionCount, transactionsPerCollection, rag)
=======
		block := generateBlock(collectionCount, transactionsPerCollection)
		programs := fvm.NewEmptyPrograms()
>>>>>>> 99457884

		vm.On("Run", mock.Anything, mock.Anything, mock.Anything, programs).
			Run(func(args mock.Arguments) {
				tx := args[1].(*fvm.TransactionProcedure)

				tx.Err = &fvm.MissingPayerError{}
				// create dummy events
				tx.Events = generateEvents(eventsPerTransaction, tx.TxIndex)
			}).
			Return(nil).
			Times(totalTransactionCount)

		view := delta.NewView(func(owner, controller, key string) (flow.RegisterValue, error) {
			return nil, nil
		})

		result, err := exe.ExecuteBlock(context.Background(), block, view, programs)
		assert.NoError(t, err)

		// chunk count should match collection count
		assert.Len(t, result.StateSnapshots, collectionCount+1) // system chunk

		// all events should have been collected
		assert.Len(t, result.Events, totalEventCount)

		// events should have been indexed by transaction and event
		k := 0
		for expectedTxIndex := 0; expectedTxIndex < totalTransactionCount; expectedTxIndex++ {
			for expectedEventIndex := 0; expectedEventIndex < eventsPerTransaction; expectedEventIndex++ {
				e := result.Events[k]
				assert.EqualValues(t, expectedEventIndex, int(e.EventIndex))
				assert.EqualValues(t, expectedTxIndex, e.TransactionIndex)
				k++
			}
		}

		expectedResults := make([]flow.TransactionResult, 0)
		for _, c := range block.CompleteCollections {
			for _, t := range c.Transactions {
				txResult := flow.TransactionResult{
					TransactionID: t.ID(),
					ErrorMessage:  "no payer address provided",
				}
				expectedResults = append(expectedResults, txResult)
			}
		}
		assert.ElementsMatch(t, expectedResults, result.TransactionResult[0:len(result.TransactionResult)-1]) //strip system chunk

		vm.AssertExpectations(t)
	})

	t.Run("service events are emitted", func(t *testing.T) {
		execCtx := fvm.NewContext(zerolog.Nop(), fvm.WithTransactionProcessors(
			fvm.NewTransactionInvocator(zerolog.Nop()), //we don't need to check signatures or sequence numbers
		))

		collectionCount := 2
		transactionsPerCollection := 2

		totalTransactionCount := (collectionCount * transactionsPerCollection) + 1 //+1 for system chunk

		// create a block with 2 collections with 2 transactions each
		block := generateBlock(collectionCount, transactionsPerCollection, rag)

		ordinaryEvent := cadence.Event{
			EventType: &cadence.EventType{
				Location:            stdlib.FlowLocation{},
				QualifiedIdentifier: "what.ever",
			},
		}

		eventWhitelist := event.GetServiceEventWhitelist()
		serviceEventA := cadence.Event{
			EventType: &cadence.EventType{
				Location: common.AddressLocation{
					Address: common.BytesToAddress(execCtx.Chain.ServiceAddress().Bytes()),
				},
				QualifiedIdentifier: eventWhitelist[rand.Intn(len(eventWhitelist))], //lets assume its not empty
			},
		}
		serviceEventB := cadence.Event{
			EventType: &cadence.EventType{
				Location: common.AddressLocation{
					Address: common.BytesToAddress(execCtx.Chain.ServiceAddress().Bytes()),
				},
				QualifiedIdentifier: eventWhitelist[rand.Intn(len(eventWhitelist))], //lets assume its not empty
			},
		}

		//events to emit for each iteration/transaction
		events := make([][]cadence.Event, totalTransactionCount)
		events[0] = nil
		events[1] = []cadence.Event{serviceEventA, ordinaryEvent}
		events[2] = []cadence.Event{ordinaryEvent}
		events[3] = nil
		events[4] = []cadence.Event{serviceEventB}

		emittingRuntime := &testRuntime{
			executeTransaction: func(script runtime.Script, context runtime.Context) error {
				for _, e := range events[0] {
					err := context.Interface.EmitEvent(e)
					if err != nil {
						return err
					}
				}
				events = events[1:]
				return nil
			},
		}

		vm := fvm.New(emittingRuntime)

		exe, err := computer.NewBlockComputer(vm, execCtx, nil, nil, zerolog.Nop())
		require.NoError(t, err)

		//vm.On("Run", mock.Anything, mock.Anything, mock.Anything).
		//	Run(func(args mock.Arguments) {
		//
		//		tx := args[1].(*fvm.TransactionProcedure)
		//
		//
		//		tx.Err = &fvm.MissingPayerError{}
		//		tx.Events = events[txCount]
		//		txCount++
		//	}).
		//	Return(nil).
		//	Times(totalTransactionCount)

		view := delta.NewView(func(owner, controller, key string) (flow.RegisterValue, error) {
			return nil, nil
		})

		result, err := exe.ExecuteBlock(context.Background(), block, view, fvm.NewEmptyPrograms())
		require.NoError(t, err)

		// all events should have been collected
		require.Len(t, result.ServiceEvents, 2)

		//events are ordered
		require.Equal(t, serviceEventA.EventType.ID(), string(result.ServiceEvents[0].Type))
		require.Equal(t, serviceEventB.EventType.ID(), string(result.ServiceEvents[1].Type))
	})

	t.Run("succeeding transactions store programs", func(t *testing.T) {

		execCtx := fvm.NewContext(zerolog.Nop())

		contractLocation := common.AddressLocation{
			Address: common.Address{0x1},
			Name:    "Test",
		}

		contractProgram := &interpreter.Program{}

		rt := &testRuntime{
			executeTransaction: func(script runtime.Script, r runtime.Context) error {

				err := r.Interface.SetProgram(
					contractLocation,
					contractProgram,
				)
				require.NoError(t, err)

				return nil
			},
		}

		vm := fvm.New(rt)

		exe, err := computer.NewBlockComputer(vm, execCtx, nil, nil, zerolog.Nop())
		require.NoError(t, err)

		const collectionCount = 2
		const transactionCount = 2
		block := generateBlock(collectionCount, transactionCount, rag)

		view := delta.NewView(func(owner, controller, key string) (flow.RegisterValue, error) {
			return nil, nil
		})

		result, err := exe.ExecuteBlock(context.Background(), block, view, fvm.NewEmptyPrograms())
		assert.NoError(t, err)
		assert.Len(t, result.StateSnapshots, collectionCount+1) // +1 system chunk
	})

	t.Run("failing transactions do not store programs", func(t *testing.T) {

		logger := zerolog.Nop()

		execCtx := fvm.NewContext(
			logger,
			fvm.WithTransactionProcessors(
				fvm.NewTransactionInvocator(logger),
			),
		)

		contractLocation := common.AddressLocation{
			Address: common.Address{0x1},
			Name:    "Test",
		}

		contractProgram := &interpreter.Program{}

		const collectionCount = 2
		const transactionCount = 2

		var executionCalls int

		rt := &testRuntime{
			executeTransaction: func(script runtime.Script, r runtime.Context) error {

				executionCalls++

				// NOTE: set a program and revert all transactions but the system chunk transaction

				if executionCalls > collectionCount*transactionCount {
					return nil
				}

				err := r.Interface.SetProgram(
					contractLocation,
					contractProgram,
				)
				require.NoError(t, err)

				return runtime.Error{
					Err: fmt.Errorf("TX reverted"),
				}
			},
		}

		vm := fvm.New(rt)

		exe, err := computer.NewBlockComputer(vm, execCtx, nil, nil, zerolog.Nop())
		require.NoError(t, err)

		block := generateBlock(collectionCount, transactionCount, rag)

		view := delta.NewView(func(owner, controller, key string) (flow.RegisterValue, error) {
			return nil, nil
		})

		result, err := exe.ExecuteBlock(context.Background(), block, view, fvm.NewEmptyPrograms())
		require.NoError(t, err)
		assert.Len(t, result.StateSnapshots, collectionCount+1) // +1 system chunk
	})
}

type testRuntime struct {
	executeScript      func(runtime.Script, runtime.Context) (cadence.Value, error)
	executeTransaction func(runtime.Script, runtime.Context) error
}

func (e *testRuntime) ExecuteScript(script runtime.Script, context runtime.Context) (cadence.Value, error) {
	return e.executeScript(script, context)
}

func (e *testRuntime) ExecuteTransaction(script runtime.Script, context runtime.Context) error {
	return e.executeTransaction(script, context)
}

func (e *testRuntime) ParseAndCheckProgram(_ []byte, _ runtime.Context) (*interpreter.Program, error) {
	panic("ParseAndCheckProgram not expected")
}

func (e *testRuntime) SetCoverageReport(_ *runtime.CoverageReport) {
	panic("SetCoverageReport not expected")
}

type RandomAddressGenerator struct{}

func (r *RandomAddressGenerator) NextAddress() (flow.Address, error) {
	return flow.HexToAddress(fmt.Sprintf("0%d", rand.Intn(1000))), nil
}

func (r *RandomAddressGenerator) CurrentAddress() flow.Address {
	return flow.HexToAddress(fmt.Sprintf("0%d", rand.Intn(1000)))
}

func (r *RandomAddressGenerator) Bytes() []byte {
	panic("not implemented")
}

type FixedAddressGenerator struct {
	Address flow.Address
}

func (f *FixedAddressGenerator) NextAddress() (flow.Address, error) {
	return f.Address, nil
}

func (f *FixedAddressGenerator) CurrentAddress() flow.Address {
	return f.Address
}

func (f *FixedAddressGenerator) Bytes() []byte {
	panic("not implemented")
}

func Test_FreezeAccountChecksAreIncluded(t *testing.T) {

	address := flow.HexToAddress("1234")
	fag := &FixedAddressGenerator{Address: address}

	execCtx := fvm.NewContext(zerolog.Nop())

	rt := runtime.NewInterpreterRuntime()

	vm := fvm.New(rt)

	exe, err := computer.NewBlockComputer(vm, execCtx, nil, nil, zerolog.Nop())
	require.NoError(t, err)

	block := generateBlock(1, 1, fag)

	view := delta.NewView(func(owner, controller, key string) (flow.RegisterValue, error) {
		return nil, nil
	})

	_, err = exe.ExecuteBlock(context.Background(), block, view)
	assert.NoError(t, err)

	registerTouches := view.Interactions().RegisterTouches()

	// make sure check for frozen account has been registered
	require.Contains(t, registerTouches, flow.RegisterID{
		Owner:      string(address.Bytes()),
		Controller: "",
		Key:        state.KeyAccountFrozen,
	})

}

func generateBlock(collectionCount, transactionCount int, addressGenerator flow.AddressGenerator) *entity.ExecutableBlock {
	collections := make([]*entity.CompleteCollection, collectionCount)
	guarantees := make([]*flow.CollectionGuarantee, collectionCount)
	completeCollections := make(map[flow.Identifier]*entity.CompleteCollection)

	for i := 0; i < collectionCount; i++ {
		collection := generateCollection(transactionCount, addressGenerator)
		collections[i] = collection
		guarantees[i] = collection.Guarantee
		completeCollections[collection.Guarantee.ID()] = collection
	}

	block := flow.Block{
		Header: &flow.Header{
			View: 42,
		},
		Payload: &flow.Payload{
			Guarantees: guarantees,
		},
	}

	return &entity.ExecutableBlock{
		Block:               &block,
		CompleteCollections: completeCollections,
	}
}

func generateCollection(transactionCount int, addressGenerator flow.AddressGenerator) *entity.CompleteCollection {
	transactions := make([]*flow.TransactionBody, transactionCount)

	for i := 0; i < transactionCount; i++ {
		nextAddress, err := addressGenerator.NextAddress()
		if err != nil {
			panic(fmt.Errorf("cannot generate next address in test: %w", err))
		}
		transactions[i] = &flow.TransactionBody{
			Payer:  nextAddress, // a unique payer for each tx to generate a unique id
			Script: []byte("transaction { execute {} }"),
		}
	}

	collection := flow.Collection{Transactions: transactions}

	guarantee := &flow.CollectionGuarantee{CollectionID: collection.ID()}

	return &entity.CompleteCollection{
		Guarantee:    guarantee,
		Transactions: transactions,
	}
}

func generateEvents(eventCount int, txIndex uint32) []flow.Event {
	events := make([]flow.Event, eventCount)
	for i := 0; i < eventCount; i++ {
		// creating some dummy event
		event := flow.Event{Type: "whatever", EventIndex: uint32(i), TransactionIndex: txIndex}
		events[i] = event
	}
	return events
}<|MERGE_RESOLUTION|>--- conflicted
+++ resolved
@@ -67,12 +67,8 @@
 		require.NoError(t, err)
 
 		// create an empty block
-<<<<<<< HEAD
 		block := generateBlock(0, 0, rag)
-=======
-		block := generateBlock(0, 0)
 		programs := fvm.NewEmptyPrograms()
->>>>>>> 99457884
 
 		vm.On("Run", mock.Anything, mock.Anything, mock.Anything, programs).
 			Return(nil).
@@ -105,12 +101,8 @@
 		totalEventCount := eventsPerTransaction * totalTransactionCount
 
 		// create a block with 2 collections with 2 transactions each
-<<<<<<< HEAD
 		block := generateBlock(collectionCount, transactionsPerCollection, rag)
-=======
-		block := generateBlock(collectionCount, transactionsPerCollection)
 		programs := fvm.NewEmptyPrograms()
->>>>>>> 99457884
 
 		vm.On("Run", mock.Anything, mock.Anything, mock.Anything, programs).
 			Run(func(args mock.Arguments) {
