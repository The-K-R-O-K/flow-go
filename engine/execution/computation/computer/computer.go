--- conflicted
+++ resolved
@@ -35,11 +35,6 @@
 	blockIdStr string
 
 	collectionIndex int
-<<<<<<< HEAD
-
-	*entity.CompleteCollection
-=======
->>>>>>> f66ac965
 
 	*entity.CompleteCollection
 
@@ -94,51 +89,6 @@
 	return txns
 }
 
-<<<<<<< HEAD
-func (collection collectionItem) Transactions(
-	startTxIndex uint32,
-) []transaction {
-	txns := make(
-		[]transaction,
-		0,
-		len(collection.CompleteCollection.Transactions))
-
-	logger := collection.ctx.Logger.With().
-		Str("block_id", collection.blockId).
-		Uint64("height", collection.ctx.BlockHeader.Height).
-		Bool("system_chunk", collection.isSystemCollection).
-		Bool("system_transaction", collection.isSystemCollection).
-		Logger()
-
-	for idx, txBody := range collection.CompleteCollection.Transactions {
-		txIndex := startTxIndex + uint32(idx)
-		txns = append(
-			txns,
-			transaction{
-				blockIdStr:          collection.blockId,
-				collectionIndex:     collection.collectionIndex,
-				txIndex:             txIndex,
-				isSystemTransaction: collection.isSystemCollection,
-				ctx: fvm.NewContextFromParent(
-					collection.ctx,
-					fvm.WithLogger(
-						logger.With().
-							Str("tx_id", txBody.ID().String()).
-							Uint32("tx_index", txIndex).
-							Logger())),
-				TransactionBody: txBody,
-			})
-	}
-
-	return txns
-}
-
-type transaction struct {
-	blockIdStr string
-
-	collectionIndex int
-	txIndex         uint32
-=======
 type transaction struct {
 	blockId    flow.Identifier
 	blockIdStr string
@@ -148,21 +98,11 @@
 
 	collectionIndex int
 	txnIndex        uint32
->>>>>>> f66ac965
 
 	isSystemTransaction bool
 
 	ctx fvm.Context
 	*flow.TransactionBody
-<<<<<<< HEAD
-}
-
-// VirtualMachine runs procedures
-type VirtualMachine interface {
-	Run(fvm.Context, fvm.Procedure, state.View) error
-	GetAccount(fvm.Context, flow.Address, state.View) (*flow.Account, error)
-=======
->>>>>>> f66ac965
 }
 
 // A BlockComputer executes the transactions in a block.
@@ -281,20 +221,13 @@
 		fvm.WithBlockHeader(block.Block.Header),
 		fvm.WithDerivedBlockData(derivedBlockData))
 
-<<<<<<< HEAD
-=======
 	startTxnIndex := 0
->>>>>>> f66ac965
 	for idx, collection := range rawCollections {
 		collections = append(
 			collections,
 			collectionItem{
-<<<<<<< HEAD
-				blockId:            blockIdStr,
-=======
 				blockId:            blockId,
 				blockIdStr:         blockIdStr,
->>>>>>> f66ac965
 				collectionIndex:    idx,
 				CompleteCollection: collection,
 				isSystemCollection: false,
@@ -327,12 +260,8 @@
 	collections = append(
 		collections,
 		collectionItem{
-<<<<<<< HEAD
-			blockId:         blockIdStr,
-=======
 			blockId:         blockId,
 			blockIdStr:      blockIdStr,
->>>>>>> f66ac965
 			collectionIndex: len(collections),
 			CompleteCollection: &entity.CompleteCollection{
 				Transactions: systemTransactions,
@@ -394,22 +323,14 @@
 		len(collections))
 	defer collector.Stop()
 
-<<<<<<< HEAD
-	var txIndex uint32
-=======
 	stateView := delta.NewDeltaView(snapshot)
 
 	var txnIndex uint32
->>>>>>> f66ac965
 	for _, collection := range collections {
 		colView := stateView.NewChild()
 		txnIndex, err = e.executeCollection(
 			blockSpan,
-<<<<<<< HEAD
-			txIndex,
-=======
 			txnIndex,
->>>>>>> f66ac965
 			colView,
 			collection,
 			collector)
@@ -460,47 +381,15 @@
 	// call tracing
 	startedAt := time.Now()
 
-<<<<<<< HEAD
-	txns := collection.Transactions(startTxIndex)
-
-	colSpanType := trace.EXEComputeSystemCollection
+	txns := collection.transactions
+
 	collectionId := ""
 	referenceBlockId := ""
 	if !collection.isSystemCollection {
-		colSpanType = trace.EXEComputeCollection
-=======
-	txns := collection.transactions
-
-	collectionId := ""
-	referenceBlockId := ""
-	if !collection.isSystemCollection {
->>>>>>> f66ac965
 		collectionId = collection.Guarantee.CollectionID.String()
 		referenceBlockId = collection.Guarantee.ReferenceBlockID.String()
 	}
 
-<<<<<<< HEAD
-	colSpan := e.tracer.StartSpanFromParent(blockSpan, colSpanType)
-	defer colSpan.End()
-
-	colSpan.SetAttributes(
-		attribute.Int("collection.txCount", len(txns)),
-		attribute.String("collection.hash", collectionId))
-
-	logger := e.log.With().
-		Str("block_id", collection.blockId).
-		Str("collection_id", collectionId).
-		Str("reference_block_id", referenceBlockId).
-		Int("number_of_transactions", len(txns)).
-		Bool("system_collection", collection.isSystemCollection).
-		Logger()
-	logger.Debug().Msg("executing collection")
-
-	for _, txn := range txns {
-		err := e.executeTransaction(colSpan, txn, collectionView, collector)
-		if err != nil {
-			return txn.txIndex, err
-=======
 	logger := e.log.With().
 		Str("block_id", collection.blockIdStr).
 		Str("collection_id", collectionId).
@@ -514,7 +403,6 @@
 		err := e.executeTransaction(blockSpan, txn, collectionView, collector)
 		if err != nil {
 			return txn.txnIndex, err
->>>>>>> f66ac965
 		}
 	}
 
@@ -522,19 +410,11 @@
 		Int64("time_spent_in_ms", time.Since(startedAt).Milliseconds()).
 		Msg("collection executed")
 
-<<<<<<< HEAD
-	stats := collector.CommitCollection(
-=======
 	collector.CommitCollection(
->>>>>>> f66ac965
 		collection,
 		startedAt,
 		collectionView)
 
-<<<<<<< HEAD
-	e.metrics.ExecutionCollectionExecuted(time.Since(startedAt), stats)
-=======
->>>>>>> f66ac965
 	return startTxIndex + uint32(len(txns)), nil
 }
 
@@ -546,15 +426,6 @@
 ) error {
 	startedAt := time.Now()
 	memAllocBefore := debug.GetHeapAllocsBytes()
-<<<<<<< HEAD
-	txID := txn.ID()
-
-	// we capture two spans one for tx-based view and one for the current context (block-based) view
-	txSpan := e.tracer.StartSpanFromParent(parentSpan, trace.EXEComputeTransaction)
-	txSpan.SetAttributes(
-		attribute.String("tx_id", txID.String()),
-		attribute.Int64("tx_index", int64(txn.txIndex)),
-=======
 
 	txSpan := e.tracer.StartSampledSpanFromParent(
 		parentSpan,
@@ -563,7 +434,6 @@
 	txSpan.SetAttributes(
 		attribute.String("tx_id", txn.txnIdStr),
 		attribute.Int64("tx_index", int64(txn.txnIndex)),
->>>>>>> f66ac965
 		attribute.Int("col_index", txn.collectionIndex),
 	)
 	defer txSpan.End()
@@ -578,37 +448,15 @@
 		Logger()
 	logger.Info().Msg("executing transaction in fvm")
 
-<<<<<<< HEAD
-	logger := e.log.With().
-		Str("tx_id", txID.String()).
-		Uint32("tx_index", txn.txIndex).
-		Str("block_id", txn.blockIdStr).
-		Str("trace_id", traceID).
-		Uint64("height", txn.ctx.BlockHeader.Height).
-		Bool("system_chunk", txn.isSystemTransaction).
-		Bool("system_transaction", txn.isSystemTransaction).
-		Logger()
-	logger.Info().Msg("executing transaction in fvm")
-
-	proc := fvm.Transaction(txn.TransactionBody, txn.txIndex)
-	if isSampled {
-		proc.SetTraceSpan(txInternalSpan)
-	}
-=======
 	proc := fvm.NewTransaction(txn.txnId, txn.txnIndex, txn.TransactionBody)
 
 	txn.ctx = fvm.NewContextFromParent(txn.ctx, fvm.WithSpan(txSpan))
->>>>>>> f66ac965
 
 	txView := collectionView.NewChild()
 	err := e.vm.Run(txn.ctx, proc, txView)
 	if err != nil {
 		return fmt.Errorf("failed to execute transaction %v for block %s at height %v: %w",
-<<<<<<< HEAD
-			txID.String(),
-=======
 			txn.txnIdStr,
->>>>>>> f66ac965
 			txn.blockIdStr,
 			txn.ctx.BlockHeader.Height,
 			err)
