package computer

import (
	"context"
	"fmt"
<<<<<<< HEAD
	"math"
	"runtime"
=======
>>>>>>> cece63cf
	"sync"
	"time"

	"github.com/opentracing/opentracing-go"
	"github.com/opentracing/opentracing-go/log"
	"github.com/rs/zerolog"
	"github.com/uber/jaeger-client-go"

	"github.com/onflow/flow-go/engine/execution"
	"github.com/onflow/flow-go/engine/execution/state/delta"
	"github.com/onflow/flow-go/fvm"
	"github.com/onflow/flow-go/fvm/blueprints"
	"github.com/onflow/flow-go/fvm/programs"
	"github.com/onflow/flow-go/fvm/state"
	"github.com/onflow/flow-go/ledger"
	"github.com/onflow/flow-go/model/flow"
	"github.com/onflow/flow-go/module"
	"github.com/onflow/flow-go/module/mempool/entity"
	"github.com/onflow/flow-go/module/trace"
	"github.com/onflow/flow-go/utils/debug"
	"github.com/onflow/flow-go/utils/logging"
)

const SystemChunkEventCollectionMaxSize = 256_000_000  // ~256MB
const SystemChunkLedgerIntractionLimit = 1_000_000_000 // ~1GB

// VirtualMachine runs procedures
type VirtualMachine interface {
	Run(fvm.Context, fvm.Procedure, state.View, *programs.Programs) error
}

// ViewCommitter commits views's deltas to the ledger and collects the proofs
type ViewCommitter interface {
	// CommitView commits a views' register delta and collects proofs
	CommitView(state.View, flow.StateCommitment) (flow.StateCommitment, []byte, *ledger.TrieUpdate, error)
}

// A BlockComputer executes the transactions in a block.
type BlockComputer interface {
	ExecuteBlock(context.Context, *entity.ExecutableBlock, state.View, *programs.Programs) (*execution.ComputationResult, error)
}

type blockComputer struct {
	vm             VirtualMachine
	vmCtx          fvm.Context
	metrics        module.ExecutionMetrics
	tracer         module.Tracer
	log            zerolog.Logger
	systemChunkCtx fvm.Context
	committer      ViewCommitter
}

func SystemChunkContext(vmCtx fvm.Context, logger zerolog.Logger) fvm.Context {
	return fvm.NewContextFromParent(
		vmCtx,
		fvm.WithContractDeploymentRestricted(false),
		fvm.WithContractRemovalRestricted(false),
		fvm.WithTransactionFeesEnabled(false),
		fvm.WithServiceEventCollectionEnabled(),
		fvm.WithTransactionProcessors(fvm.NewTransactionInvoker(logger)),
		fvm.WithMaxStateInteractionSize(SystemChunkLedgerIntractionLimit),
		fvm.WithEventCollectionSizeLimit(SystemChunkEventCollectionMaxSize),
		fvm.WithAllowContextOverrideByExecutionState(false), // disable reading the memory limit (and computation/memory weights) from the state
		fvm.WithMemoryLimit(math.MaxUint64),                 // and set the memory limit to the maximum
	)
}

// NewBlockComputer creates a new block executor.
func NewBlockComputer(
	vm VirtualMachine,
	vmCtx fvm.Context,
	metrics module.ExecutionMetrics,
	tracer module.Tracer,
	logger zerolog.Logger,
	committer ViewCommitter,
) (BlockComputer, error) {
	return &blockComputer{
		vm:             vm,
		vmCtx:          vmCtx,
		metrics:        metrics,
		tracer:         tracer,
		log:            logger,
		systemChunkCtx: SystemChunkContext(vmCtx, logger),
		committer:      committer,
	}, nil
}

// ExecuteBlock executes a block and returns the resulting chunks.
func (e *blockComputer) ExecuteBlock(
	ctx context.Context,
	block *entity.ExecutableBlock,
	stateView state.View,
	program *programs.Programs,
) (*execution.ComputationResult, error) {

	span, _, isSampled := e.tracer.StartBlockSpan(ctx, block.ID(), trace.EXEComputeBlock)
	if isSampled {
		span.LogFields(log.Int("collection_counts", len(block.CompleteCollections)))
	}
	defer span.Finish()

	results, err := e.executeBlock(span, block, stateView, program)
	if err != nil {
		return nil, fmt.Errorf("failed to execute transactions: %w", err)
	}

	// TODO: compute block fees & reward payments

	return results, nil
}

func (e *blockComputer) executeBlock(
	blockSpan opentracing.Span,
	block *entity.ExecutableBlock,
	stateView state.View,
	programs *programs.Programs,
) (*execution.ComputationResult, error) {

	// check the start state is set
	if !block.HasStartState() {
		return nil, fmt.Errorf("executable block start state is not set")
	}

	blockCtx := fvm.NewContextFromParent(e.vmCtx, fvm.WithBlockHeader(block.Block.Header))
	systemChunkCtx := fvm.NewContextFromParent(e.systemChunkCtx, fvm.WithBlockHeader(block.Block.Header))
	collections := block.Collections()

	chunksSize := len(collections) + 1 // + 1 system chunk

	res := &execution.ComputationResult{
		ExecutableBlock:    block,
		Events:             make([]flow.EventsList, chunksSize),
		ServiceEvents:      make(flow.EventsList, 0),
		TransactionResults: make([]flow.TransactionResult, 0),
		StateCommitments:   make([]flow.StateCommitment, 0, chunksSize),
		Proofs:             make([][]byte, 0, chunksSize),
		TrieUpdates:        make([]*ledger.TrieUpdate, 0, chunksSize),
		EventsHashes:       make([]flow.Identifier, 0, chunksSize),
	}

	var txIndex uint32
	var err error
	var wg sync.WaitGroup
	wg.Add(2) // block commiter and event hasher

	bc := blockCommitter{
		committer: e.committer,
		blockSpan: blockSpan,
		tracer:    e.tracer,
		state:     *block.StartState,
		views:     make(chan state.View, chunksSize),
		res:       res,
	}
	defer bc.Close()

	eh := eventHasher{
		tracer:    e.tracer,
		data:      make(chan flow.EventsList, chunksSize),
		blockSpan: blockSpan,
		res:       res,
	}
	defer eh.Close()

	go func() {
		bc.Run()
		wg.Done()
	}()

	go func() {
		eh.Run()
		wg.Done()
	}()

	collectionIndex := 0

	for i, collection := range collections {
		colView := stateView.NewChild()
		txIndex, err = e.executeCollection(blockSpan, collectionIndex, txIndex, blockCtx, colView, programs, collection, res)
		if err != nil {
			return nil, fmt.Errorf("failed to execute collection at txIndex %v: %w", txIndex, err)
		}
		bc.Commit(colView)
		eh.Hash(res.Events[i])
		err = e.mergeView(stateView, colView, blockSpan, trace.EXEMergeCollectionView)
		if err != nil {
			return nil, fmt.Errorf("cannot merge view: %w", err)
		}
		collectionIndex++
	}

	// executing system chunk
	e.log.Debug().Hex("block_id", logging.Entity(block)).Msg("executing system chunk")
	colView := stateView.NewChild()
	_, err = e.executeSystemCollection(blockSpan, collectionIndex, txIndex, systemChunkCtx, colView, programs, res)
	if err != nil {
		return nil, fmt.Errorf("failed to execute system chunk transaction: %w", err)
	}

	bc.Commit(colView)
	eh.Hash(res.Events[len(res.Events)-1])
	// close the views and wait for all views to be committed
	bc.Close()
	eh.Close()

	err = e.mergeView(stateView, colView, blockSpan, trace.EXEMergeCollectionView)
	if err != nil {
		return nil, fmt.Errorf("cannot merge view: %w", err)
	}

	wg.Wait()
	res.StateReads = stateView.(*delta.View).ReadsCount()

	return res, nil
}

func (e *blockComputer) executeSystemCollection(
	blockSpan opentracing.Span,
	collectionIndex int,
	txIndex uint32,
	systemChunkCtx fvm.Context,
	collectionView state.View,
	programs *programs.Programs,
	res *execution.ComputationResult,
) (uint32, error) {

	colSpan := e.tracer.StartSpanFromParent(blockSpan, trace.EXEComputeSystemCollection)
	defer colSpan.Finish()

	tx, err := blueprints.SystemChunkTransaction(e.vmCtx.Chain)
	if err != nil {
		return txIndex, fmt.Errorf("could not get system chunk transaction: %w", err)
	}

	err = e.executeTransaction(tx, colSpan, collectionView, programs, systemChunkCtx, collectionIndex, txIndex, res, true)
	txIndex++

	if err != nil {
		return txIndex, err
	}

	systemChunkTxResult := res.TransactionResults[len(res.TransactionResults)-1]
	if systemChunkTxResult.ErrorMessage != "" {
		// This log is used as the data source for an alert on grafana.
		// The system_chunk_error field must not be changed without adding the corresponding
		// changes in grafana. https://github.com/dapperlabs/flow-internal/issues/1546
		e.log.Error().
			Str("error_message", systemChunkTxResult.ErrorMessage).
			Hex("block_id", logging.Entity(systemChunkCtx.BlockHeader)).
			Bool("system_chunk_error", true).
			Bool("critical_error", true).
			Msg("error executing system chunk transaction")
	}

	res.AddStateSnapshot(collectionView.(*delta.View).Interactions())

	return txIndex, err
}

func (e *blockComputer) executeCollection(
	blockSpan opentracing.Span,
	collectionIndex int,
	txIndex uint32,
	blockCtx fvm.Context,
	collectionView state.View,
	programs *programs.Programs,
	collection *entity.CompleteCollection,
	res *execution.ComputationResult,
) (uint32, error) {

	e.log.Debug().
		Hex("block_id", logging.Entity(blockCtx.BlockHeader)).
		Hex("collection_id", logging.Entity(collection.Guarantee)).
		Msg("executing collection")

	// call tracing
	startedAt := time.Now()
	computationUsedUpToNow := res.ComputationUsed
	colSpan := e.tracer.StartSpanFromParent(blockSpan, trace.EXEComputeCollection)
	defer func() {
		colSpan.SetTag("collection.txCount", len(collection.Transactions))
		colSpan.LogFields(
			log.String("collection.hash", collection.Guarantee.CollectionID.String()),
		)
		colSpan.Finish()
	}()

	txCtx := fvm.NewContextFromParent(blockCtx, fvm.WithMetricsReporter(e.metrics), fvm.WithTracer(e.tracer))
	for _, txBody := range collection.Transactions {
		err := e.executeTransaction(txBody, colSpan, collectionView, programs, txCtx, collectionIndex, txIndex, res, false)
		txIndex++
		if err != nil {
			return txIndex, err
		}
	}
	res.AddStateSnapshot(collectionView.(*delta.View).Interactions())
	e.log.Info().Str("collectionID", collection.Guarantee.CollectionID.String()).
		Str("referenceBlockID", collection.Guarantee.ReferenceBlockID.String()).
		Hex("blockID", logging.Entity(blockCtx.BlockHeader)).
		Int("numberOfTransactions", len(collection.Transactions)).
		Int64("timeSpentInMS", time.Since(startedAt).Milliseconds()).
		Msg("collection executed")

	e.metrics.ExecutionCollectionExecuted(time.Since(startedAt), res.ComputationUsed-computationUsedUpToNow, len(collection.Transactions))

	return txIndex, nil
}

func (e *blockComputer) executeTransaction(
	txBody *flow.TransactionBody,
	colSpan opentracing.Span,
	collectionView state.View,
	programs *programs.Programs,
	ctx fvm.Context,
	collectionIndex int,
	txIndex uint32,
	res *execution.ComputationResult,
	isSystemChunk bool,
) error {
	startedAt := time.Now()
	memAllocBefore := debug.GetHeapAllocsBytes()
	txID := txBody.ID()

	// we capture two spans one for tx-based view and one for the current context (block-based) view
	txSpan := e.tracer.StartSpanFromParent(colSpan, trace.EXEComputeTransaction)
	txSpan.LogFields(log.String("tx_id", txID.String()))
	txSpan.LogFields(log.Uint32("tx_index", txIndex))
	txSpan.LogFields(log.Int("col_index", collectionIndex))
	defer txSpan.Finish()

	var traceID string
	txInternalSpan, _, isSampled := e.tracer.StartTransactionSpan(context.Background(), txID, trace.EXERunTransaction)
	if isSampled {
		txInternalSpan.LogFields(log.String("tx_id", txID.String()))
		if sc, ok := txInternalSpan.Context().(jaeger.SpanContext); ok {
			traceID = sc.TraceID().String()
		}
	}
	defer txInternalSpan.Finish()

	e.log.Info().
		Str("tx_id", txID.String()).
		Uint32("tx_index", txIndex).
		Str("block_id", res.ExecutableBlock.ID().String()).
		Uint64("height", res.ExecutableBlock.Block.Header.Height).
		Bool("system_chunk", isSystemChunk).
		Msg("executing transaction in fvm")

	tx := fvm.Transaction(txBody, txIndex)
	if isSampled {
		tx.SetTraceSpan(txInternalSpan)
	}

	txView := collectionView.NewChild()
	err := e.vm.Run(ctx, tx, txView, programs)
	if err != nil {
		return fmt.Errorf("failed to execute transaction %v for block %v at height %v: %w",
			txID.String(),
			res.ExecutableBlock.ID(),
			res.ExecutableBlock.Block.Header.Height,
			err)
	}

	txResult := flow.TransactionResult{
		TransactionID:   tx.ID,
		ComputationUsed: tx.ComputationUsed,
	}

	if tx.Err != nil {
		txResult.ErrorMessage = tx.Err.Error()
	}

	postProcessSpan := e.tracer.StartSpanFromParent(txSpan, trace.EXEPostProcessTransaction)
	defer postProcessSpan.Finish()

	// always merge the view, fvm take cares of reverting changes
	// of failed transaction invocation

	err = e.mergeView(collectionView, txView, postProcessSpan, trace.EXEMergeTransactionView)
	if err != nil {
		return fmt.Errorf("merging tx view to collection view failed for tx %v: %w",
			txID.String(), err)
	}

	res.AddEvents(collectionIndex, tx.Events)
	res.AddServiceEvents(tx.ServiceEvents)
	res.AddTransactionResult(&txResult)
	res.AddComputationUsed(tx.ComputationUsed)

	memAllocAfter := debug.GetHeapAllocsBytes()

	lg := e.log.With().
		Hex("tx_id", txResult.TransactionID[:]).
		Str("block_id", res.ExecutableBlock.ID().String()).
		Str("traceID", traceID).
		Uint64("computation_used", txResult.ComputationUsed).
		Uint64("memory_used", tx.MemoryEstimate).
		Uint64("memAlloc", memAllocAfter-memAllocBefore).
		Int64("timeSpentInMS", time.Since(startedAt).Milliseconds()).
		Logger()

	if tx.Err != nil {
		lg.Info().
			Str("error_message", txResult.ErrorMessage).
			Uint16("error_code", uint16(tx.Err.Code())).
			Msg("transaction executed failed")
	} else {
		lg.Info().Msg("transaction executed successfully")
	}

	e.metrics.ExecutionTransactionExecuted(
		time.Since(startedAt),
		tx.ComputationUsed,
		memAllocAfter-memAllocBefore,
		tx.MemoryEstimate,
		len(tx.Events),
		tx.Err != nil,
	)
	return nil
}

func (e *blockComputer) mergeView(
	parent, child state.View,
	parentSpan opentracing.Span,
	mergeSpanName trace.SpanName) error {

	mergeSpan := e.tracer.StartSpanFromParent(parentSpan, mergeSpanName)
	defer mergeSpan.Finish()

	return parent.MergeView(child)
}

type blockCommitter struct {
	tracer    module.Tracer
	committer ViewCommitter
	state     flow.StateCommitment
	views     chan state.View
	closeOnce sync.Once
	blockSpan opentracing.Span

	res *execution.ComputationResult
}

func (bc *blockCommitter) Run() {
	for view := range bc.views {
		span := bc.tracer.StartSpanFromParent(bc.blockSpan, trace.EXECommitDelta)
		stateCommit, proof, trieUpdate, err := bc.committer.CommitView(view, bc.state)
		if err != nil {
			panic(err)
		}

		bc.res.StateCommitments = append(bc.res.StateCommitments, stateCommit)
		bc.res.Proofs = append(bc.res.Proofs, proof)
		bc.res.TrieUpdates = append(bc.res.TrieUpdates, trieUpdate)

		bc.state = stateCommit
		span.Finish()
	}
}

func (bc *blockCommitter) Commit(view state.View) {
	bc.views <- view
}

func (bc *blockCommitter) Close() {
	bc.closeOnce.Do(func() { close(bc.views) })
}

type eventHasher struct {
	tracer    module.Tracer
	data      chan flow.EventsList
	closeOnce sync.Once
	blockSpan opentracing.Span

	res *execution.ComputationResult
}

func (eh *eventHasher) Run() {
	for data := range eh.data {
		span := eh.tracer.StartSpanFromParent(eh.blockSpan, trace.EXEHashEvents)
		rootHash, err := flow.EventsMerkleRootHash(data)
		if err != nil {
			panic(err)
		}

		eh.res.EventsHashes = append(eh.res.EventsHashes, rootHash)

		span.Finish()
	}
}

func (eh *eventHasher) Hash(events flow.EventsList) {
	eh.data <- events
}

func (eh *eventHasher) Close() {
	eh.closeOnce.Do(func() { close(eh.data) })
}<|MERGE_RESOLUTION|>--- conflicted
+++ resolved
@@ -3,11 +3,7 @@
 import (
 	"context"
 	"fmt"
-<<<<<<< HEAD
 	"math"
-	"runtime"
-=======
->>>>>>> cece63cf
 	"sync"
 	"time"
 
