package unittest

import (
	"github.com/onflow/flow-go/crypto"
	"github.com/onflow/flow-go/engine/execution"
	"github.com/onflow/flow-go/engine/execution/state/delta"
	"github.com/onflow/flow-go/model/flow"
	"github.com/onflow/flow-go/module/mempool/entity"
	"github.com/onflow/flow-go/utils/unittest"
)

func StateInteractionsFixture() *delta.SpockSnapshot {
	return delta.NewView(nil).Interactions()
}

func ComputationResultFixture(collectionsSignerIDs [][]flow.Identifier) *execution.ComputationResult {
	block := unittest.ExecutableBlockFixture(collectionsSignerIDs)
	startState := unittest.StateCommitmentFixture()
	block.StartState = &startState

	return ComputationResultForBlockFixture(block)
}

func ComputationResultForBlockFixture(
	completeBlock *entity.ExecutableBlock,
) *execution.ComputationResult {
	numChunks := len(completeBlock.CompleteCollections) + 1
	stateViews := make([]*delta.SpockSnapshot, numChunks)
	stateCommitments := make([]flow.StateCommitment, numChunks)
	proofs := make([][]byte, numChunks)
	events := make([]flow.EventsList, numChunks)
	eventHashes := make([]flow.Identifier, numChunks)
<<<<<<< HEAD

=======
	spockHashes := make([]crypto.Signature, numChunks)
>>>>>>> 8f65c6f6
	for i := 0; i < numChunks; i++ {
		stateViews[i] = StateInteractionsFixture()
		stateCommitments[i] = *completeBlock.StartState
		proofs[i] = unittest.RandomBytes(6)
		events[i] = make(flow.EventsList, 0)
		eventHashes[i] = unittest.IdentifierFixture()
	}

	serviceEventEpochCommit, _ := unittest.EpochCommitFixtureByChainID(flow.Localnet)
	serviceEventEpochSetup, _ := unittest.EpochSetupFixtureByChainID(flow.Localnet)
	serviceEventVersionBeacon, _ := unittest.VersionBeaconFixtureByChainID(flow.Localnet)

	serviceEvents := []flow.Event{serviceEventEpochCommit, serviceEventEpochSetup, serviceEventVersionBeacon}

	return &execution.ComputationResult{
		TransactionResultIndex: make([]int, numChunks),
		ExecutableBlock:        completeBlock,
		StateSnapshots:         stateViews,
		StateCommitments:       stateCommitments,
		Proofs:                 proofs,
		Events:                 events,
		EventsHashes:           eventHashes,
<<<<<<< HEAD
		ServiceEvents:    serviceEvents,
=======
		SpockSignatures:        spockHashes,
>>>>>>> 8f65c6f6
	}
}<|MERGE_RESOLUTION|>--- conflicted
+++ resolved
@@ -30,11 +30,7 @@
 	proofs := make([][]byte, numChunks)
 	events := make([]flow.EventsList, numChunks)
 	eventHashes := make([]flow.Identifier, numChunks)
-<<<<<<< HEAD
-
-=======
 	spockHashes := make([]crypto.Signature, numChunks)
->>>>>>> 8f65c6f6
 	for i := 0; i < numChunks; i++ {
 		stateViews[i] = StateInteractionsFixture()
 		stateCommitments[i] = *completeBlock.StartState
@@ -57,10 +53,7 @@
 		Proofs:                 proofs,
 		Events:                 events,
 		EventsHashes:           eventHashes,
-<<<<<<< HEAD
+		SpockSignatures:        spockHashes,
 		ServiceEvents:    serviceEvents,
-=======
-		SpockSignatures:        spockHashes,
->>>>>>> 8f65c6f6
 	}
 }