--- conflicted
+++ resolved
@@ -79,12 +79,8 @@
 
 		block := unittest.BlockFixture()
 
-<<<<<<< HEAD
-		blocks.EXPECT().Save(gomock.Eq(&block))
+		blocks.EXPECT().Store(gomock.Eq(&block))
 		collectionConduit.EXPECT().Submit(gomock.Any(), gomock.Any()).Times(len(block.CollectionGuarantees))
-=======
-	blocks.EXPECT().Store(gomock.Eq(&block))
->>>>>>> 37b2e80d
 
 		err := engine.Process(myIdentity.NodeID, block)
 		assert.NoError(t, err)
@@ -174,15 +170,11 @@
 
 		execution.EXPECT().ExecuteBlock(gomock.Any())
 
-<<<<<<< HEAD
 		for _, col := range block.CollectionGuarantees {
 			rightResponse := provider.CollectionResponse{
 				Fingerprint:  col.Fingerprint(),
 				Transactions: []flow.TransactionBody{tx},
 			}
-=======
-	collections.EXPECT().Store(gomock.Eq(&collection))
->>>>>>> 37b2e80d
 
 			err := engine.ProcessLocal(rightResponse)
 			require.NoError(t, err)
