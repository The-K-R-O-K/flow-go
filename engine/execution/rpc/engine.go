--- conflicted
+++ resolved
@@ -232,11 +232,7 @@
 }
 
 func (h *handler) GetAccountAtBlockID(
-<<<<<<< HEAD
 	ctx context.Context,
-=======
-	_ context.Context,
->>>>>>> 069249e0
 	req *execution.GetAccountAtBlockIDRequest,
 ) (*execution.GetAccountAtBlockIDResponse, error) {
 
