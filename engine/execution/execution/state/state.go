package state

import (
<<<<<<< HEAD
	"errors"
	"fmt"

	"github.com/dapperlabs/flow-go/crypto"
=======
>>>>>>> 21482e79
	"github.com/dapperlabs/flow-go/model/flow"
	"github.com/dapperlabs/flow-go/storage"
	"github.com/dapperlabs/flow-go/storage/ledger"
)

// ExecutionState is an interface used to access and mutate the execution state of the blockchain.
type ExecutionState interface {
	// NewView creates a new ready-only view at the given state commitment.
	NewView(flow.StateCommitment) *View
	// CommitDelta commits a register delta and returns the new state commitment.
	CommitDelta(Delta) (flow.StateCommitment, error)
	// StateCommitmentByBlockHash returns the final state commitment for the provided block hash.
<<<<<<< HEAD
	StateCommitmentByBlockHash(crypto.Hash) (flow.StateCommitment, error)

	// PersistStateCommitment saves a state commitment under given hash
	PersistStateCommitment(crypto.Hash, *flow.StateCommitment) error
=======
	StateCommitmentByBlockID(flow.Identifier) (flow.StateCommitment, error)
>>>>>>> 21482e79
}

type state struct {
	ls          ledger.Storage
	commitments storage.StateCommitments
}

// NewExecutionState returns a new execution state access layer for the given ledger storage.
func NewExecutionState(ls ledger.Storage, commitments storage.StateCommitments) ExecutionState {
	return &state{
		ls:          ls,
		commitments: commitments,
	}
}

func (s *state) NewView(commitment flow.StateCommitment) *View {
	return NewView(func(key string) ([]byte, error) {
		values, err := s.ls.GetRegisters(
			[]ledger.RegisterID{[]byte(key)},
			ledger.StateCommitment(commitment),
		)
		if err != nil {
			return nil, err
		}

		if len(values) == 0 {
			return nil, nil
		}

		return values[0], nil
	})
}

func (s *state) CommitDelta(delta Delta) (flow.StateCommitment, error) {
	ids, values := delta.RegisterUpdates()

	// TODO: update CommitDelta to also return proofs
	commitment, _, err := s.ls.UpdateRegistersWithProof(ids, values)
	if err != nil {
		return nil, err
	}

	return flow.StateCommitment(commitment), nil
}

<<<<<<< HEAD
func (s *state) StateCommitmentByBlockHash(hash crypto.Hash) (flow.StateCommitment, error) {
	commitment, err := s.commitments.ByHash(hash)
	if err != nil {
		if errors.Is(err, storage.NotFoundErr) {
			//TODO ? Shouldn't happen in MVP, in multi-node should query a state from other nodes
			panic(fmt.Sprintf("storage commitment for hash %v does not exist", hash))
		} else {
			return nil, err
		}
	}
	return *commitment, nil
}

func (s *state) PersistStateCommitment(hash crypto.Hash, commitment *flow.StateCommitment) error {
	return s.commitments.Persist(hash, commitment)
=======
func (s *state) StateCommitmentByBlockID(flow.Identifier) (flow.StateCommitment, error) {
	// TODO: (post-MVP) get last state commitment from previous block
	// https://github.com/dapperlabs/flow-go/issues/2025
	return flow.StateCommitment(s.ls.LatestStateCommitment()), nil
>>>>>>> 21482e79
}<|MERGE_RESOLUTION|>--- conflicted
+++ resolved
@@ -1,13 +1,10 @@
 package state
 
 import (
-<<<<<<< HEAD
 	"errors"
 	"fmt"
 
 	"github.com/dapperlabs/flow-go/crypto"
-=======
->>>>>>> 21482e79
 	"github.com/dapperlabs/flow-go/model/flow"
 	"github.com/dapperlabs/flow-go/storage"
 	"github.com/dapperlabs/flow-go/storage/ledger"
@@ -20,14 +17,10 @@
 	// CommitDelta commits a register delta and returns the new state commitment.
 	CommitDelta(Delta) (flow.StateCommitment, error)
 	// StateCommitmentByBlockHash returns the final state commitment for the provided block hash.
-<<<<<<< HEAD
-	StateCommitmentByBlockHash(crypto.Hash) (flow.StateCommitment, error)
+	StateCommitmentByBlockID(flow.Identifier) (flow.StateCommitment, error)
 
 	// PersistStateCommitment saves a state commitment under given hash
 	PersistStateCommitment(crypto.Hash, *flow.StateCommitment) error
-=======
-	StateCommitmentByBlockID(flow.Identifier) (flow.StateCommitment, error)
->>>>>>> 21482e79
 }
 
 type state struct {
@@ -73,13 +66,12 @@
 	return flow.StateCommitment(commitment), nil
 }
 
-<<<<<<< HEAD
-func (s *state) StateCommitmentByBlockHash(hash crypto.Hash) (flow.StateCommitment, error) {
-	commitment, err := s.commitments.ByHash(hash)
+func (s *state) StateCommitmentByBlockID(id flow.Identifier) (flow.StateCommitment, error) {
+	commitment, err := s.commitments.ByHash(id)
 	if err != nil {
 		if errors.Is(err, storage.NotFoundErr) {
 			//TODO ? Shouldn't happen in MVP, in multi-node should query a state from other nodes
-			panic(fmt.Sprintf("storage commitment for hash %v does not exist", hash))
+			panic(fmt.Sprintf("storage commitment for id %v does not exist", id))
 		} else {
 			return nil, err
 		}
@@ -89,10 +81,4 @@
 
 func (s *state) PersistStateCommitment(hash crypto.Hash, commitment *flow.StateCommitment) error {
 	return s.commitments.Persist(hash, commitment)
-=======
-func (s *state) StateCommitmentByBlockID(flow.Identifier) (flow.StateCommitment, error) {
-	// TODO: (post-MVP) get last state commitment from previous block
-	// https://github.com/dapperlabs/flow-go/issues/2025
-	return flow.StateCommitment(s.ls.LatestStateCommitment()), nil
->>>>>>> 21482e79
 }