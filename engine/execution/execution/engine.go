package execution

import (
	"fmt"

	"github.com/pkg/errors"
	"github.com/rs/zerolog"

	"github.com/dapperlabs/flow-go/engine"
	"github.com/dapperlabs/flow-go/engine/execution"
	"github.com/dapperlabs/flow-go/engine/execution/execution/executor"
	"github.com/dapperlabs/flow-go/engine/execution/execution/state"
	"github.com/dapperlabs/flow-go/engine/execution/execution/virtualmachine"
<<<<<<< HEAD
=======
	"github.com/dapperlabs/flow-go/language"
	"github.com/dapperlabs/flow-go/language/encoding"
>>>>>>> 46dd4ab7
	"github.com/dapperlabs/flow-go/model/flow"
	"github.com/dapperlabs/flow-go/module"
	"github.com/dapperlabs/flow-go/network"
	"github.com/dapperlabs/flow-go/protocol"
	"github.com/dapperlabs/flow-go/utils/logging"
)

// Engine manages execution of transactions.
type Engine struct {
	unit             *engine.Unit
	log              zerolog.Logger
	me               module.Local
	protoState       protocol.State
	execStateConduit network.Conduit
	provider         network.Engine
	vm               virtualmachine.VirtualMachine
	executor         executor.BlockExecutor
}

func New(
	logger zerolog.Logger,
	net module.Network,
	me module.Local,
	protoState protocol.State,
	receipts network.Engine,
	vm virtualmachine.VirtualMachine,
) (*Engine, error) {
	log := logger.With().Str("engine", "execution").Logger()

	executor := executor.NewBlockExecutor(vm)

	e := Engine{
		unit:       engine.NewUnit(),
		log:        log,
		me:         me,
		protoState: protoState,
		provider:   receipts,
		vm:         vm,
		executor:   executor,
	}

	var err error

	_, err = net.Register(engine.ExecutionExecution, &e)
	if err != nil {
		return nil, errors.Wrap(err, "could not register execution engine")
	}


	return &e, nil
}

// Ready returns a channel that will close when the engine has
// successfully started.
func (e *Engine) Ready() <-chan struct{} {
	return e.unit.Ready()
}

// Done returns a channel that will close when the engine has
// successfully stopped.
func (e *Engine) Done() <-chan struct{} {
	return e.unit.Done()
}

// SubmitLocal submits an event originating on the local node.
func (e *Engine) SubmitLocal(event interface{}) {
	e.Submit(e.me.NodeID(), event)
}

// Submit submits the given event from the node with the given origin ID
// for processing in a non-blocking manner. It returns instantly and logs
// a potential processing error internally when done.
func (e *Engine) Submit(originID flow.Identifier, event interface{}) {
	e.unit.Launch(func() {
		err := e.Process(originID, event)
		if err != nil {
			e.log.Error().Err(err).Msg("could not process submitted event")
		}
	})
}

// ProcessLocal processes an event originating on the local node.
func (e *Engine) ProcessLocal(event interface{}) error {
	return e.Process(e.me.NodeID(), event)
}

// Process processes the given event from the node with the given origin ID in
// a blocking manner. It returns the potential processing error when done.
func (e *Engine) Process(originID flow.Identifier, event interface{}) error {
	return e.unit.Do(func() error {
		return e.process(originID, event)
	})
}

func (e *Engine) ExecuteScript(script []byte) ([]byte, error) {
	// TODO: replace with latest sealed block
<<<<<<< HEAD
	//block, err := e.protoState.Final().Head()
	//if err != nil {
	//	return nil, fmt.Errorf("failed to get latest block: %w", err)
	//}
	//
	//stateCommit, err := e.execState.StateCommitmentByBlockID(block.ID())
	//if err != nil {
	//	return nil, fmt.Errorf("failed to get latest block state commitment: %w", err)
	//}
	//
	//blockView := e.execState.NewView(stateCommit)
	//
	//result, err := e.vm.NewBlockContext(block).ExecuteScript(blockView, script)
	//if err != nil {
	//	return nil, fmt.Errorf("failed to execute script (internal error): %w", err)
	//}
	//
	//if !result.Succeeded() {
	//	return nil, fmt.Errorf("failed to execute script: %w", result.Error)
	//}
	//
	//value, err := values.Convert(result.Value)
	//if err != nil {
	//	return nil, fmt.Errorf("failed to export runtime value: %w", err)
	//}
	//
	//encodedValue, err := encoding.Encode(value)
	//if err != nil {
	//	return nil, fmt.Errorf("failed to encode runtime value: %w", err)
	//}
	//
	//return encodedValue, nil

	return nil, nil
=======
	block, err := e.protoState.Final().Head()
	if err != nil {
		return nil, fmt.Errorf("failed to get latest block: %w", err)
	}

	stateCommit, err := e.execState.StateCommitmentByBlockID(block.ID())
	if err != nil {
		return nil, fmt.Errorf("failed to get latest block state commitment: %w", err)
	}

	blockView := e.execState.NewView(stateCommit)

	result, err := e.vm.NewBlockContext(block).ExecuteScript(blockView, script)
	if err != nil {
		return nil, fmt.Errorf("failed to execute script (internal error): %w", err)
	}

	if !result.Succeeded() {
		return nil, fmt.Errorf("failed to execute script: %w", result.Error)
	}

	value, err := language.ConvertValue(result.Value)
	if err != nil {
		return nil, fmt.Errorf("failed to export runtime value: %w", err)
	}

	encodedValue, err := encoding.Encode(value)
	if err != nil {
		return nil, fmt.Errorf("failed to encode runtime value: %w", err)
	}

	return encodedValue, nil
>>>>>>> 46dd4ab7
}

// process processes events for the execution engine on the execution node.
func (e *Engine) process(originID flow.Identifier, event interface{}) error {
	switch ev := event.(type) {
	case *execution.ExecutionOrder:
		return e.onCompleteBlock(originID, &ev.Block, &ev.View)
	default:
		return errors.Errorf("invalid event type (%T)", event)
	}
}

// onCompleteBlock is triggered when this engine receives a new block.
//
// This function passes the complete block to the block executor and
// then submits the result to the provider engine.
func (e *Engine) onCompleteBlock(originID flow.Identifier, block *execution.CompleteBlock, view *state.View) error {
	e.log.Debug().
		Hex("block_id", logging.Entity(block.Block)).
		Msg("received complete block")

	if originID != e.me.NodeID() {
		return fmt.Errorf("invalid remote request to execute complete block [%x]", block.Block.ID())
	}

	result, err := e.executor.ExecuteBlock(block, view)
	if err != nil {
		e.log.Error().
			Hex("block_id", logging.Entity(block.Block)).
			Msg("failed to compute block result")

		return fmt.Errorf("failed to execute block: %w", err)
	}

	e.log.Debug().
		Hex("block_id", logging.Entity(block.Block)).
		Hex("result_id", logging.Entity(result)).
		Msg("computed block result")

	// submit execution result to receipt engine
	e.provider.SubmitLocal(result)

	return nil
}
<|MERGE_RESOLUTION|>--- conflicted
+++ resolved
@@ -11,11 +11,8 @@
 	"github.com/dapperlabs/flow-go/engine/execution/execution/executor"
 	"github.com/dapperlabs/flow-go/engine/execution/execution/state"
 	"github.com/dapperlabs/flow-go/engine/execution/execution/virtualmachine"
-<<<<<<< HEAD
-=======
 	"github.com/dapperlabs/flow-go/language"
 	"github.com/dapperlabs/flow-go/language/encoding"
->>>>>>> 46dd4ab7
 	"github.com/dapperlabs/flow-go/model/flow"
 	"github.com/dapperlabs/flow-go/module"
 	"github.com/dapperlabs/flow-go/network"
@@ -112,7 +109,6 @@
 
 func (e *Engine) ExecuteScript(script []byte) ([]byte, error) {
 	// TODO: replace with latest sealed block
-<<<<<<< HEAD
 	//block, err := e.protoState.Final().Head()
 	//if err != nil {
 	//	return nil, fmt.Errorf("failed to get latest block: %w", err)
@@ -134,7 +130,7 @@
 	//	return nil, fmt.Errorf("failed to execute script: %w", result.Error)
 	//}
 	//
-	//value, err := values.Convert(result.Value)
+	//value, err := values.ConvertValue(result.Value)
 	//if err != nil {
 	//	return nil, fmt.Errorf("failed to export runtime value: %w", err)
 	//}
@@ -147,40 +143,6 @@
 	//return encodedValue, nil
 
 	return nil, nil
-=======
-	block, err := e.protoState.Final().Head()
-	if err != nil {
-		return nil, fmt.Errorf("failed to get latest block: %w", err)
-	}
-
-	stateCommit, err := e.execState.StateCommitmentByBlockID(block.ID())
-	if err != nil {
-		return nil, fmt.Errorf("failed to get latest block state commitment: %w", err)
-	}
-
-	blockView := e.execState.NewView(stateCommit)
-
-	result, err := e.vm.NewBlockContext(block).ExecuteScript(blockView, script)
-	if err != nil {
-		return nil, fmt.Errorf("failed to execute script (internal error): %w", err)
-	}
-
-	if !result.Succeeded() {
-		return nil, fmt.Errorf("failed to execute script: %w", result.Error)
-	}
-
-	value, err := language.ConvertValue(result.Value)
-	if err != nil {
-		return nil, fmt.Errorf("failed to export runtime value: %w", err)
-	}
-
-	encodedValue, err := encoding.Encode(value)
-	if err != nil {
-		return nil, fmt.Errorf("failed to encode runtime value: %w", err)
-	}
-
-	return encodedValue, nil
->>>>>>> 46dd4ab7
 }
 
 // process processes events for the execution engine on the execution node.
