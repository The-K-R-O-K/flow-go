--- conflicted
+++ resolved
@@ -1155,47 +1155,4 @@
 	receipt.ExecutorSignature = sig
 
 	return receipt, nil
-<<<<<<< HEAD
-=======
-}
-
-// ChunkifyEvents breaks an slice of events into smaller chunks
-func ChunkifyEvents(events []flow.Event, chunkSize uint) [][]flow.Event {
-	res := make([][]flow.Event, 0)
-	if len(events) == 0 {
-		return res
-	}
-	// if chunkSize zero, return all as one chunk
-	if chunkSize < 1 {
-		res = append(res, events[:])
-		return res
-	}
-
-	for i := 0; i < len(events); i += int(chunkSize) {
-		end := i + int(chunkSize)
-		if end > len(events) {
-			end = len(events)
-		}
-		res = append(res, events[i:end])
-	}
-	return res
-}
-
-// generateChunkDataPack creates a chunk data pack from the given inputs.
-//
-// `proof` includes proofs for all registers read to execute the chunck.
-// Register proofs order must not be correlated to the order of register reads during
-// the chunk execution in order to enforce the SPoCK secret high entropy.
-func generateChunkDataPack(
-	chunk *flow.Chunk,
-	collectionID flow.Identifier,
-	proof flow.StorageProof,
-) *flow.ChunkDataPack {
-	return &flow.ChunkDataPack{
-		ChunkID:      chunk.ID(),
-		StartState:   chunk.StartState,
-		Proof:        proof,
-		CollectionID: collectionID,
-	}
->>>>>>> af1c05b3
 }