--- conflicted
+++ resolved
@@ -2,11 +2,8 @@
 
 import (
 	"bytes"
-<<<<<<< HEAD
 	"context"
-=======
 	"errors"
->>>>>>> 069249e0
 	"fmt"
 	"math/rand"
 	"sync"
@@ -177,21 +174,8 @@
 
 func (e *Engine) Process(originID flow.Identifier, event interface{}) error {
 	return e.unit.Do(func() error {
-<<<<<<< HEAD
+		log := e.log.With().Hex("origin", logging.ID(originID)).Logger()
 		ctx := context.Background()
-		var err error
-		switch v := event.(type) {
-		case *messages.BlockProposal:
-			err = e.handleBlockProposal(ctx, v)
-		case *messages.CollectionResponse:
-			err = e.handleCollectionResponse(ctx, v)
-		case *messages.ExecutionStateDelta:
-			err = e.handleExecutionStateDelta(ctx, v, originID)
-		case *messages.ExecutionStateSyncRequest:
-			return e.onExecutionStateSyncRequest(ctx, originID, v)
-=======
-
-		log := e.log.With().Hex("origin", logging.ID(originID)).Logger()
 
 		var err error
 		switch v := event.(type) {
@@ -199,19 +183,18 @@
 			log.Debug().Hex("block_id", logging.Entity(v.Header)).
 				Uint64("block_view", v.Header.View).
 				Hex("block_proposal", logging.Entity(v.Header)).Msg("received block proposal")
-			err = e.handleBlockProposal(v)
+			err = e.handleBlockProposal(ctx, v)
 		case *messages.CollectionResponse:
 			log.Debug().Hex("collection_id", logging.Entity(v.Collection)).Msg("received collection response")
-			err = e.handleCollectionResponse(v)
+			err = e.handleCollectionResponse(ctx, v)
 		case *messages.ExecutionStateDelta:
 			log.Debug().Hex("block_id", logging.Entity(v.Block)).Msg("received block delta")
-			err = e.handleExecutionStateDelta(v, originID)
+			err = e.handleExecutionStateDelta(ctx, v, originID)
 		case *messages.ExecutionStateSyncRequest:
 			log.Debug().Hex("current_block_id", logging.ID(v.CurrentBlockID)).
 				Hex("target_block_id", logging.ID(v.TargetBlockID)).
 				Msg("received execution state sync request")
-			return e.onExecutionStateSyncRequest(originID, v)
->>>>>>> 069249e0
+			return e.onExecutionStateSyncRequest(ctx, originID, v)
 		default:
 			err = fmt.Errorf("invalid event type (%T)", event)
 		}
@@ -244,7 +227,6 @@
 			executionQueues *stdmap.QueuesBackdata,
 			orphanQueues *stdmap.QueuesBackdata,
 		) error {
-
 			// synchronize DB writing to avoid tx conflicts with multiple blocks arriving fast
 			err := e.blocks.Store(block)
 			if err != nil {
@@ -253,128 +235,77 @@
 
 			// if block fits into execution queue, that's it
 			if queue, added := tryEnqueue(executableBlock, executionQueues); added {
-				e.log.Debug().
-					Hex("block_id", logging.Entity(executableBlock.Block)).
-					Msg("added block to existing execution queue")
-
-<<<<<<< HEAD
+				e.log.Debug().Hex("block_id", logging.Entity(executableBlock.Block)).Msg("added block to existing execution queue")
 				e.tryRequeueOrphans(executableBlock, queue, orphanQueues)
 				return nil
-=======
-		// if block fits into orphan queues
-		if queue, added := tryEnqueue(executableBlock, orphanQueues); added {
-			e.log.Debug().Hex("block_id", logging.Entity(executableBlock.Block)).Msg("added block to existing orphan queue")
-			e.tryRequeueOrphans(executableBlock, queue, orphanQueues)
-			// this is only queue which grew and could trigger threshold
-			if queue.Height() < e.syncModeThreshold {
-				return nil
-			}
-			if e.syncInProgress.CAS(false, true) {
-				// Start sync mode - initializing would require DB operation and will stop processing blocks here
-				// which is exactly what we want
-				e.StartSync(queue.Head.Item.(*entity.ExecutableBlock))
->>>>>>> 069249e0
-			}
-
-<<<<<<< HEAD
+			}
+
 			// if block fits into orphan queues
 			if queue, added := tryEnqueue(executableBlock, orphanQueues); added {
-				e.log.
-					Debug().
-					Hex("block_id", logging.Entity(executableBlock.Block)).
-					Msg("added block to existing orphan queue")
-
+				e.log.Debug().Hex("block_id", logging.Entity(executableBlock.Block)).Msg("added block to existing orphan queue")
 				e.tryRequeueOrphans(executableBlock, queue, orphanQueues)
-
 				// this is only queue which grew and could trigger threshold
-				if !e.syncInProgress.Load() && queue.Height() >= e.syncModeThreshold {
-					e.syncInProgress.Store(true)
-					// Start sync mode - initializing would require DB operation and
-					// will stop processing blocks here which is exactly what we want
+				if queue.Height() < e.syncModeThreshold {
+					return nil
+				}
+				if e.syncInProgress.CAS(false, true) {
+					// Start sync mode - initializing would require DB operation and will stop processing blocks here
+					// which is exactly what we want
 					e.StartSync(ctx, queue.Head.Item.(*entity.ExecutableBlock))
 				}
-
 				return nil
 			}
 
 			stateCommitment, err := e.execState.StateCommitmentByBlockID(ctx, block.Header.ParentID)
 			// if state commitment doesn't exist and there are no known blocks which will produce
 			// it soon (execution queue) that we save it as orphaned
-			if err == storage.ErrNotFound {
+			if errors.Is(err, storage.ErrNotFound) {
 				queue, err := enqueue(executableBlock, orphanQueues)
 				if err != nil {
 					panic(fmt.Sprintf("cannot add orphaned block: %s", err))
 				}
-
 				e.tryRequeueOrphans(executableBlock, queue, orphanQueues)
-
-				e.log.Debug().
-					Hex("block_id", logging.Entity(executableBlock.Block)).
-					Msg("added block to new orphan queue")
-
+				e.log.Debug().Hex("block_id", logging.Entity(executableBlock.Block)).Msg("added block to new orphan queue")
 				// special case when sync threshold is reached
-				if queue.Height() >= e.syncModeThreshold && !e.syncInProgress.Load() {
-					e.syncInProgress.Store(true)
-					// Start sync mode - initializing would require DB operation and
-					// will stop processing blocks here which is exactly what we want
+				if queue.Height() < e.syncModeThreshold {
+					return nil
+				}
+				if e.syncInProgress.CAS(false, true) {
+					// Start sync mode - initializing would require DB operation and will stop processing blocks here
+					// which is exactly what we want
 					e.StartSync(ctx, queue.Head.Item.(*entity.ExecutableBlock))
 				}
-
 				return nil
 			}
-
 			// any other error while accessing storage - panic
-=======
-		stateCommitment, err := e.execState.StateCommitmentByBlockID(block.Header.ParentID)
-		// if state commitment doesn't exist and there are no known blocks which will produce
-		// it soon (execution queue) that we save it as orphaned
-		if errors.Is(err, storage.ErrNotFound) {
-			queue, err := enqueue(executableBlock, orphanQueues)
->>>>>>> 069249e0
 			if err != nil {
 				panic(fmt.Sprintf("unexpected error while accessing storage, shutting down: %v", err))
 			}
-<<<<<<< HEAD
-
-			// if block has state commitment, it has all parents blocks
+
+			//if block has state commitment, it has all parents blocks
 			err = e.sendCollectionsRequest(executableBlock, blockByCollection)
 			if err != nil {
 				return fmt.Errorf("cannot send collection requests: %w", err)
-=======
-			e.tryRequeueOrphans(executableBlock, queue, orphanQueues)
-			e.log.Debug().Hex("block_id", logging.Entity(executableBlock.Block)).Msg("added block to new orphan queue")
-			// special case when sync threshold is reached
-			if queue.Height() < e.syncModeThreshold {
-				return nil
-			}
-			if e.syncInProgress.CAS(false, true) {
-				// Start sync mode - initializing would require DB operation and will stop processing blocks here
-				// which is exactly what we want
-				e.StartSync(queue.Head.Item.(*entity.ExecutableBlock))
->>>>>>> 069249e0
 			}
 
 			executableBlock.StartState = stateCommitment
-			// TODO - redundant? - should always produce new queue (otherwise it would be enqueued at the beginning
-			newQueue, err := enqueue(executableBlock, executionQueues)
+			newQueue, err := enqueue(executableBlock, executionQueues) // TODO - redundant? - should always produce new queue (otherwise it would be enqueued at the beginning)
 			if err != nil {
 				panic(fmt.Sprintf("cannot enqueue block for execution: %s", err))
 			}
-
-			e.log.Debug().
-				Hex("block_id", logging.Entity(executableBlock.Block)).
-				Msg("added block to execution queue")
+			e.log.Debug().Hex("block_id", logging.Entity(executableBlock.Block)).Msg("added block to execution queue")
 
 			e.tryRequeueOrphans(executableBlock, newQueue, orphanQueues)
 
 			// If the block was empty
 			if executableBlock.IsComplete() {
 				e.wg.Add(1)
-				go e.executeBlock(context.Background(), executableBlock)
+				go e.executeBlock(ctx, executableBlock)
 			}
 
 			return nil
-		})
+		},
+	)
 }
 
 // tryRequeueOrphans tries to put orphaned queue into other queues after a new block has been added
@@ -487,68 +418,46 @@
 	collection := response.Collection
 	collID := collection.ID()
 
-	return e.mempool.BlockByCollection.Run(func(backdata *stdmap.BlockByCollectionBackdata) error {
-		blockByCollectionId, err := backdata.ByID(collID)
-		if err != nil {
-			return err
-		}
-		executableBlocks := blockByCollectionId.ExecutableBlocks
-
-<<<<<<< HEAD
-		completeCollection, ok := executableBlock.CompleteCollections[collID]
-		if !ok {
-			return fmt.Errorf("cannot handle collection: internal inconsistency - collection pointing to block which does not contain said collection")
-		}
-
-		// already received transactions for this collection
-		// TODO - check if data stored is the same
-		if completeCollection.Transactions != nil {
+	return e.mempool.BlockByCollection.Run(
+		func(backdata *stdmap.BlockByCollectionBackdata) error {
+			blockByCollectionId, err := backdata.ByID(collID)
+			if err != nil {
+				return err
+			}
+			executableBlocks := blockByCollectionId.ExecutableBlocks
+
+			for _, executableBlock := range executableBlocks {
+
+				completeCollection, ok := executableBlock.CompleteCollections[collID]
+				if !ok {
+					return fmt.Errorf("cannot handle collection: internal inconsistency - collection pointing to block which does not contain said collection")
+				}
+				// already received transactions for this collection
+				// TODO - check if data stored is the same
+				if completeCollection.Transactions != nil {
+					continue
+				}
+
+				completeCollection.Transactions = collection.Transactions
+
+				if executableBlock.IsComplete() {
+
+					e.log.Debug().
+						Hex("block_id", logging.Entity(executableBlock.Block)).
+						Msg("block complete - executing")
+
+					if e.extensiveLogging {
+						e.logExecutableBlock(executableBlock)
+					}
+					e.wg.Add(1)
+					go e.executeBlock(ctx, executableBlock)
+				}
+			}
+			backdata.Rem(collID)
+
 			return nil
-		}
-=======
-		for _, executableBlock := range executableBlocks {
->>>>>>> 069249e0
-
-			completeCollection, ok := executableBlock.CompleteCollections[collID]
-			if !ok {
-				return fmt.Errorf("cannot handle collection: internal inconsistency - collection pointing to block which does not contain said collection")
-			}
-			// already received transactions for this collection
-			// TODO - check if data stored is the same
-			if completeCollection.Transactions != nil {
-				continue
-			}
-
-<<<<<<< HEAD
-		if executableBlock.IsComplete() {
-			e.log.Debug().
-				Hex("block_id", logging.Entity(executableBlock.Block)).
-				Msg("block complete - executing")
-
-			if e.extensiveLogging {
-				e.logExecutableBlock(executableBlock)
-			}
-
-			e.wg.Add(1)
-			go e.executeBlock(context.Background(), executableBlock)
-=======
-			completeCollection.Transactions = collection.Transactions
-
-			if executableBlock.IsComplete() {
-
-				e.log.Debug().Hex("block_id", logging.Entity(executableBlock.Block)).Msg("block complete - executing")
-				if e.extensiveLogging {
-					e.logExecutableBlock(executableBlock)
-				}
-				e.wg.Add(1)
-				go e.executeBlock(executableBlock)
-			}
->>>>>>> 069249e0
-		}
-		backdata.Rem(collID)
-
-		return nil
-	})
+		},
+	)
 }
 
 func (e *Engine) findCollectionNodesForGuarantee(
@@ -577,22 +486,11 @@
 	return identifiers, nil
 }
 
-<<<<<<< HEAD
 func (e *Engine) onExecutionStateSyncRequest(
 	ctx context.Context,
 	originID flow.Identifier,
 	req *messages.ExecutionStateSyncRequest,
 ) error {
-
-	e.log.Info().
-		Hex("origin_id", logging.ID(originID)).
-		Hex("current_block_id", logging.ID(req.CurrentBlockID)).
-		Hex("target_block_id", logging.ID(req.TargetBlockID)).
-		Msg("received execution state synchronization request")
-=======
-func (e *Engine) onExecutionStateSyncRequest(originID flow.Identifier, req *messages.ExecutionStateSyncRequest) error {
->>>>>>> 069249e0
-
 	id, err := e.state.Final().Identity(originID)
 	if err != nil {
 		return fmt.Errorf("invalid origin id (%s): %w", id, err)
@@ -884,14 +782,6 @@
 		Hex("final_state", endState).
 		Msg("saved computation results")
 
-<<<<<<< HEAD
-	err = e.providerEngine.BroadcastExecutionReceipt(ctx, receipt)
-	if err != nil {
-		return nil, fmt.Errorf("could not send broadcast order: %w", err)
-	}
-
-=======
->>>>>>> 069249e0
 	return receipt, nil
 }
 
@@ -1034,15 +924,7 @@
 	// TODO - ability to sync from multiple servers
 	otherNodeIdentity := otherNodes[rand.Intn(len(otherNodes))]
 
-<<<<<<< HEAD
-	e.log.Debug().
-		Hex("target_node", logging.Entity(otherNodeIdentity)).
-		Msg("requesting sync from node")
-
-	err = e.syncConduit.Submit(&messages.ExecutionStateSyncRequest{
-=======
 	exeStateReq := messages.ExecutionStateSyncRequest{
->>>>>>> 069249e0
 		CurrentBlockID: lastExecutedBlockID,
 		TargetBlockID:  targetBlockID,
 	}
