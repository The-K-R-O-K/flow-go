--- conflicted
+++ resolved
@@ -20,21 +20,6 @@
 }
 
 type ComputationResult struct {
-<<<<<<< HEAD
-	ExecutableBlock    *entity.ExecutableBlock
-	StateSnapshots     []*delta.SpockSnapshot
-	StateCommitments   []flow.StateCommitment
-	Proofs             [][]byte
-	Events             []flow.EventsList
-	EventsHashes       []flow.Identifier
-	ServiceEvents      flow.EventsList
-	TransactionResults []flow.TransactionResult
-	ComputationUsed    uint64
-	StateReads         uint64
-	TrieUpdates        []*ledger.TrieUpdate
-	ExecutionDataID    flow.Identifier
-	ExecutionDataRoot  flow.BlockExecutionDataRoot
-=======
 	ExecutableBlock        *entity.ExecutableBlock
 	StateSnapshots         []*delta.SpockSnapshot
 	StateCommitments       []flow.StateCommitment
@@ -47,7 +32,7 @@
 	ComputationIntensities meter.MeteredComputationIntensities
 	TrieUpdates            []*ledger.TrieUpdate
 	ExecutionDataID        flow.Identifier
->>>>>>> 6a817aab
+	ExecutionDataRoot  flow.BlockExecutionDataRoot
 }
 
 func NewEmptyComputationResult(block *entity.ExecutableBlock) *ComputationResult {
