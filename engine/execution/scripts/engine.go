--- conflicted
+++ resolved
@@ -28,19 +28,11 @@
 }
 
 type Engine struct {
-<<<<<<< HEAD
-	unit               *engine.Unit
-	log                zerolog.Logger
-	state              protocol.State
-	computationManager computation.ComputationManager
-	execState          ScriptExecutionState
-=======
 	unit          *engine.Unit
 	log           zerolog.Logger
 	state         protocol.State
 	queryExecutor query.Executor
-	execState     state.ScriptExecutionState
->>>>>>> cbea78c5
+	execState          ScriptExecutionState
 }
 
 var _ execution.ScriptExecutor = (*Engine)(nil)
@@ -49,7 +41,7 @@
 	logger zerolog.Logger,
 	state protocol.State,
 	queryExecutor query.Executor,
-	execState state.ScriptExecutionState,
+	execState ScriptExecutionState,
 ) *Engine {
 	return &Engine{
 		unit:          engine.NewUnit(),
