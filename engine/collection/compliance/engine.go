--- conflicted
+++ resolved
@@ -60,72 +60,8 @@
 		}),
 	)
 	if err != nil {
-<<<<<<< HEAD
 		return nil, fmt.Errorf("failed to create queue for inbound block proposals: %w", err)
 	}
-=======
-		return nil, fmt.Errorf("failed to create queue for inbound receipts: %w", err)
-	}
-	pendingBlocks := &engine.FifoMessageStore{
-		FifoQueue: blocksQueue,
-	}
-
-	// FIFO queue for block votes
-	votesQueue, err := fifoqueue.NewFifoQueue(
-		defaultVoteQueueCapacity,
-		fifoqueue.WithLengthObserver(func(len int) { core.mempoolMetrics.MempoolEntries(metrics.ResourceClusterBlockVoteQueue, uint(len)) }),
-	)
-	if err != nil {
-		return nil, fmt.Errorf("failed to create queue for inbound approvals: %w", err)
-	}
-	pendingVotes := &engine.FifoMessageStore{FifoQueue: votesQueue}
-
-	// define message queueing behaviour
-	handler := engine.NewMessageHandler(
-		engineLog,
-		engine.NewNotifier(),
-		engine.Pattern{
-			Match: func(msg *engine.Message) bool {
-				_, ok := msg.Payload.(*messages.ClusterBlockProposal)
-				if ok {
-					core.metrics.MessageReceived(metrics.EngineClusterCompliance, metrics.MessageClusterBlockProposal)
-				}
-				return ok
-			},
-			Store: pendingBlocks,
-		},
-		engine.Pattern{
-			Match: func(msg *engine.Message) bool {
-				_, ok := msg.Payload.(*events.SyncedClusterBlock)
-				if ok {
-					core.metrics.MessageReceived(metrics.EngineClusterCompliance, metrics.MessageSyncedClusterBlock)
-				}
-				return ok
-			},
-			Map: func(msg *engine.Message) (*engine.Message, bool) {
-				syncedBlock := msg.Payload.(*events.SyncedClusterBlock)
-				msg = &engine.Message{
-					OriginID: msg.OriginID,
-					Payload: &messages.ClusterBlockProposal{
-						Block: syncedBlock.Block,
-					},
-				}
-				return msg, true
-			},
-			Store: pendingBlocks,
-		},
-		engine.Pattern{
-			Match: func(msg *engine.Message) bool {
-				_, ok := msg.Payload.(*messages.ClusterBlockVote)
-				if ok {
-					core.metrics.MessageReceived(metrics.EngineClusterCompliance, metrics.MessageClusterBlockVote)
-				}
-				return ok
-			},
-			Store: pendingVotes,
-		},
-	)
->>>>>>> 008054d5
 
 	eng := &Engine{
 		log:                    engineLog,
@@ -197,126 +133,6 @@
 	}
 }
 
-<<<<<<< HEAD
-=======
-// SendVote will send a vote to the desired node.
-func (e *Engine) SendVote(blockID flow.Identifier, view uint64, sigData []byte, recipientID flow.Identifier) error {
-
-	log := e.log.With().
-		Hex("collection_id", blockID[:]).
-		Uint64("collection_view", view).
-		Hex("recipient_id", recipientID[:]).
-		Logger()
-	log.Info().Msg("processing vote transmission request from hotstuff")
-
-	// build the vote message
-	vote := &messages.ClusterBlockVote{
-		BlockID: blockID,
-		View:    view,
-		SigData: sigData,
-	}
-
-	// TODO: this is a hot-fix to mitigate the effects of the following Unicast call blocking occasionally
-	e.unit.Launch(func() {
-		// send the vote the desired recipient
-		err := e.con.Unicast(vote, recipientID)
-		if err != nil {
-			log.Warn().Err(err).Msg("could not send vote")
-			return
-		}
-		e.metrics.MessageSent(metrics.EngineClusterCompliance, metrics.MessageClusterBlockVote)
-		log.Info().Msg("collection vote transmitted")
-	})
-
-	return nil
-}
-
-// BroadcastProposalWithDelay submits a cluster block proposal (effectively a proposal
-// for the next collection) to all the collection nodes in our cluster.
-func (e *Engine) BroadcastProposalWithDelay(header *flow.Header, delay time.Duration) error {
-
-	// first, check that we are the proposer of the block
-	if header.ProposerID != e.me.NodeID() {
-		return fmt.Errorf("cannot broadcast proposal with non-local proposer (%x)", header.ProposerID)
-	}
-
-	// get the parent of the block
-	parent, err := e.headers.ByBlockID(header.ParentID)
-	if err != nil {
-		return fmt.Errorf("could not retrieve proposal parent: %w", err)
-	}
-
-	// fill in the fields that can't be populated by HotStuff
-	//TODO clean this up - currently we set these fields in builder, then lose
-	// them in HotStuff, then need to set them again here
-	header.ChainID = parent.ChainID
-	header.Height = parent.Height + 1
-
-	// retrieve the payload for the block
-	payload, err := e.payloads.ByBlockID(header.ID())
-	if err != nil {
-		return fmt.Errorf("could not get payload for block: %w", err)
-	}
-
-	log := e.log.With().
-		Str("chain_id", header.ChainID.String()).
-		Uint64("block_height", header.Height).
-		Uint64("block_view", header.View).
-		Hex("block_id", logging.ID(header.ID())).
-		Hex("parent_id", header.ParentID[:]).
-		Hex("ref_block", payload.ReferenceBlockID[:]).
-		Int("transaction_count", payload.Collection.Len()).
-		Hex("parent_signer_indices", header.ParentVoterIndices).
-		Dur("delay", delay).
-		Logger()
-
-	log.Debug().Msg("processing cluster broadcast request from hotstuff")
-
-	// retrieve all collection nodes in our cluster
-	recipients, err := e.state.Final().Identities(filter.And(
-		filter.In(e.cluster),
-		filter.Not(filter.HasNodeID(e.me.NodeID())),
-	))
-	if err != nil {
-		return fmt.Errorf("could not get cluster members: %w", err)
-	}
-
-	e.unit.LaunchAfter(delay, func() {
-
-		go e.core.hotstuff.SubmitProposal(header, parent.View)
-
-		// create the proposal message for the collection
-		block := &cluster.Block{
-			Header:  header,
-			Payload: payload,
-		}
-		msg := messages.NewClusterBlockProposal(block)
-
-		err := e.con.Publish(msg, recipients.NodeIDs()...)
-		if errors.Is(err, network.EmptyTargetList) {
-			return
-		}
-		if err != nil {
-			log.Error().Err(err).Msg("could not broadcast proposal")
-			return
-		}
-
-		log.Info().Msg("cluster proposal proposed")
-
-		e.metrics.MessageSent(metrics.EngineClusterCompliance, metrics.MessageClusterBlockProposal)
-		e.core.collectionMetrics.ClusterBlockProposed(block)
-	})
-
-	return nil
-}
-
-// BroadcastProposal will propagate a block proposal to all non-local consensus nodes.
-// Note the header has incomplete fields, because it was converted from a hotstuff.
-func (e *Engine) BroadcastProposal(header *flow.Header) error {
-	return e.BroadcastProposalWithDelay(header, 0)
-}
-
->>>>>>> 008054d5
 // OnFinalizedBlock implements the `OnFinalizedBlock` callback from the `hotstuff.FinalizationConsumer`
 // It informs compliance.Core about finalization of the respective block.
 //
