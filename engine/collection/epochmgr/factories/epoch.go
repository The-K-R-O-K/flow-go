package factories

import (
	"fmt"

	"github.com/onflow/flow-go/consensus/hotstuff"
	"github.com/onflow/flow-go/engine/collection/epochmgr"
	"github.com/onflow/flow-go/module"
	chainsync "github.com/onflow/flow-go/module/chainsync"
	"github.com/onflow/flow-go/module/component"
	"github.com/onflow/flow-go/module/mempool/epochs"
	"github.com/onflow/flow-go/state/cluster"
	"github.com/onflow/flow-go/state/cluster/badger"
	"github.com/onflow/flow-go/state/protocol"
	"github.com/onflow/flow-go/storage"
)

type EpochComponentsFactory struct {
	me         module.Local
	pools      *epochs.TransactionPools
	builder    *BuilderFactory
	state      *ClusterStateFactory
	hotstuff   *HotStuffFactory
	compliance *ComplianceEngineFactory
	sync       *SyncEngineFactory
	messageHub *MessageHubFactory
}

var _ epochmgr.EpochComponentsFactory = (*EpochComponentsFactory)(nil)

func NewEpochComponentsFactory(
	me module.Local,
	pools *epochs.TransactionPools,
	builder *BuilderFactory,
	state *ClusterStateFactory,
	hotstuff *HotStuffFactory,
	compliance *ComplianceEngineFactory,
	sync *SyncEngineFactory,
	mesageHub *MessageHubFactory,
) *EpochComponentsFactory {

	factory := &EpochComponentsFactory{
		me:         me,
		pools:      pools,
		builder:    builder,
		state:      state,
		hotstuff:   hotstuff,
		compliance: compliance,
		sync:       sync,
		messageHub: mesageHub,
	}
	return factory
}

func (factory *EpochComponentsFactory) Create(
	epoch protocol.Epoch,
) (
	state cluster.State,
	compliance component.Component,
	sync module.ReadyDoneAware,
	hotstuff module.HotStuff,
	voteAggregator hotstuff.VoteAggregator,
	timeoutAggregator hotstuff.TimeoutAggregator,
	messageHub component.Component,
	err error,
) {

	counter, err := epoch.Counter()
	if err != nil {
		err = fmt.Errorf("could not get epoch counter: %w", err)
		return
	}

	// if we are not an authorized participant in this epoch, return a sentinel
	identities, err := epoch.InitialIdentities()
	if err != nil {
		err = fmt.Errorf("could not get initial identities for epoch: %w", err)
		return
	}
	_, exists := identities.ByNodeID(factory.me.NodeID())
	if !exists {
		err = fmt.Errorf("%w (node_id=%x, epoch=%d)", epochmgr.ErrNotAuthorizedForEpoch, factory.me.NodeID(), counter)
		return
	}

	// determine this node's cluster for the epoch
	clusters, err := epoch.Clustering()
	if err != nil {
		err = fmt.Errorf("could not get clusters for epoch: %w", err)
		return
	}
	_, clusterIndex, ok := clusters.ByNodeID(factory.me.NodeID())
	if !ok {
		err = fmt.Errorf("could not find my cluster")
		return
	}
	cluster, err := epoch.Cluster(clusterIndex)
	if err != nil {
		err = fmt.Errorf("could not get cluster info: %w", err)
		return
	}

	// create the cluster state
	var (
		headers  storage.Headers
		payloads storage.ClusterPayloads
		blocks   storage.ClusterBlocks
	)

	stateRoot, err := badger.NewStateRoot(cluster.RootBlock(), cluster.RootQC())
	if err != nil {
		err = fmt.Errorf("could not create valid state root: %w", err)
		return
	}
	var mutableState *badger.MutableState
	mutableState, headers, payloads, blocks, err = factory.state.Create(stateRoot)
	state = mutableState
	if err != nil {
		err = fmt.Errorf("could not create cluster state: %w", err)
		return
	}

	// get the transaction pool for the epoch
	pool := factory.pools.ForEpoch(counter)

	builder, finalizer, err := factory.builder.Create(headers, payloads, pool)
	if err != nil {
		err = fmt.Errorf("could not create builder/finalizer: %w", err)
		return
	}

	hotstuffModules, metrics, err := factory.hotstuff.CreateModules(epoch, cluster, state, headers, payloads, finalizer)
	if err != nil {
		err = fmt.Errorf("could not create consensus modules: %w", err)
		return
	}
	voteAggregator = hotstuffModules.VoteAggregator
	timeoutAggregator = hotstuffModules.TimeoutAggregator
	validator := hotstuffModules.Validator

<<<<<<< HEAD
	complianceEng, err := factory.compliance.Create(mutableState, headers, payloads, hotstuffModules.VoteAggregator, hotstuffModules.TimeoutAggregator)
=======
	proposalEng, err := factory.proposal.Create(mutableState, headers, payloads, hotstuffModules.VoteAggregator, hotstuffModules.TimeoutAggregator, validator)
>>>>>>> aa837bf4
	if err != nil {
		err = fmt.Errorf("could not create compliance engine: %w", err)
		return
	}

	var syncCore *chainsync.Core
	syncCore, sync, err = factory.sync.Create(cluster.Members(), state, blocks, complianceEng)
	if err != nil {
		err = fmt.Errorf("could not create sync engine: %w", err)
		return
	}
	hotstuff, err = factory.hotstuff.Create(
		state,
		metrics,
		builder,
		headers,
		hotstuffModules,
	)
	if err != nil {
		err = fmt.Errorf("could not create hotstuff: %w", err)
		return
	}

	hotstuffModules.FinalizationDistributor.AddOnBlockFinalizedConsumer(complianceEng.OnFinalizedBlock)

	// attach dependencies to the compliance engine
	compliance = complianceEng.
		WithConsensus(hotstuff).
		WithSync(syncCore)

	clusterMessageHub, err := factory.messageHub.Create(state, headers, payloads, hotstuff, complianceEng, hotstuffModules)
	if err != nil {
		err = fmt.Errorf("could not create message hub: %w", err)
	}
	hotstuffModules.Notifier.AddConsumer(clusterMessageHub)
	messageHub = clusterMessageHub

	return
}<|MERGE_RESOLUTION|>--- conflicted
+++ resolved
@@ -36,7 +36,7 @@
 	hotstuff *HotStuffFactory,
 	compliance *ComplianceEngineFactory,
 	sync *SyncEngineFactory,
-	mesageHub *MessageHubFactory,
+	messageHub *MessageHubFactory,
 ) *EpochComponentsFactory {
 
 	factory := &EpochComponentsFactory{
@@ -47,7 +47,7 @@
 		hotstuff:   hotstuff,
 		compliance: compliance,
 		sync:       sync,
-		messageHub: mesageHub,
+		messageHub: messageHub,
 	}
 	return factory
 }
@@ -138,11 +138,7 @@
 	timeoutAggregator = hotstuffModules.TimeoutAggregator
 	validator := hotstuffModules.Validator
 
-<<<<<<< HEAD
-	complianceEng, err := factory.compliance.Create(mutableState, headers, payloads, hotstuffModules.VoteAggregator, hotstuffModules.TimeoutAggregator)
-=======
-	proposalEng, err := factory.proposal.Create(mutableState, headers, payloads, hotstuffModules.VoteAggregator, hotstuffModules.TimeoutAggregator, validator)
->>>>>>> aa837bf4
+	complianceEng, err := factory.compliance.Create(mutableState, headers, payloads, hotstuffModules.VoteAggregator, hotstuffModules.TimeoutAggregator, validator)
 	if err != nil {
 		err = fmt.Errorf("could not create compliance engine: %w", err)
 		return
