--- conflicted
+++ resolved
@@ -564,13 +564,6 @@
 	return clusterIDs, nil
 }
 
-<<<<<<< HEAD
-// EpochExtended handles the epoch extended protocol event.
-func (e *Engine) EpochExtended(*flow.EpochExtension) {}
-
-// EpochRecovered handles the epoch recovered protocol event.
-func (e *Engine) EpochRecovered(*uint64) {}
-=======
 // stopInProgressQcVote cancels the context for all in progress root qc voting.
 func (e *Engine) stopInProgressQcVote() {
 	cancel := e.inProgressQCVote.Load()
@@ -578,5 +571,4 @@
 		e.log.Warn().Msgf("voting for cluster root block cancelled")
 		(*cancel)() // cancel
 	}
-}
->>>>>>> 45f80fe0
+}