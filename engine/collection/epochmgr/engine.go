--- conflicted
+++ resolved
@@ -164,12 +164,7 @@
 // many heights old, clusters don't shut down until this many blocks have been finalized
 // past the final block of the cluster's epoch.
 // No errors are expected during normal operation.
-<<<<<<< HEAD
 func (e *Engine) checkShouldStartPreviousEpochComponentsOnStartup(engineCtx irrecoverable.SignalerContext, finalSnapshot protocol.Snapshot) error {
-
-=======
-func (e *Engine) checkShouldStartLastEpochComponentsOnStartup(engineCtx irrecoverable.SignalerContext, finalSnapshot protocol.Snapshot) error {
->>>>>>> 68eff79f
 	finalHeader, err := finalSnapshot.Head()
 	if err != nil {
 		return fmt.Errorf("[unexpected] could not get finalized header: %w", err)
