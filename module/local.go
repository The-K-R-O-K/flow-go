--- conflicted
+++ resolved
@@ -20,12 +20,8 @@
 	// Sign provides a signature oracle that given a message and hasher, it
 	// generates and returns a signature over the message using the node's private key
 	// as well as the input hasher
-<<<<<<< HEAD
-	Sign([]byte, crypto.Hasher) (crypto.Signature, error)
+	Sign([]byte, hash.Hasher) (crypto.Signature, error)
 
 	// NotMeFilter returns handy not-me filter for searching identity
 	NotMeFilter() flow.IdentityFilter
-=======
-	Sign([]byte, hash.Hasher) (crypto.Signature, error)
->>>>>>> 18f4af88
 }