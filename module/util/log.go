package util

import (
	"sync"
	"sync/atomic"
	"time"

	"github.com/rs/zerolog"
)

// LogProgressFunc is a function that can be called to add to the progress
<<<<<<< HEAD
type LogProgressFunc func(add int)

// LogProgress takes a total and return function such that when called adds the given
// number to the progress and logs the progress every 10% or every 60 seconds whichever
// comes first.
// The returned function can be called concurrently.
// An eta is also logged, but it assumes that the progress is linear.
func LogProgress(log zerolog.Logger, msg string, total int) LogProgressFunc {
=======
type LogProgressFunc func(addProgress int)

type LogProgressConfig struct {
	Message string
	Total   int
	Sampler zerolog.Sampler
}

func DefaultLogProgressConfig(
	message string,
	total int,
) LogProgressConfig {
>>>>>>> d488ae3b
	nth := uint32(total / 10) // sample every 10% by default
	if nth == 0 {
		nth = 1
	}

<<<<<<< HEAD
	sampler := log.Sample(newProgressLogsSampler(nth, 60*time.Second))
=======
	sampler := newProgressLogsSampler(nth, 60*time.Second)
	return NewLogProgressConfig(
		message,
		total,
		sampler,
	)
}

func NewLogProgressConfig(
	message string,
	total int,
	sampler zerolog.Sampler) LogProgressConfig {
	return LogProgressConfig{
		Message: message,
		Total:   total,
		Sampler: sampler,
	}

}

type LogProgressOption func(config *LogProgressConfig)

// LogProgress takes a total and return function such that when called adds the given
// number to the progress and logs the progress every 10% or every 60 seconds whichever
// comes first.
// The returned function can be called concurrently.
// An eta is also logged, but it assumes that the progress is linear.
func LogProgress(
	log zerolog.Logger,
	config LogProgressConfig,
) LogProgressFunc {
	sampler := log.Sample(config.Sampler)
>>>>>>> d488ae3b

	start := time.Now()
	currentIndex := uint64(0)
	return func(add int) {
		current := atomic.AddUint64(&currentIndex, uint64(add))

		percentage := float64(100)
<<<<<<< HEAD
		if total > 0 {
			percentage = (float64(current) / float64(total)) * 100. // currentIndex+1 assuming zero based indexing
=======
		if config.Total > 0 {
			percentage = (float64(current) / float64(config.Total)) * 100.
		}
		elapsed := time.Since(start)
		elapsedString := elapsed.Round(1 * time.Second).String()

		etaString := "unknown"
		if percentage > 0 {
			eta := time.Duration(float64(elapsed) / percentage * (100 - percentage))
			if eta < 0 {
				eta = 0
			}
			etaString = eta.Round(1 * time.Second).String()

>>>>>>> d488ae3b
		}
		elapsed := time.Since(start)
		elapsedString := elapsed.Round(1 * time.Second).String()

<<<<<<< HEAD
		etaString := "unknown"
		if percentage > 0 {
			eta := time.Duration(float64(elapsed) / percentage * (100 - percentage))
			if eta < 0 {
				eta = 0
			}
			etaString = eta.Round(1 * time.Second).String()

		}

		if current != uint64(total) {
			sampler.Info().Msgf("%s progress %d/%d (%.1f%%) elapsed: %s, eta %s", msg, current, total, percentage, elapsedString, etaString)
		} else {
			log.Info().Msgf("%s progress %d/%d (%.1f%%) total time %s", msg, current, total, percentage, elapsedString)
=======
		if current != uint64(config.Total) {
			sampler.Info().Msgf("%s progress %d/%d (%.1f%%) elapsed: %s, eta %s", config.Message, current, config.Total, percentage, elapsedString, etaString)
		} else {
			log.Info().Msgf("%s progress %d/%d (%.1f%%) total time %s", config.Message, current, config.Total, percentage, elapsedString)
>>>>>>> d488ae3b
		}
	}
}

type TimedSampler struct {
	start    time.Time
	Duration time.Duration
	mu       sync.Mutex
}

var _ zerolog.Sampler = (*TimedSampler)(nil)

func NewTimedSampler(duration time.Duration) *TimedSampler {
	return &TimedSampler{
		start:    time.Now(),
		Duration: duration,
		mu:       sync.Mutex{},
	}
}

func (s *TimedSampler) Sample(_ zerolog.Level) bool {
	s.mu.Lock()
	defer s.mu.Unlock()

	if time.Since(s.start) > s.Duration {
		s.start = time.Now()
		return true
	}
	return false
}

func (s *TimedSampler) Reset() {
	s.mu.Lock()
	defer s.mu.Unlock()

	s.start = time.Now()
}

type progressLogsSampler struct {
	basicSampler *zerolog.BasicSampler
	timedSampler *TimedSampler
}

var _ zerolog.Sampler = (*progressLogsSampler)(nil)

// newProgressLogsSampler returns a sampler that samples every nth log
// and also samples a log if the last log was more than duration ago
func newProgressLogsSampler(nth uint32, duration time.Duration) zerolog.Sampler {
	return &progressLogsSampler{
		basicSampler: &zerolog.BasicSampler{N: nth},
		timedSampler: NewTimedSampler(duration),
	}
}

func (s *progressLogsSampler) Sample(lvl zerolog.Level) bool {
	sample := s.basicSampler.Sample(lvl)
	if sample {
		s.timedSampler.Reset()
		return true
	}
	return s.timedSampler.Sample(lvl)
}<|MERGE_RESOLUTION|>--- conflicted
+++ resolved
@@ -9,16 +9,6 @@
 )
 
 // LogProgressFunc is a function that can be called to add to the progress
-<<<<<<< HEAD
-type LogProgressFunc func(add int)
-
-// LogProgress takes a total and return function such that when called adds the given
-// number to the progress and logs the progress every 10% or every 60 seconds whichever
-// comes first.
-// The returned function can be called concurrently.
-// An eta is also logged, but it assumes that the progress is linear.
-func LogProgress(log zerolog.Logger, msg string, total int) LogProgressFunc {
-=======
 type LogProgressFunc func(addProgress int)
 
 type LogProgressConfig struct {
@@ -31,15 +21,11 @@
 	message string,
 	total int,
 ) LogProgressConfig {
->>>>>>> d488ae3b
 	nth := uint32(total / 10) // sample every 10% by default
 	if nth == 0 {
 		nth = 1
 	}
 
-<<<<<<< HEAD
-	sampler := log.Sample(newProgressLogsSampler(nth, 60*time.Second))
-=======
 	sampler := newProgressLogsSampler(nth, 60*time.Second)
 	return NewLogProgressConfig(
 		message,
@@ -72,7 +58,6 @@
 	config LogProgressConfig,
 ) LogProgressFunc {
 	sampler := log.Sample(config.Sampler)
->>>>>>> d488ae3b
 
 	start := time.Now()
 	currentIndex := uint64(0)
@@ -80,10 +65,6 @@
 		current := atomic.AddUint64(&currentIndex, uint64(add))
 
 		percentage := float64(100)
-<<<<<<< HEAD
-		if total > 0 {
-			percentage = (float64(current) / float64(total)) * 100. // currentIndex+1 assuming zero based indexing
-=======
 		if config.Total > 0 {
 			percentage = (float64(current) / float64(config.Total)) * 100.
 		}
@@ -98,32 +79,12 @@
 			}
 			etaString = eta.Round(1 * time.Second).String()
 
->>>>>>> d488ae3b
-		}
-		elapsed := time.Since(start)
-		elapsedString := elapsed.Round(1 * time.Second).String()
-
-<<<<<<< HEAD
-		etaString := "unknown"
-		if percentage > 0 {
-			eta := time.Duration(float64(elapsed) / percentage * (100 - percentage))
-			if eta < 0 {
-				eta = 0
-			}
-			etaString = eta.Round(1 * time.Second).String()
-
 		}
 
-		if current != uint64(total) {
-			sampler.Info().Msgf("%s progress %d/%d (%.1f%%) elapsed: %s, eta %s", msg, current, total, percentage, elapsedString, etaString)
-		} else {
-			log.Info().Msgf("%s progress %d/%d (%.1f%%) total time %s", msg, current, total, percentage, elapsedString)
-=======
 		if current != uint64(config.Total) {
 			sampler.Info().Msgf("%s progress %d/%d (%.1f%%) elapsed: %s, eta %s", config.Message, current, config.Total, percentage, elapsedString, etaString)
 		} else {
 			log.Info().Msgf("%s progress %d/%d (%.1f%%) total time %s", config.Message, current, config.Total, percentage, elapsedString)
->>>>>>> d488ae3b
 		}
 	}
 }
