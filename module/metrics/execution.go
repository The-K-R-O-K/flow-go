--- conflicted
+++ resolved
@@ -11,64 +11,6 @@
 )
 
 type ExecutionCollector struct {
-<<<<<<< HEAD
-	tracer                           module.Tracer
-	stateReadsPerBlock               prometheus.Histogram
-	totalExecutedBlocksCounter       prometheus.Counter
-	totalExecutedCollectionsCounter  prometheus.Counter
-	totalExecutedTransactionsCounter prometheus.Counter
-	totalExecutedScriptsCounter      prometheus.Counter
-	totalFailedTransactionsCounter   prometheus.Counter
-	lastExecutedBlockHeightGauge     prometheus.Gauge
-	stateStorageDiskTotal            prometheus.Gauge
-	storageStateCommitment           prometheus.Gauge
-	forestApproxMemorySize           prometheus.Gauge
-	forestNumberOfTrees              prometheus.Gauge
-	latestTrieRegCount               prometheus.Gauge
-	latestTrieRegCountDiff           prometheus.Gauge
-	latestTrieRegSize                prometheus.Gauge
-	latestTrieRegSizeDiff            prometheus.Gauge
-	latestTrieMaxDepthTouched        prometheus.Gauge
-	updated                          prometheus.Counter
-	proofSize                        prometheus.Gauge
-	updatedValuesNumber              prometheus.Counter
-	updatedValuesSize                prometheus.Gauge
-	updatedDuration                  prometheus.Histogram
-	updatedDurationPerValue          prometheus.Histogram
-	readValuesNumber                 prometheus.Counter
-	readValuesSize                   prometheus.Gauge
-	readDuration                     prometheus.Histogram
-	readDurationPerValue             prometheus.Histogram
-	blockComputationUsed             prometheus.Histogram
-	blockExecutionTime               prometheus.Histogram
-	blockTransactionCounts           prometheus.Histogram
-	blockCollectionCounts            prometheus.Histogram
-	collectionComputationUsed        prometheus.Histogram
-	collectionExecutionTime          prometheus.Histogram
-	collectionTransactionCounts      prometheus.Histogram
-	collectionRequestSent            prometheus.Counter
-	collectionRequestRetried         prometheus.Counter
-	transactionParseTime             prometheus.Histogram
-	transactionCheckTime             prometheus.Histogram
-	transactionInterpretTime         prometheus.Histogram
-	transactionExecutionTime         prometheus.Histogram
-	transactionMemoryUsage           prometheus.Histogram
-	transactionMemoryEstimate        prometheus.Histogram
-	transactionMemoryDifference      prometheus.Histogram
-	transactionComputationUsed       prometheus.Histogram
-	transactionEmittedEvents         prometheus.Histogram
-	scriptExecutionTime              prometheus.Histogram
-	scriptComputationUsed            prometheus.Histogram
-	scriptMemoryUsage                prometheus.Histogram
-	scriptMemoryEstimate             prometheus.Histogram
-	scriptMemoryDifference           prometheus.Histogram
-	numberOfAccounts                 prometheus.Gauge
-	totalChunkDataPackRequests       prometheus.Counter
-	stateSyncActive                  prometheus.Gauge
-	blockDataUploadsInProgress       prometheus.Gauge
-	blockDataUploadsDuration         prometheus.Histogram
-	maxCollectionHeight              prometheus.Gauge
-=======
 	tracer                              module.Tracer
 	stateReadsPerBlock                  prometheus.Histogram
 	totalExecutedBlocksCounter          prometheus.Counter
@@ -127,7 +69,6 @@
 	maxCollectionHeight                 prometheus.Gauge
 	computationResultUploadedCount      prometheus.Counter
 	computationResultUploadRetriedCount prometheus.Counter
->>>>>>> 138e1c32
 }
 
 func NewExecutionCollector(tracer module.Tracer) *ExecutionCollector {
@@ -436,11 +377,7 @@
 		Buckets:   []float64{-1, 0, 10_000_000, 100_000_000, 1_000_000_000},
 	})
 
-<<<<<<< HEAD
-	totalChunkDataPackRequests := promauto.NewCounter(prometheus.CounterOpts{
-=======
 	chunkDataPackRequestProcessedTotal := promauto.NewCounter(prometheus.CounterOpts{
->>>>>>> 138e1c32
 		Namespace: namespaceExecution,
 		Subsystem: subsystemProvider,
 		Name:      "chunk_data_packs_requested_total",
@@ -479,51 +416,6 @@
 	ec := &ExecutionCollector{
 		tracer: tracer,
 
-<<<<<<< HEAD
-		forestApproxMemorySize:      forestApproxMemorySize,
-		forestNumberOfTrees:         forestNumberOfTrees,
-		latestTrieRegCount:          latestTrieRegCount,
-		latestTrieRegCountDiff:      latestTrieRegCountDiff,
-		latestTrieRegSize:           latestTrieRegSize,
-		latestTrieRegSizeDiff:       latestTrieRegSizeDiff,
-		latestTrieMaxDepthTouched:   latestTrieMaxDepthTouched,
-		updated:                     updatedCount,
-		proofSize:                   proofSize,
-		updatedValuesNumber:         updatedValuesNumber,
-		updatedValuesSize:           updatedValuesSize,
-		updatedDuration:             updatedDuration,
-		updatedDurationPerValue:     updatedDurationPerValue,
-		readValuesNumber:            readValuesNumber,
-		readValuesSize:              readValuesSize,
-		readDuration:                readDuration,
-		readDurationPerValue:        readDurationPerValue,
-		blockExecutionTime:          blockExecutionTime,
-		blockComputationUsed:        blockComputationUsed,
-		blockTransactionCounts:      blockTransactionCounts,
-		blockCollectionCounts:       blockCollectionCounts,
-		collectionExecutionTime:     collectionExecutionTime,
-		collectionComputationUsed:   collectionComputationUsed,
-		collectionTransactionCounts: collectionTransactionCounts,
-		collectionRequestSent:       collectionRequestsSent,
-		collectionRequestRetried:    collectionRequestsRetries,
-		transactionParseTime:        transactionParseTime,
-		transactionCheckTime:        transactionCheckTime,
-		transactionInterpretTime:    transactionInterpretTime,
-		transactionExecutionTime:    transactionExecutionTime,
-		transactionComputationUsed:  transactionComputationUsed,
-		transactionMemoryUsage:      transactionMemoryUsage,
-		transactionMemoryEstimate:   transactionMemoryEstimate,
-		transactionMemoryDifference: transactionMemoryDifference,
-		transactionEmittedEvents:    transactionEmittedEvents,
-		scriptExecutionTime:         scriptExecutionTime,
-		scriptComputationUsed:       scriptComputationUsed,
-		scriptMemoryUsage:           scriptMemoryUsage,
-		scriptMemoryEstimate:        scriptMemoryEstimate,
-		scriptMemoryDifference:      scriptMemoryDifference,
-		totalChunkDataPackRequests:  totalChunkDataPackRequests,
-		blockDataUploadsInProgress:  blockDataUploadsInProgress,
-		blockDataUploadsDuration:    blockDataUploadsDuration,
-=======
 		forestApproxMemorySize:              forestApproxMemorySize,
 		forestNumberOfTrees:                 forestNumberOfTrees,
 		latestTrieRegCount:                  latestTrieRegCount,
@@ -569,7 +461,6 @@
 		blockDataUploadsDuration:            blockDataUploadsDuration,
 		computationResultUploadedCount:      computationResultUploadedCount,
 		computationResultUploadRetriedCount: computationResultUploadRetriedCount,
->>>>>>> 138e1c32
 
 		stateReadsPerBlock: promauto.NewHistogram(prometheus.HistogramOpts{
 			Namespace: namespaceExecution,
@@ -873,8 +764,6 @@
 
 func (ec *ExecutionCollector) UpdateCollectionMaxHeight(height uint64) {
 	ec.maxCollectionHeight.Set(float64(height))
-<<<<<<< HEAD
-=======
 }
 
 func (ec *ExecutionCollector) ExecutionComputationResultUploaded() {
@@ -883,5 +772,4 @@
 
 func (ec *ExecutionCollector) ExecutionComputationResultUploadRetried() {
 	ec.computationResultUploadRetriedCount.Inc()
->>>>>>> 138e1c32
 }