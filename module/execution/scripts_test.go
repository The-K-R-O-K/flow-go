package execution

import (
	"context"
	"fmt"
	"os"
	"testing"

	"github.com/onflow/flow-go/fvm/errors"
	"github.com/onflow/flow-go/fvm/storage/derived"

	"github.com/onflow/cadence"
	"github.com/onflow/cadence/encoding/ccf"
	jsoncdc "github.com/onflow/cadence/encoding/json"
	"github.com/rs/zerolog"
	mocks "github.com/stretchr/testify/mock"
	"github.com/stretchr/testify/suite"

	"github.com/onflow/flow-go/engine/execution/computation/query"
	"github.com/onflow/flow-go/engine/execution/computation/query/mock"
	"github.com/onflow/flow-go/engine/execution/testutil"
	"github.com/onflow/flow-go/fvm"
	"github.com/onflow/flow-go/fvm/storage/snapshot"
	"github.com/onflow/flow-go/model/flow"
	"github.com/onflow/flow-go/module/metrics"
	"github.com/onflow/flow-go/module/state_synchronization/indexer"
	synctest "github.com/onflow/flow-go/module/state_synchronization/requester/unittest"
	"github.com/onflow/flow-go/storage"
	pebbleStorage "github.com/onflow/flow-go/storage/pebble"
	"github.com/onflow/flow-go/utils/unittest"
)

func TestScripts(t *testing.T) {
	suite.Run(t, new(scriptTestSuite))
}

type scriptTestSuite struct {
	suite.Suite
	scripts       *Scripts
	registerIndex storage.RegisterIndex
	vm            *fvm.VirtualMachine
	vmCtx         fvm.Context
	chain         flow.Chain
	height        uint64
	snapshot      snapshot.SnapshotTree
	dbDir         string
}

func (s *scriptTestSuite) TestScriptExecution() {
	s.Run("Simple Script Execution", func() {
		number := int64(42)
		code := []byte(fmt.Sprintf("pub fun main(): Int { return %d; }", number))

		result, err := s.scripts.ExecuteAtBlockHeight(context.Background(), code, nil, s.height)
		s.Require().NoError(err)
		val, err := jsoncdc.Decode(nil, result)
		s.Require().NoError(err)
		s.Assert().Equal(number, val.(cadence.Int).Value.Int64())
	})

	s.Run("Get Block", func() {
		code := []byte(fmt.Sprintf(`pub fun main(): UInt64 {
			getBlock(at: %d)!
			return getCurrentBlock().height 
		}`, s.height))

		result, err := s.scripts.ExecuteAtBlockHeight(context.Background(), code, nil, s.height)
		s.Require().NoError(err)
		val, err := jsoncdc.Decode(nil, result)
		s.Require().NoError(err)
		// make sure that the returned block height matches the current one set
		s.Assert().Equal(s.height, val.(cadence.UInt64).ToGoValue())
	})

	s.Run("Handle not found Register", func() {
		// use a non-existing address to trigger register get function
		code := []byte("import Foo from 0x01; pub fun main() { }")

		result, err := s.scripts.ExecuteAtBlockHeight(context.Background(), code, nil, s.height)
		s.Assert().Error(err)
		s.Assert().Nil(result)
	})

	s.Run("Valid Argument", func() {
		code := []byte("pub fun main(foo: Int): Int { return foo }")
		arg := cadence.NewInt(2)
		encoded, err := jsoncdc.Encode(arg)
		s.Require().NoError(err)

		result, err := s.scripts.ExecuteAtBlockHeight(
			context.Background(),
			code,
			[][]byte{encoded},
			s.height,
		)
		s.Require().NoError(err)
		s.Assert().Equal(encoded, result)
	})

	s.Run("Invalid Argument", func() {
		code := []byte("pub fun main(foo: Int): Int { return foo }")
		invalid := [][]byte{[]byte("i")}

		result, err := s.scripts.ExecuteAtBlockHeight(context.Background(), code, invalid, s.height)
		s.Assert().Nil(result)
		var coded errors.CodedError
		s.Require().True(errors.As(err, &coded))
		fmt.Println(coded.Code(), coded.Error())
		s.Assert().Equal(errors.ErrCodeInvalidArgumentError, coded.Code())
	})
}

func (s *scriptTestSuite) TestGetAccount() {
	s.Run("Get Service Account", func() {
		address := s.chain.ServiceAddress()
		account, err := s.scripts.GetAccountAtBlockHeight(context.Background(), address, s.height)
		s.Require().NoError(err)
		s.Assert().Equal(address, account.Address)
		s.Assert().NotZero(account.Balance)
		s.Assert().NotZero(len(account.Contracts))
	})

	s.Run("Get New Account", func() {
		address := s.createAccount()
		account, err := s.scripts.GetAccountAtBlockHeight(context.Background(), address, s.height)
		s.Require().NoError(err)
		s.Require().Equal(address, account.Address)
		s.Assert().Zero(account.Balance)
	})
}

func (s *scriptTestSuite) SetupTest() {
	logger := unittest.LoggerForTest(s.Suite.T(), zerolog.InfoLevel)
	entropyProvider := testutil.EntropyProviderFixture(nil)
	blockchain := unittest.BlockchainFixture(10)
	headers := newBlockHeadersStorage(blockchain)

	s.chain = flow.Emulator.Chain()
	s.snapshot = snapshot.NewSnapshotTree(nil)
	s.vm = fvm.NewVirtualMachine()
	s.vmCtx = fvm.NewContext(
		fvm.WithChain(s.chain),
		fvm.WithAuthorizationChecksEnabled(false),
		fvm.WithSequenceNumberCheckAndIncrementEnabled(false),
	)
	s.height = blockchain[0].Header.Height

	entropyBlock := mock.NewEntropyProviderPerBlock(s.T())
	entropyBlock.
		On("AtBlockID", mocks.AnythingOfType("flow.Identifier")).
		Return(entropyProvider).
		Maybe()

	s.dbDir = unittest.TempDir(s.T())
	db := pebbleStorage.NewBootstrappedRegistersWithPathForTest(s.T(), s.dbDir, s.height, s.height)
	pebbleRegisters, err := pebbleStorage.NewRegisters(db)
	s.Require().NoError(err)
	s.registerIndex = pebbleRegisters

<<<<<<< HEAD
	index, err := indexer.New(
		logger,
		metrics.NewNoopCollector(),
		nil,
		s.registerIndex,
		headers,
		nil,
		nil,
		nil,
		nil,
		nil,
	)
=======
	derivedChainData, err := derived.NewDerivedChainData(derived.DefaultDerivedDataCacheSize)
>>>>>>> 84a39b0c
	s.Require().NoError(err)

	index, err := indexer.New(
		logger,
		metrics.NewNoopCollector(),
		nil,
		s.registerIndex,
		headers,
		nil,
		nil,
		nil,
		nil,
		flow.Testnet.Chain(),
		derivedChainData,
		nil,
	)
	s.Require().NoError(err)

	s.scripts = NewScripts(
		logger,
		metrics.NewNoopCollector(),
		s.chain.ChainID(),
		entropyBlock,
		headers,
		index.RegisterValue,
		query.NewDefaultConfig(),
		derivedChainData,
		true,
	)

	s.bootstrap()
}

func (s *scriptTestSuite) TearDownTest() {
	s.Require().NoError(os.RemoveAll(s.dbDir))
}

func (s *scriptTestSuite) bootstrap() {
	bootstrapOpts := []fvm.BootstrapProcedureOption{
		fvm.WithInitialTokenSupply(unittest.GenesisTokenSupply),
	}

	executionSnapshot, out, err := s.vm.Run(
		s.vmCtx,
		fvm.Bootstrap(unittest.ServiceAccountPublicKey, bootstrapOpts...),
		s.snapshot)

	s.Require().NoError(err)
	s.Require().NoError(out.Err)

	s.height++
	err = s.registerIndex.Store(executionSnapshot.UpdatedRegisters(), s.height)
	s.Require().NoError(err)

	s.snapshot = s.snapshot.Append(executionSnapshot)
}

func (s *scriptTestSuite) createAccount() flow.Address {
	const createAccountTransaction = `
		transaction {
		  prepare(signer: AuthAccount) {
			let account = AuthAccount(payer: signer)
		  }
		}`

	txBody := flow.NewTransactionBody().
		SetScript([]byte(createAccountTransaction)).
		AddAuthorizer(s.chain.ServiceAddress())

	executionSnapshot, output, err := s.vm.Run(
		s.vmCtx,
		fvm.Transaction(txBody, 0),
		s.snapshot,
	)
	s.Require().NoError(err)
	s.Require().NoError(output.Err)

	s.height++
	err = s.registerIndex.Store(executionSnapshot.UpdatedRegisters(), s.height)
	s.Require().NoError(err)

	s.snapshot = s.snapshot.Append(executionSnapshot)

	var accountCreatedEvents []flow.Event
	for _, event := range output.Events {
		if event.Type != flow.EventAccountCreated {
			continue
		}
		accountCreatedEvents = append(accountCreatedEvents, event)
		break
	}
	s.Require().Len(accountCreatedEvents, 1)

	data, err := ccf.Decode(nil, accountCreatedEvents[0].Payload)
	s.Require().NoError(err)
	address := flow.ConvertAddress(data.(cadence.Event).Fields[0].(cadence.Address))

	return address
}

func newBlockHeadersStorage(blocks []*flow.Block) storage.Headers {
	blocksByHeight := make(map[uint64]*flow.Block)
	for _, b := range blocks {
		blocksByHeight[b.Header.Height] = b
	}

	return synctest.MockBlockHeaderStorage(synctest.WithByHeight(blocksByHeight))
}<|MERGE_RESOLUTION|>--- conflicted
+++ resolved
@@ -157,22 +157,7 @@
 	s.Require().NoError(err)
 	s.registerIndex = pebbleRegisters
 
-<<<<<<< HEAD
-	index, err := indexer.New(
-		logger,
-		metrics.NewNoopCollector(),
-		nil,
-		s.registerIndex,
-		headers,
-		nil,
-		nil,
-		nil,
-		nil,
-		nil,
-	)
-=======
 	derivedChainData, err := derived.NewDerivedChainData(derived.DefaultDerivedDataCacheSize)
->>>>>>> 84a39b0c
 	s.Require().NoError(err)
 
 	index, err := indexer.New(
