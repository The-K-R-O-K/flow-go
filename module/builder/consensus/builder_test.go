package consensus

import (
	"math/rand"
	"os"
	"testing"
	"time"

	"github.com/dgraph-io/badger/v2"
	"github.com/stretchr/testify/mock"
	"github.com/stretchr/testify/suite"

	"github.com/onflow/flow-go/model/flow"
	mempool "github.com/onflow/flow-go/module/mempool/mock"
	"github.com/onflow/flow-go/module/metrics"
	protocol "github.com/onflow/flow-go/state/protocol/mock"
	storerr "github.com/onflow/flow-go/storage"
	"github.com/onflow/flow-go/storage/badger/operation"
	storage "github.com/onflow/flow-go/storage/mock"
	"github.com/onflow/flow-go/utils/unittest"
)

func TestConsensusBuilder(t *testing.T) {
	suite.Run(t, new(BuilderSuite))
}

type BuilderSuite struct {
	suite.Suite

	// test helpers
	firstID           flow.Identifier   // first block in the range we look at
	finalID           flow.Identifier   // last finalized block
	parentID          flow.Identifier   // parent block we build on
	finalizedBlockIDs []flow.Identifier // blocks between first and final
	pendingBlockIDs   []flow.Identifier // blocks between final and parent
	chain             []*flow.Seal      // chain of seals starting first

	// stored data
	pendingGuarantees []*flow.CollectionGuarantee
	pendingSeals      []*flow.Seal
	pendingReceipts   []*flow.ExecutionReceipt

	seals   map[flow.Identifier]*flow.Seal
	headers map[flow.Identifier]*flow.Header
	heights map[uint64]*flow.Header
	index   map[flow.Identifier]*flow.Index

	lastSeal *flow.Seal

	// real dependencies
	dir      string
	db       *badger.DB
	sentinel uint64
	setter   func(*flow.Header) error

	// mocked dependencies
	state    *protocol.State
	mutator  *protocol.Mutator
	headerDB *storage.Headers
	sealDB   *storage.Seals
	indexDB  *storage.Index
<<<<<<< HEAD
	blockDB  *storage.Blocks

=======
>>>>>>> a2da92dc
	guarPool *mempool.Guarantees
	sealPool *mempool.Seals
	recPool  *mempool.Receipts

	// tracking behaviour
	assembled  *flow.Payload     // built payload
	remCollIDs []flow.Identifier // guarantees removed from mempool
	remSealIDs []flow.Identifier // seals removed from mempool
	remRecIDs  []flow.Identifier // receipts removed from mempool

	// component under test
	build *Builder
}

func (bs *BuilderSuite) chainSeal(blockID flow.Identifier) {
	final := unittest.StateCommitmentFixture()

	seal := &flow.Seal{
		BlockID:    blockID,
		ResultID:   flow.ZeroID, // we don't care
		FinalState: final,
	}
	bs.chain = append(bs.chain, seal)
}

/*

first                   final                    parent
 |                        |                        |
[ ]--[ ]--[ ]--[ ]--[ ]--[ ]--[ ]--[ ]--[ ]--[ ]--[ ]--{ }
 |
sealed

*/
func (bs *BuilderSuite) SetupTest() {

	// set up no-op dependencies
	noop := metrics.NewNoopCollector()

	// set up test parameters
	numFinalizedBlocks := 4
	numPendingBlocks := 4

	// reset test helpers
	bs.pendingBlockIDs = nil
	bs.finalizedBlockIDs = nil
	bs.chain = nil

	// initialize the pools
	bs.pendingGuarantees = nil
	bs.pendingSeals = nil
	bs.pendingReceipts = nil

	// initialise the dbs
	bs.lastSeal = nil
	bs.seals = make(map[flow.Identifier]*flow.Seal)
	bs.headers = make(map[flow.Identifier]*flow.Header)
	bs.heights = make(map[uint64]*flow.Header)
	bs.index = make(map[flow.Identifier]*flow.Index)

	// initialize behaviour tracking
	bs.assembled = nil
	bs.remCollIDs = nil
	bs.remSealIDs = nil
	bs.remRecIDs = nil

	// insert the first block in our range
	first := unittest.BlockHeaderFixture()
	bs.firstID = first.ID()
	bs.headers[first.ID()] = &first
	bs.heights[first.Height] = &first
	bs.index[first.ID()] = &flow.Index{}
	bs.lastSeal = &flow.Seal{
		BlockID:    first.ID(),
		ResultID:   flow.ZeroID,
		FinalState: unittest.StateCommitmentFixture(),
	}
	bs.seals[first.ID()] = bs.lastSeal

	// insert the finalized blocks between first and final
	previous := &first
	for n := 0; n < numFinalizedBlocks; n++ {
		finalized := unittest.BlockHeaderWithParentFixture(previous)
		bs.finalizedBlockIDs = append(bs.finalizedBlockIDs, finalized.ID())
		bs.headers[finalized.ID()] = &finalized
		bs.heights[finalized.Height] = &finalized
		bs.index[finalized.ID()] = &flow.Index{}
		bs.chainSeal(finalized.ID())
		previous = &finalized
	}

	// insert the finalized block with an empty payload
	final := unittest.BlockHeaderWithParentFixture(previous)
	bs.finalID = final.ID()
	bs.headers[final.ID()] = &final
	bs.heights[final.Height] = &final
	bs.index[final.ID()] = &flow.Index{}
	bs.chainSeal(final.ID())

	// insert the pending ancestors with empty payload
	previous = &final
	for n := 0; n < numPendingBlocks; n++ {
		pending := unittest.BlockHeaderWithParentFixture(previous)
		bs.pendingBlockIDs = append(bs.pendingBlockIDs, pending.ID())
		bs.headers[pending.ID()] = &pending
		bs.index[pending.ID()] = &flow.Index{}
		bs.chainSeal(pending.ID())
		previous = &pending
	}

	// insert the parent block with an empty payload
	parent := unittest.BlockHeaderWithParentFixture(previous)
	bs.parentID = parent.ID()
	bs.headers[parent.ID()] = &parent
	bs.index[parent.ID()] = &flow.Index{}
	bs.chainSeal(parent.ID())

	// set up temporary database for tests
	bs.db, bs.dir = unittest.TempBadgerDB(bs.T())

	err := bs.db.Update(operation.InsertFinalizedHeight(final.Height))
	bs.Require().NoError(err)
	err = bs.db.Update(operation.IndexBlockHeight(final.Height, bs.finalID))
	bs.Require().NoError(err)

	err = bs.db.Update(operation.InsertRootHeight(13))
	bs.Require().NoError(err)

	err = bs.db.Update(operation.InsertSealedHeight(first.Height))
	bs.Require().NoError(err)
	err = bs.db.Update(operation.IndexBlockHeight(first.Height, first.ID()))
	bs.Require().NoError(err)

	bs.sentinel = 1337

	bs.setter = func(header *flow.Header) error {
		header.View = 1337
		return nil
	}

	bs.state = &protocol.State{}
	bs.mutator = &protocol.Mutator{}
	bs.state.On("Mutate").Return(bs.mutator)
	bs.mutator.On("Extend", mock.Anything).Run(func(args mock.Arguments) {
		block := args.Get(0).(*flow.Block)
		bs.Assert().Equal(bs.sentinel, block.Header.View)
		bs.assembled = block.Payload
	}).Return(nil)

	// set up storage mocks for tests
	bs.sealDB = &storage.Seals{}
	bs.sealDB.On("ByBlockID", mock.Anything).Return(
		func(blockID flow.Identifier) *flow.Seal {
			return bs.seals[blockID]
		},
		func(blockID flow.Identifier) error {
			_, exists := bs.seals[blockID]
			if !exists {
				return storerr.ErrNotFound
			}
			return nil
		},
	)

	bs.headerDB = &storage.Headers{}
	bs.headerDB.On("ByBlockID", mock.Anything).Return(
		func(blockID flow.Identifier) *flow.Header {
			return bs.headers[blockID]
		},
		func(blockID flow.Identifier) error {
			_, exists := bs.headers[blockID]
			if !exists {
				return storerr.ErrNotFound
			}
			return nil
		},
	)
	bs.headerDB.On("ByHeight", mock.Anything).Return(
		func(height uint64) *flow.Header {
			return bs.heights[height]
		},
		func(height uint64) error {
			_, exists := bs.heights[height]
			if !exists {
				return storerr.ErrNotFound
			}
			return nil
		},
	)

	bs.indexDB = &storage.Index{}
	bs.indexDB.On("ByBlockID", mock.Anything).Return(
		func(blockID flow.Identifier) *flow.Index {
			return bs.index[blockID]
		},
		func(blockID flow.Identifier) error {
			_, exists := bs.index[blockID]
			if !exists {
				return storerr.ErrNotFound
			}
			return nil
		},
	)
<<<<<<< HEAD

	bs.blockDB = &storage.Blocks{}
	bs.blockDB.On("Store", mock.Anything).Run(func(args mock.Arguments) {
		block := args.Get(0).(*flow.Block)
		bs.Assert().Equal(bs.sentinel, block.Header.View)
		bs.assembled = block.Payload
	}).Return(nil)
=======
>>>>>>> a2da92dc

	// set up memory pool mocks for tests
	bs.guarPool = &mempool.Guarantees{}
	bs.guarPool.On("Size").Return(uint(0)) // only used by metrics
	bs.guarPool.On("All").Return(
		func() []*flow.CollectionGuarantee {
			return bs.pendingGuarantees
		},
	)
	bs.guarPool.On("Rem", mock.Anything).Run(func(args mock.Arguments) {
		collID := args.Get(0).(flow.Identifier)
		bs.remCollIDs = append(bs.remCollIDs, collID)
	}).Return(true)

	bs.sealPool = &mempool.Seals{}
	bs.sealPool.On("Size").Return(uint(0)) // only used by metrics
	bs.sealPool.On("All").Return(
		func() []*flow.Seal {
			return bs.pendingSeals
		},
	)
	bs.sealPool.On("Rem", mock.Anything).Run(func(args mock.Arguments) {
		sealID := args.Get(0).(flow.Identifier)
		bs.remSealIDs = append(bs.remSealIDs, sealID)
	}).Return(true)

	bs.recPool = &mempool.Receipts{}
	bs.recPool.On("Size").Return(uint(0))
	bs.recPool.On("All").Return(
		func() []*flow.ExecutionReceipt {
			return bs.pendingReceipts
		},
	)
	bs.recPool.On("Rem", mock.Anything).Run(func(args mock.Arguments) {
		recID := args.Get(0).(flow.Identifier)
		bs.remRecIDs = append(bs.remRecIDs, recID)
	}).Return(true)

	// initialize the builder
	bs.build = NewBuilder(
		noop,
		bs.db,
		bs.state,
		bs.headerDB,
		bs.sealDB,
		bs.indexDB,
		bs.guarPool,
		bs.sealPool,
		bs.recPool,
	)

	bs.build.cfg.expiry = 11

}

func (bs *BuilderSuite) TearDownTest() {
	err := bs.db.Close()
	bs.Assert().NoError(err)
	err = os.RemoveAll(bs.dir)
	bs.Assert().NoError(err)
}

func (bs *BuilderSuite) TestPayloadEmptyValid() {

	// we should build an empty block with default setup
	_, err := bs.build.BuildOn(bs.parentID, bs.setter)
	bs.Require().NoError(err)
	bs.Assert().Empty(bs.assembled.Guarantees, "should have no guarantees in payload with empty mempool")
	bs.Assert().Empty(bs.assembled.Seals, "should have no seals in payload with empty mempool")
}

func (bs *BuilderSuite) TestPayloadGuaranteeValid() {

	// add sixteen guarantees to the pool
	bs.pendingGuarantees = unittest.CollectionGuaranteesFixture(16, unittest.WithCollRef(bs.finalID))
	_, err := bs.build.BuildOn(bs.parentID, bs.setter)
	bs.Require().NoError(err)
	bs.Assert().ElementsMatch(bs.pendingGuarantees, bs.assembled.Guarantees, "should have guarantees from mempool in payload")
	bs.Assert().Empty(bs.assembled.Seals, "should have no seals in payload with empty mempool")
	bs.Assert().Empty(bs.remCollIDs, "should not remove any valid guarantees")
}

func (bs *BuilderSuite) TestPayloadGuaranteeDuplicateFinalized() {

	// create some valid guarantees
	valid := unittest.CollectionGuaranteesFixture(4, unittest.WithCollRef(bs.finalID))

	// create some duplicate guarantees and add to random finalized block
	duplicated := unittest.CollectionGuaranteesFixture(12, unittest.WithCollRef(bs.finalID))
	for _, guarantee := range duplicated {
		finalizedID := bs.finalizedBlockIDs[rand.Intn(len(bs.finalizedBlockIDs))]
		index := bs.index[finalizedID]
		index.CollectionIDs = append(index.CollectionIDs, guarantee.ID())
		bs.index[finalizedID] = index
	}

	// add sixteen guarantees to the pool
	bs.pendingGuarantees = append(valid, duplicated...)
	_, err := bs.build.BuildOn(bs.parentID, bs.setter)
	bs.Require().NoError(err)
	bs.Assert().ElementsMatch(valid, bs.assembled.Guarantees, "should have valid guarantees from mempool in payload")
	bs.Assert().Empty(bs.assembled.Seals, "should have no seals in payload with empty mempool")
	bs.Assert().ElementsMatch(flow.GetIDs(duplicated), bs.remCollIDs, "should remove duplicate finalized guarantees from mempool")
}

func (bs *BuilderSuite) TestPayloadGuaranteeDuplicatePending() {

	// create some valid guarantees
	valid := unittest.CollectionGuaranteesFixture(4, unittest.WithCollRef(bs.finalID))

	// create some duplicate guarantees and add to random finalized block
	duplicated := unittest.CollectionGuaranteesFixture(12, unittest.WithCollRef(bs.finalID))
	for _, guarantee := range duplicated {
		pendingID := bs.pendingBlockIDs[rand.Intn(len(bs.pendingBlockIDs))]
		index := bs.index[pendingID]
		index.CollectionIDs = append(index.CollectionIDs, guarantee.ID())
		bs.index[pendingID] = index
	}

	// add sixteen guarantees to the pool
	bs.pendingGuarantees = append(valid, duplicated...)
	_, err := bs.build.BuildOn(bs.parentID, bs.setter)
	bs.Require().NoError(err)
	bs.Assert().ElementsMatch(valid, bs.assembled.Guarantees, "should have valid guarantees from mempool in payload")
	bs.Assert().Empty(bs.assembled.Seals, "should have no seals in payload with empty mempool")
	bs.Assert().Empty(bs.remCollIDs, "should not remove duplicate pending guarantees from mempool")
}

func (bs *BuilderSuite) TestPayloadGuaranteeReferenceUnknown() {

	// create 12 valid guarantees
	valid := unittest.CollectionGuaranteesFixture(12, unittest.WithCollRef(bs.finalID))

	// create 4 guarantees with unknown reference
	unknown := unittest.CollectionGuaranteesFixture(4, unittest.WithCollRef(unittest.IdentifierFixture()))

	// add all guarantees to the pool
	bs.pendingGuarantees = append(valid, unknown...)
	_, err := bs.build.BuildOn(bs.parentID, bs.setter)
	bs.Require().NoError(err)
	bs.Assert().ElementsMatch(valid, bs.assembled.Guarantees, "should have valid from mempool in payload")
	bs.Assert().Empty(bs.assembled.Seals, "should have no seals in payload with empty mempool")
	bs.Assert().ElementsMatch(flow.GetIDs(unknown), bs.remCollIDs, "should remove guarantees with unknown reference from mempool")
}

func (bs *BuilderSuite) TestPayloadGuaranteeReferenceExpired() {

	// create 12 valid guarantees
	valid := unittest.CollectionGuaranteesFixture(12, unittest.WithCollRef(bs.finalID))

	// create 4 expired guarantees
	header := unittest.BlockHeaderFixture()
	header.Height = bs.headers[bs.finalID].Height - 12
	bs.headers[header.ID()] = &header
	expired := unittest.CollectionGuaranteesFixture(4, unittest.WithCollRef(header.ID()))

	// add all guarantees to the pool
	bs.pendingGuarantees = append(valid, expired...)
	_, err := bs.build.BuildOn(bs.parentID, bs.setter)
	bs.Require().NoError(err)
	bs.Assert().ElementsMatch(valid, bs.assembled.Guarantees, "should have valid from mempool in payload")
	bs.Assert().Empty(bs.assembled.Seals, "should have no seals in payload with empty mempool")
	bs.Assert().ElementsMatch(flow.GetIDs(expired), bs.remCollIDs, "should remove guarantees with expired reference from mempool")
}

func (bs *BuilderSuite) TestPayloadSealAllValid() {

	// use valid chain of seals in mempool
	bs.pendingSeals = bs.chain
	_, err := bs.build.BuildOn(bs.parentID, bs.setter)
	bs.Require().NoError(err)
	bs.Assert().Empty(bs.assembled.Guarantees, "should have no guarantees in payload with empty mempool")
	bs.Assert().ElementsMatch(bs.pendingSeals, bs.assembled.Seals, "should have included valid chain of seals")
	bs.Assert().Empty(bs.remSealIDs, "should not have removed empty seals")
}

func (bs *BuilderSuite) TestPayloadSealSomeValid() {

	// generate invalid seals
	invalid := unittest.BlockSealsFixture(8)

	// use both valid and non-valid seals for chain
	bs.pendingSeals = append(bs.chain, invalid...)
	_, err := bs.build.BuildOn(bs.parentID, bs.setter)
	bs.Require().NoError(err)
	bs.Assert().Empty(bs.assembled.Guarantees, "should have no guarantees in payload with empty mempool")
	bs.Assert().ElementsMatch(bs.chain, bs.assembled.Seals, "should have included only valid chain of seals")
	bs.Assert().Empty(bs.remSealIDs, "should not have removed empty seals")
}

func (bs *BuilderSuite) TestPayloadSealCutoffChain() {

	// remove the seal at the start
	bs.pendingSeals = bs.chain[1:]

	// use both valid and non-valid seals for chain
	_, err := bs.build.BuildOn(bs.parentID, bs.setter)
	bs.Require().NoError(err)
	bs.Assert().Empty(bs.assembled.Guarantees, "should have no guarantees in payload with empty mempool")
	bs.Assert().Empty(bs.assembled.Seals, "should have not included any chains from cutoff chain")
	bs.Assert().Empty(bs.remSealIDs, "should not have removed empty seals")
}

func (bs *BuilderSuite) TestPayloadSealBrokenChain() {

	// remove the seal at the start
	bs.pendingSeals = bs.chain[:3]
	bs.pendingSeals = append(bs.pendingSeals, bs.chain[4:]...)

	// use both valid and non-valid seals for chain
	_, err := bs.build.BuildOn(bs.parentID, bs.setter)
	bs.Require().NoError(err)
	bs.Assert().Empty(bs.assembled.Guarantees, "should have no guarantees in payload with empty mempool")
	bs.Assert().ElementsMatch(bs.chain[:3], bs.assembled.Seals, "should have included only beginning of broken chain")
	bs.Assert().Empty(bs.remSealIDs, "should not have removed empty seals")
}

// Receipts for unknown blocks should not be inserted, and should be removed
// from the mempool.
func (bs *BuilderSuite) TestPayloadReceiptUnknownBlock() {

	bs.pendingReceipts = []*flow.ExecutionReceipt{}

	// create a valid receipt for an unknown block
	pendingReceiptUnknownBlock := unittest.ExecutionReceiptFixture()
	bs.pendingReceipts = append(bs.pendingReceipts, pendingReceiptUnknownBlock)

	_, err := bs.build.BuildOn(bs.parentID, bs.setter)
	bs.Require().NoError(err)
	bs.Assert().Empty(bs.assembled.Receipts, "should have no receipts in payload when pending receipts are for unknown blocks")
	bs.Assert().ElementsMatch(flow.GetIDs(bs.pendingReceipts), bs.remRecIDs, "should remove receipts with unknown blocks")
}

// Receipts for sealed blocks should not be reinserted, and should be removed
// from the mempool.
func (bs *BuilderSuite) TestPayloadReceiptSealedBlock() {

	bs.pendingReceipts = []*flow.ExecutionReceipt{}

	// create a valid receipt for a known but sealed block
	pendingReceiptSealedBlock := unittest.ExecutionReceiptFixture()
	bs.headers[pendingReceiptSealedBlock.ExecutionResult.BlockID] = &flow.Header{}
	bs.seals[pendingReceiptSealedBlock.ExecutionResult.BlockID] = &flow.Seal{}
	bs.pendingReceipts = append(bs.pendingReceipts, pendingReceiptSealedBlock)

	_, err := bs.build.BuildOn(bs.parentID, bs.setter)
	bs.Require().NoError(err)
	bs.Assert().Empty(bs.assembled.Receipts, "should have no receipts in payload when pending receipts are for sealed blocks")
	bs.Assert().ElementsMatch(flow.GetIDs(bs.pendingReceipts), bs.remRecIDs, "should remove receipts with sealed blocks")
}

// Receipts that are already included in finalized blocks should not be
// reinserted and should be removed from the mempool.
func (bs *BuilderSuite) TestPayloadReceiptInFinalizedBlock() {

	bs.pendingReceipts = []*flow.ExecutionReceipt{}

	// create a valid receipt for a known, unsealed block
	pendingReceipt := unittest.ExecutionReceiptFixture()
	bs.headers[pendingReceipt.ExecutionResult.BlockID] = &flow.Header{}
	bs.pendingReceipts = append(bs.pendingReceipts, pendingReceipt)

	// put the receipt in a finalized block (chosen at random)
	blockID := bs.finalizedBlockIDs[rand.Intn(len(bs.finalizedBlockIDs))]
	index := bs.index[blockID]
	index.ReceiptIDs = append(index.ReceiptIDs, pendingReceipt.ID())
	bs.index[blockID] = index

	_, err := bs.build.BuildOn(bs.parentID, bs.setter)
	bs.Require().NoError(err)
	bs.Assert().Empty(bs.assembled.Receipts, "should have no receipts in payload when pending receipts are already included in finalized blocks")
	bs.Assert().ElementsMatch(flow.GetIDs(bs.pendingReceipts), bs.remRecIDs, "should remove receipts that are already in finalized blocks")
}

// Receipts that are already included in pending blocks should not be reinserted
// but should stay in the mempool.
func (bs *BuilderSuite) TestPayloadReceiptInPendingBlock() {
	bs.pendingReceipts = []*flow.ExecutionReceipt{}

	// create a valid receipt for a known, unsealed block
	pendingReceipt := unittest.ExecutionReceiptFixture()
	bs.headers[pendingReceipt.ExecutionResult.BlockID] = &flow.Header{}
	bs.pendingReceipts = append(bs.pendingReceipts, pendingReceipt)

	// put the receipt in a pending block block (chosen at random)
	blockID := bs.pendingBlockIDs[rand.Intn(len(bs.pendingBlockIDs))]
	index := bs.index[blockID]
	index.ReceiptIDs = append(index.ReceiptIDs, pendingReceipt.ID())
	bs.index[blockID] = index

	_, err := bs.build.BuildOn(bs.parentID, bs.setter)
	bs.Require().NoError(err)
	bs.Assert().Empty(bs.assembled.Receipts, "should have no receipts in payload when pending receipts are already included in pending blocks")
	bs.Assert().Empty(bs.remRecIDs, "should not remove receipts that are already in pending blocks")
}

// Valid receipts should be inserted in the payload, sorted by block height.
func (bs *BuilderSuite) TestPayloadReceiptSorted() {

	// create valid receipts for known, unsealed blocks
	receipts := []*flow.ExecutionReceipt{}
	var i uint64
	for i = 0; i < 5; i++ {
		pendingReceipt := unittest.ExecutionReceiptFixture()
		bs.headers[pendingReceipt.ExecutionResult.BlockID] = &flow.Header{
			Height: i,
		}
		receipts = append(receipts, pendingReceipt)
	}

	// shuffle receipts
	sr := make([]*flow.ExecutionReceipt, len(receipts))
	copy(sr, receipts)
	rand.Seed(time.Now().UnixNano())
	rand.Shuffle(len(sr), func(i, j int) { sr[i], sr[j] = sr[j], sr[i] })

	bs.pendingReceipts = sr

	_, err := bs.build.BuildOn(bs.parentID, bs.setter)
	bs.Require().NoError(err)
	bs.Assert().Equal(bs.assembled.Receipts, receipts, "payload should contain receipts ordered by block height")
	bs.Assert().ElementsMatch(flow.GetIDs(bs.pendingReceipts), bs.remRecIDs, "should remove receipts that have been inserted in payload")
}

// Payloads can contain multiple receipts for a given block.
func (bs *BuilderSuite) TestPayloadReceiptMultipleReceiptsWithDifferentResults() {

	// create MULTIPLE valid receipts for known, unsealed blocks
	receipts := []*flow.ExecutionReceipt{}

	var i uint64
	for i = 0; i < 5; i++ {
		// receipt template
		pendingReceipt := unittest.ExecutionReceiptFixture()
		receipts = append(receipts, pendingReceipt)

		// insert 3 receipts for the same block but different results
		for j := 0; j < 3; j++ {
			dupReceipt := unittest.ExecutionReceiptFixture()
			dupReceipt.ExecutionResult.BlockID = pendingReceipt.ExecutionResult.BlockID
			receipts = append(receipts, dupReceipt)
		}

		bs.headers[pendingReceipt.ExecutionResult.BlockID] = &flow.Header{
			Height: i,
		}
	}

	bs.pendingReceipts = receipts

	_, err := bs.build.BuildOn(bs.parentID, bs.setter)
	bs.Require().NoError(err)
	bs.Assert().Equal(bs.assembled.Receipts, receipts, "payload should contain all receipts for a given block")
	bs.Assert().ElementsMatch(flow.GetIDs(bs.pendingReceipts), bs.remRecIDs, "should remove receipts that have been inserted in payload")
}<|MERGE_RESOLUTION|>--- conflicted
+++ resolved
@@ -59,11 +59,6 @@
 	headerDB *storage.Headers
 	sealDB   *storage.Seals
 	indexDB  *storage.Index
-<<<<<<< HEAD
-	blockDB  *storage.Blocks
-
-=======
->>>>>>> a2da92dc
 	guarPool *mempool.Guarantees
 	sealPool *mempool.Seals
 	recPool  *mempool.Receipts
@@ -267,16 +262,6 @@
 			return nil
 		},
 	)
-<<<<<<< HEAD
-
-	bs.blockDB = &storage.Blocks{}
-	bs.blockDB.On("Store", mock.Anything).Run(func(args mock.Arguments) {
-		block := args.Get(0).(*flow.Block)
-		bs.Assert().Equal(bs.sentinel, block.Header.View)
-		bs.assembled = block.Payload
-	}).Return(nil)
-=======
->>>>>>> a2da92dc
 
 	// set up memory pool mocks for tests
 	bs.guarPool = &mempool.Guarantees{}
