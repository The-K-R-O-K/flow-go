--- conflicted
+++ resolved
@@ -42,7 +42,6 @@
 	config         Config
 	log            zerolog.Logger
 	clusterEpoch   uint64 // the operating epoch for this cluster
-<<<<<<< HEAD
 	// cache of values about the operating epoch which never change
 	refEpochFirstHeight uint64           // first height of this cluster's operating epoch
 	epochFinalHeight    *uint64          // last height of this cluster's operating epoch (nil if epoch not ended)
@@ -62,11 +61,6 @@
 	epochCounter uint64,
 	opts ...Opt,
 ) (*Builder, error) {
-=======
-}
-
-func NewBuilder(db *badger.DB, tracer module.Tracer, mainHeaders storage.Headers, clusterHeaders storage.Headers, payloads storage.ClusterPayloads, transactions mempool.Transactions, log zerolog.Logger, epochCounter uint64, opts ...Opt) (*Builder, error) {
->>>>>>> bd19db76
 	b := Builder{
 		db:             db,
 		tracer:         tracer,
@@ -79,14 +73,11 @@
 		config:         DefaultConfig(),
 		log:            log.With().Str("component", "cluster_builder").Logger(),
 		clusterEpoch:   epochCounter,
-<<<<<<< HEAD
 	}
 
 	err := db.View(operation.RetrieveEpochFirstHeight(epochCounter, &b.refEpochFirstHeight))
 	if err != nil {
 		return nil, fmt.Errorf("could not get epoch first height: %w", err)
-=======
->>>>>>> bd19db76
 	}
 
 	for _, apply := range opts {
@@ -104,12 +95,8 @@
 // BuildOn creates a new block built on the given parent. It produces a payload
 // that is valid with respect to the un-finalized chain it extends.
 func (b *Builder) BuildOn(parentID flow.Identifier, setter func(*flow.Header) error) (*flow.Header, error) {
-<<<<<<< HEAD
 	parentSpan, ctx := b.tracer.StartSpanFromContext(context.Background(), trace.COLBuildOn)
 	defer parentSpan.End()
-=======
-	startTime := time.Now()
->>>>>>> bd19db76
 
 	// STEP 1: build a lookup for excluding duplicated transactions.
 	// This is briefly how it works:
@@ -145,7 +132,6 @@
 	// transaction every N sequential collections, or we allow K transactions
 	// per collection. The rate limiter tracks transactions included previously
 	// to enforce rate limit rules for the constructed block.
-<<<<<<< HEAD
 
 	span, _ := b.tracer.StartSpanFromContext(ctx, trace.COLBuildOnGetBuildCtx)
 	buildCtx, err := b.getBlockBuildContext(parentID)
@@ -283,7 +269,7 @@
 		return nil
 	})
 	if err != nil {
-		return nil, err
+		return nil, fmt.Errorf("could not get block build context: %w", err)
 	}
 	return ctx, nil
 }
@@ -346,38 +332,10 @@
 	var clusterBlockIDs []flow.Identifier
 	start, end := findRefHeightSearchRangeForConflictingClusterBlocks(minRefHeight, maxRefHeight)
 	err := b.db.View(operation.LookupClusterBlocksByReferenceHeightRange(start, end, &clusterBlockIDs))
-=======
-
-	buildCtx, err := b.getBlockBuildContext(parentID)
-	if err != nil {
-		return nil, fmt.Errorf("could not get block build context: %w", err)
-	}
-	lookup := newTransactionLookup()
-	limiter := newRateLimiter(b.config, buildCtx.parent.Height+1)
-
-	log := b.log.With().
-		Hex("parent_id", parentID[:]).
-		Str("chain_id", buildCtx.parent.ChainID.String()).
-		Uint64("final_ref_height", buildCtx.refChainFinalizedHeight).
-		Logger()
-	log.Debug().Msg("building new cluster block")
-
-	// TODO (ramtin): enable this again
-	// b.tracer.FinishSpan(parentID, trace.COLBuildOnSetup)
-	// b.tracer.StartSpan(parentID, trace.COLBuildOnUnfinalizedLookup)
-	// defer b.tracer.FinishSpan(parentID, trace.COLBuildOnUnfinalizedLookup)
-
-	// STEP 1a: create a lookup of all transactions included in UN-FINALIZED ancestors.
-	// In contrast to the transactions collected in step 1b, transactions in un-finalized
-	// collections cannot be removed from the mempool, as we would want to include
-	// such transactions in other forks.
-	err = b.populateUnfinalizedAncestryLookup(parentID, buildCtx.clusterChainFinalizedBlock.Height, lookup, limiter)
->>>>>>> bd19db76
 	if err != nil {
 		return fmt.Errorf("could not lookup finalized cluster blocks by reference height range [%d,%d]: %w", start, end, err)
 	}
 
-<<<<<<< HEAD
 	for _, blockID := range clusterBlockIDs {
 		header, err := b.clusterHeaders.ByBlockID(blockID)
 		if err != nil {
@@ -402,29 +360,6 @@
 func (b *Builder) buildPayload(buildCtx *blockBuildContext) (*cluster.Payload, error) {
 	lookup := buildCtx.lookup
 	limiter := buildCtx.limiter
-=======
-	// TODO (ramtin): enable this again
-	// b.tracer.FinishSpan(parentID, trace.COLBuildOnUnfinalizedLookup)
-	// b.tracer.StartSpan(parentID, trace.COLBuildOnFinalizedLookup)
-	// defer b.tracer.FinishSpan(parentID, trace.COLBuildOnFinalizedLookup)
-
-	// STEP 1b: create a lookup of all transactions previously included in
-	// the finalized collections. Any transactions already included in finalized
-	// collections can be removed from the mempool.
-	err = b.populateFinalizedAncestryLookup(buildCtx.lowestPossibleReferenceBlockHeight(), buildCtx.highestPossibleReferenceBlockHeight(), lookup, limiter)
-	if err != nil {
-		return nil, fmt.Errorf("could not populate finalized ancestry lookup: %w", err)
-	}
-
-	// TODO (ramtin): enable this again
-	// b.tracer.FinishSpan(parentID, trace.COLBuildOnFinalizedLookup)
-	// b.tracer.StartSpan(parentID, trace.COLBuildOnCreatePayload)
-	// defer b.tracer.FinishSpan(parentID, trace.COLBuildOnCreatePayload)
-
-	// STEP TWO: build a payload of valid transactions, while at the same
-	// time figuring out the correct reference block ID for the collection.
-
->>>>>>> bd19db76
 	maxRefHeight := buildCtx.highestPossibleReferenceBlockHeight()
 	// keep track of the actual smallest reference height of all included transactions
 	minRefHeight := maxRefHeight
@@ -555,15 +490,9 @@
 func (b *Builder) buildHeader(ctx *blockBuildContext, payload *cluster.Payload, setter func(header *flow.Header) error) (*flow.Header, error) {
 
 	header := &flow.Header{
-<<<<<<< HEAD
 		ChainID:     ctx.parent.ChainID,
 		ParentID:    ctx.parentID,
 		Height:      ctx.parent.Height + 1,
-=======
-		ChainID:     buildCtx.parent.ChainID,
-		ParentID:    parentID,
-		Height:      buildCtx.parent.Height + 1,
->>>>>>> bd19db76
 		PayloadHash: payload.Hash(),
 		Timestamp:   time.Now().UTC(),
 
@@ -576,175 +505,7 @@
 	if err != nil {
 		return nil, fmt.Errorf("could not set fields to header: %w", err)
 	}
-<<<<<<< HEAD
 	return header, nil
-=======
-
-	proposal := cluster.Block{
-		Header:  header,
-		Payload: &payload,
-	}
-
-	// TODO (ramtin): enable this again
-	// b.tracer.FinishSpan(parentID, trace.COLBuildOnCreateHeader)
-
-	span, ctx := b.tracer.StartCollectionSpan(context.Background(), proposal.ID(), trace.COLBuildOn, otelTrace.WithTimestamp(startTime))
-	defer span.End()
-
-	dbInsertSpan, _ := b.tracer.StartSpanFromContext(ctx, trace.COLBuildOnDBInsert)
-	defer dbInsertSpan.End()
-
-	// finally we insert the block in a write transaction
-	err = operation.RetryOnConflict(b.db.Update, procedure.InsertClusterBlock(&proposal))
-	if err != nil {
-		return nil, fmt.Errorf("could not insert built block: %w", err)
-	}
-
-	return proposal.Header, nil
-}
-
-// getBlockBuildContext retrieves the required contextual information from the database
-// required to build a new block proposal.
-// No errors are expected during normal operation.
-func (b *Builder) getBlockBuildContext(parentID flow.Identifier) (blockBuildContext, error) {
-	var ctx blockBuildContext
-	ctx.config = b.config
-
-	err := b.db.View(func(btx *badger.Txn) error {
-
-		// TODO (ramtin): enable this again
-		// b.tracer.StartSpan(parentID, trace.COLBuildOnSetup)
-		// defer b.tracer.FinishSpan(parentID, trace.COLBuildOnSetup)
-
-		var err error
-		ctx.parent, err = b.clusterHeaders.ByBlockID(parentID)
-		if err != nil {
-			return fmt.Errorf("could not get parent: %w", err)
-		}
-		// retrieve the finalized boundary ON THE CLUSTER CHAIN
-		ctx.clusterChainFinalizedBlock = new(flow.Header)
-		err = procedure.RetrieveLatestFinalizedClusterHeader(ctx.parent.ChainID, ctx.clusterChainFinalizedBlock)(btx)
-		if err != nil {
-			return fmt.Errorf("could not retrieve cluster final: %w", err)
-		}
-
-		// retrieve the height and ID of the latest finalized block ON THE MAIN CHAIN
-		// this is used as the reference point for transaction expiry
-		err = operation.RetrieveFinalizedHeight(&ctx.refChainFinalizedHeight)(btx)
-		if err != nil {
-			return fmt.Errorf("could not retrieve main finalized height: %w", err)
-		}
-		err = operation.LookupBlockHeight(ctx.refChainFinalizedHeight, &ctx.refChainFinalizedID)(btx)
-		if err != nil {
-			return fmt.Errorf("could not retrieve main finalized ID: %w", err)
-		}
-		// retrieve the height bounds of the operating epoch
-		err = operation.RetrieveEpochFirstHeight(b.clusterEpoch, &ctx.refEpochFirstHeight)(btx)
-		if err != nil {
-			return fmt.Errorf("could not retrieve first height of operating epoch: %w", err)
-		}
-		var refEpochFinalHeight uint64
-		err = operation.RetrieveEpochLastHeight(b.clusterEpoch, &refEpochFinalHeight)(btx)
-		if err != nil {
-			if errors.Is(err, storage.ErrNotFound) {
-				return nil
-			}
-			return fmt.Errorf("unexpected failure to retrieve final height of operating epoch: %w", err)
-		}
-		ctx.refEpochFinalHeight = &refEpochFinalHeight
-
-		var refEpochFinalID flow.Identifier
-		err = operation.LookupBlockHeight(refEpochFinalHeight, &refEpochFinalID)(btx)
-		if err != nil {
-			return fmt.Errorf("could not retrieve ID of final block of operating epoch: %w", err)
-		}
-		ctx.refEpochFinalID = &refEpochFinalID
-
-		return nil
-	})
-	if err != nil {
-		return blockBuildContext{}, err
-	}
-	return ctx, nil
-}
-
-// populateUnfinalizedAncestryLookup traverses the unfinalized ancestry backward
-// to populate the transaction lookup (used for deduplication) and the rate limiter
-// (used to limit transaction submission by payer).
-//
-// The traversal begins with the block specified by parentID (the block we are
-// building on top of) and ends with the oldest unfinalized block in the ancestry.
-func (b *Builder) populateUnfinalizedAncestryLookup(parentID flow.Identifier, finalHeight uint64, lookup *transactionLookup, limiter *rateLimiter) error {
-
-	err := fork.TraverseBackward(b.clusterHeaders, parentID, func(ancestor *flow.Header) error {
-		payload, err := b.payloads.ByBlockID(ancestor.ID())
-		if err != nil {
-			return fmt.Errorf("could not retrieve ancestor payload: %w", err)
-		}
-
-		for _, tx := range payload.Collection.Transactions {
-			lookup.addUnfinalizedAncestor(tx.ID())
-			limiter.addAncestor(ancestor.Height, tx)
-		}
-		return nil
-	}, fork.ExcludingHeight(finalHeight))
-
-	return err
-}
-
-// populateFinalizedAncestryLookup traverses the reference block height index to
-// populate the transaction lookup (used for deduplication) and the rate limiter
-// (used to limit transaction submission by payer).
-//
-// The traversal is structured so that we check every collection whose reference
-// block height translates to a possible constituent transaction which could also
-// appear in the collection we are building.
-func (b *Builder) populateFinalizedAncestryLookup(minRefHeight, maxRefHeight uint64, lookup *transactionLookup, limiter *rateLimiter) error {
-
-	// Let E be the global transaction expiry constant, measured in blocks. For each
-	// T ∈ `includedTransactions`, we have to decide whether the transaction
-	// already appeared in _any_ finalized cluster block.
-	// Notation:
-	//   - consider a valid cluster block C and let c be its reference block height
-	//   - consider a transaction T ∈ `includedTransactions` and let t denote its
-	//     reference block height
-	//
-	// Boundary conditions:
-	// 1. C's reference block height is equal to the lowest reference block height of
-	//    all its constituent transactions. Hence, for collection C to potentially contain T, it must satisfy c <= t.
-	// 2. For T to be eligible for inclusion in collection C, _none_ of the transactions within C are allowed
-	// to be expired w.r.t. C's reference block. Hence, for collection C to potentially contain T, it must satisfy t < c + E.
-	//
-	// Therefore, for collection C to potentially contain transaction T, it must satisfy t - E < c <= t.
-	// In other words, we only need to inspect collections with reference block height c ∈ (t-E, t].
-	// Consequently, for a set of transactions, with `minRefHeight` (`maxRefHeight`) being the smallest (largest)
-	// reference block height, we only need to inspect collections with c ∈ (minRefHeight-E, maxRefHeight].
-
-	// the finalized cluster blocks which could possibly contain any conflicting transactions
-	var clusterBlockIDs []flow.Identifier
-	start, end := findRefHeightSearchRangeForConflictingClusterBlocks(minRefHeight, maxRefHeight)
-	err := b.db.View(operation.LookupClusterBlocksByReferenceHeightRange(start, end, &clusterBlockIDs))
-	if err != nil {
-		return fmt.Errorf("could not lookup finalized cluster blocks by reference height range [%d,%d]: %w", start, end, err)
-	}
-
-	for _, blockID := range clusterBlockIDs {
-		header, err := b.clusterHeaders.ByBlockID(blockID)
-		if err != nil {
-			return fmt.Errorf("could not retrieve cluster header (id=%x): %w", blockID, err)
-		}
-		payload, err := b.payloads.ByBlockID(blockID)
-		if err != nil {
-			return fmt.Errorf("could not retrieve cluster payload (block_id=%x): %w", blockID, err)
-		}
-		for _, tx := range payload.Collection.Transactions {
-			lookup.addFinalizedAncestor(tx.ID())
-			limiter.addAncestor(header.Height, tx)
-		}
-	}
-
-	return nil
->>>>>>> bd19db76
 }
 
 // findRefHeightSearchRangeForConflictingClusterBlocks computes the range of reference
