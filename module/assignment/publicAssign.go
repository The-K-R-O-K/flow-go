--- conflicted
+++ resolved
@@ -4,12 +4,9 @@
 	"fmt"
 	"sort"
 
-<<<<<<< HEAD
 	"github.com/pkg/errors"
 
 	"github.com/dapperlabs/flow-go/crypto"
-=======
->>>>>>> 32afbf06
 	"github.com/dapperlabs/flow-go/crypto/random"
 	"github.com/dapperlabs/flow-go/model/chunkassignment"
 	"github.com/dapperlabs/flow-go/model/encoding"
@@ -62,7 +59,7 @@
 	// otherwise, it computes the assignment and caches it for future calls
 	a, err := chunkAssignment(ids, chunks, rng, p.alpha)
 	if err != nil {
-		return nil, fmt.Errorf("computing assignment failed: %w", err)
+		return nil, errors.Wrap(err, "could not complete chunk assignment")
 	}
 
 	// adds assignment to mempool
@@ -91,17 +88,10 @@
 	}
 	t := ids
 
-<<<<<<< HEAD
-	for i := 0; i < chunks.Len(); i++ {
-		if len(t) >= alpha {
-			// More verifiers than required for this chunk
-			assignment.Add(chunks.ByIndex(uint64(i)), flow.JoinIdentifierLists(t[:alpha], nil))
-=======
 	for i := 0; i < chunks.Size(); i++ {
 		assignees := make([]flow.Identifier, 0, alpha)
 		if len(t) >= alpha { // More verifiers than required for this chunk
 			assignees = append(assignees, t[:alpha]...)
->>>>>>> 32afbf06
 			t = t[alpha:]
 		} else { // Less verifiers than required for this chunk
 			assignees = append(assignees, t...) // take all remaining elements from t
