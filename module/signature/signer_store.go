--- conflicted
+++ resolved
@@ -1,11 +1,8 @@
 package signature
 
 import (
-<<<<<<< HEAD
 	"errors"
-=======
 	"fmt"
->>>>>>> 85dc4a6f
 
 	"github.com/onflow/flow-go/model/encoding"
 	"github.com/onflow/flow-go/module"
@@ -44,17 +41,12 @@
 	}
 
 	privDKGData, err := s.keys.RetrieveMyDKGPrivateInfo(epoch)
-<<<<<<< HEAD
 	if errors.Is(err, storage.ErrNotFound) {
 		signer = NewThresholdProvider(encoding.RandomBeaconTag, nil)
 	} else if err != nil {
-		return nil, err
+		return nil, fmt.Errorf("could not retrieve DKG private key for epoch counter: %v, at view: %v, err: %w", epoch, view, err)
 	} else {
 		signer = NewThresholdProvider(encoding.RandomBeaconTag, privDKGData.RandomBeaconPrivKey)
-=======
-	if err != nil {
-		return nil, fmt.Errorf("could not retrieve DKG private key for epoch counter: %v, at view: %v, err: %w", epoch, view, err)
->>>>>>> 85dc4a6f
 	}
 	s.signers[epoch] = signer
 
