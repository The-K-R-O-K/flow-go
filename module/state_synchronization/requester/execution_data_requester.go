package requester

import (
	"context"
	"errors"
	"fmt"
	"sync"
	"time"

	"github.com/rs/zerolog"
	"github.com/sethvargo/go-retry"

	"github.com/onflow/flow-go/consensus/hotstuff/model"
	"github.com/onflow/flow-go/engine"
	"github.com/onflow/flow-go/model/flow"
	"github.com/onflow/flow-go/module"
	"github.com/onflow/flow-go/module/component"
	"github.com/onflow/flow-go/module/executiondatasync/execution_data"
	"github.com/onflow/flow-go/module/irrecoverable"
	"github.com/onflow/flow-go/module/jobqueue"
	"github.com/onflow/flow-go/module/state_synchronization"
	"github.com/onflow/flow-go/module/state_synchronization/requester/jobs"
	"github.com/onflow/flow-go/module/util"
	"github.com/onflow/flow-go/state/protocol"
	"github.com/onflow/flow-go/storage"
)

// The ExecutionDataRequester downloads ExecutionData for sealed blocks from other participants in
// the flow network. The ExecutionData for a sealed block should always downloadable, since a
// sealed block must have been executed.
//
// Once the ExecutionData for a block is downloaded, the node becomes a seeder for other participants
// on the network using the bitswap protocol. The downloading and seeding work is handled by the
// ExecutionDataService.
//
// The ExecutionDataRequester internally uses a job queue to request and download each sealed block
// with multiple workers. It downloads ExecutionData block by block towards the latest sealed block.
// In order to ensure it does not miss any sealed block to download, it persists the last downloaded
// height, and only increments it when the next height has been downloaded. In the event of a crash
// failure, it will read the last downloaded height, and process from the next un-downloaded height.
// The requester listens to block finalization event, and checks if sealed height has been changed,
// if changed, it create job for each un-downloaded and sealed height.
//
// The requester is made up of 3 subcomponents:
//
<<<<<<< HEAD
// * OnBlockFinalized:     receives block finalized events from the follower distributor and
=======
// * OnFinalizedBlock:     receives block finalized events from the finalization distributor and
>>>>>>> 18a786a7
//                         forwards them to the blockConsumer.
//
// * blockConsumer:        is a jobqueue that receives block finalization events. On each event,
//                         it checks for the latest sealed block, then uses a pool of workers to
//                         download ExecutionData for each block from the network. After each
//                         successful download, the blockConsumer sends a notification to the
//                         notificationConsumer that a new ExecutionData is available.
//
// * notificationConsumer: is a jobqueue that receives ExecutionData fetched events. On each event,
//                         it checks if ExecutionData for the next consecutive block height is
//                         available, then uses a single worker to send notifications to registered
//                         consumers.
//                         the registered consumers are guaranteed to receive each sealed block in
//                         consecutive height at least once.
//
//    +------------------+      +---------------+       +----------------------+
// -->| OnFinalizedBlock |----->| blockConsumer |   +-->| notificationConsumer |
//    +------------------+      +-------+-------+   |   +-----------+----------+
//                                      |           |               |
//                               +------+------+    |        +------+------+
//                            xN | Worker Pool |----+     x1 | Worker Pool |----> Registered consumers
//                               +-------------+             +-------------+

const (
	// DefaultFetchTimeout is the default initial timeout for fetching ExecutionData from the
	// db/network. The timeout is increased using an incremental backoff until FetchTimeout.
	DefaultFetchTimeout = 10 * time.Second

	// DefaultMaxFetchTimeout is the default timeout for fetching ExecutionData from the db/network
	DefaultMaxFetchTimeout = 10 * time.Minute

	// DefaultRetryDelay is the default initial delay used in the exponential backoff for failed
	// ExecutionData download retries
	DefaultRetryDelay = 1 * time.Second

	// DefaultMaxRetryDelay is the default maximum delay used in the exponential backoff for failed
	// ExecutionData download retries
	DefaultMaxRetryDelay = 5 * time.Minute

	// DefaultMaxSearchAhead is the default max number of unsent notifications to allow before
	// pausing new fetches.
	DefaultMaxSearchAhead = 5000

	// Number of goroutines to use for downloading new ExecutionData from the network.
	fetchWorkers = 4
)

// ExecutionDataConfig contains configuration options for the ExecutionDataRequester
type ExecutionDataConfig struct {
	// The initial value to use as the last processed block height. This should be the
	// first block height to sync - 1
	InitialBlockHeight uint64

	// Max number of unsent notifications to allow before pausing new fetches. After exceeding this
	// limit, the requester will stop processing new finalized block notifications. This prevents
	// unbounded memory use by the requester if it gets stuck fetching a specific height.
	MaxSearchAhead uint64

	// The initial timeout for fetching ExecutionData from the db/network
	FetchTimeout time.Duration

	// The max timeout for fetching ExecutionData from the db/network
	MaxFetchTimeout time.Duration

	// Exponential backoff settings for download retries
	RetryDelay    time.Duration
	MaxRetryDelay time.Duration
}

type executionDataRequester struct {
	component.Component
	cm         *component.ComponentManager
	downloader execution_data.Downloader
	metrics    module.ExecutionDataRequesterMetrics
	config     ExecutionDataConfig
	log        zerolog.Logger

	// Local db objects
	headers storage.Headers
	results storage.ExecutionResults
	seals   storage.Seals

	executionDataReader *jobs.ExecutionDataReader

	// Notifiers for queue consumers
	finalizationNotifier engine.Notifier

	// Job queues
	blockConsumer        *jobqueue.ComponentConsumer
	notificationConsumer *jobqueue.ComponentConsumer

	// List of callbacks to call when ExecutionData is successfully fetched for a block
	consumers []state_synchronization.OnExecutionDataReceivedConsumer

	consumerMu sync.RWMutex
}

var _ state_synchronization.ExecutionDataRequester = (*executionDataRequester)(nil)

// New creates a new execution data requester component
func New(
	log zerolog.Logger,
	edrMetrics module.ExecutionDataRequesterMetrics,
	downloader execution_data.Downloader,
	processedHeight storage.ConsumerProgress,
	processedNotifications storage.ConsumerProgress,
	state protocol.State,
	headers storage.Headers,
	results storage.ExecutionResults,
	seals storage.Seals,
	cfg ExecutionDataConfig,
) state_synchronization.ExecutionDataRequester {
	e := &executionDataRequester{
		log:                  log.With().Str("component", "execution_data_requester").Logger(),
		downloader:           downloader,
		metrics:              edrMetrics,
		headers:              headers,
		results:              results,
		seals:                seals,
		config:               cfg,
		finalizationNotifier: engine.NewNotifier(),
	}

	executionDataNotifier := engine.NewNotifier()

	// jobqueue Jobs object that tracks sealed blocks by height. This is used by the blockConsumer
	// to get a sequential list of sealed blocks.
	sealedBlockReader := jobqueue.NewSealedBlockHeaderReader(state, headers)

	// blockConsumer ensures every sealed block's execution data is downloaded.
	// It listens to block finalization events from `finalizationNotifier`, then checks if there
	// are new sealed blocks with `sealedBlockReader`. If there are, it starts workers to process
	// them with `processingBlockJob`, which fetches execution data. At most `fetchWorkers` workers
	// will be created for concurrent processing. When a sealed block's execution data has been
	// downloaded, it updates and persists the highest consecutive downloaded height with
	// `processedHeight`. That way, if the node crashes, it reads the `processedHeight` and resume
	// from `processedHeight + 1`. If the database is empty, rootHeight will be used to init the
	// last processed height. Once the execution data is fetched and stored, it notifies
	// `executionDataNotifier`.
	e.blockConsumer = jobqueue.NewComponentConsumer(
		e.log.With().Str("module", "block_consumer").Logger(),
		e.finalizationNotifier.Channel(), // to listen to finalization events to find newly sealed blocks
		processedHeight,                  // read and persist the downloaded height
		sealedBlockReader,                // read sealed blocks by height
		e.config.InitialBlockHeight,      // initial "last processed" height for empty db
		e.processBlockJob,                // process the sealed block job to download its execution data
		fetchWorkers,                     // the number of concurrent workers
		e.config.MaxSearchAhead,          // max number of unsent notifications to allow before pausing new fetches
	)
	// notifies notificationConsumer when new ExecutionData blobs are available
	// SetPostNotifier will notify executionDataNotifier AFTER e.blockConsumer.LastProcessedIndex is updated.
	// Even though it doesn't guarantee to notify for every height at least once, the notificationConsumer is
	// able to guarantee to process every height at least once, because the notificationConsumer finds new job
	// using executionDataReader which finds new height using e.blockConsumer.LastProcessedIndex
	e.blockConsumer.SetPostNotifier(func(module.JobID) { executionDataNotifier.Notify() })

	// jobqueue Jobs object tracks downloaded execution data by height. This is used by the
	// notificationConsumer to get downloaded execution data from storage.
	e.executionDataReader = jobs.NewExecutionDataReader(
		e.downloader,
		e.headers,
		e.results,
		e.seals,
		e.config.FetchTimeout,
		// method to get highest consecutive height that has downloaded execution data. it is used
		// here by the notification job consumer to discover new jobs.
		// Note: we don't want to notify notificationConsumer for a block if it has not downloaded
		// execution data yet.
		e.blockConsumer.LastProcessedIndex,
	)

	// notificationConsumer consumes `OnExecutionDataFetched` events, and ensures its consumer
	// receives this event in consecutive block height order.
	// It listens to events from `executionDataNotifier`, which is delivered when
	// a block's execution data is downloaded and stored, and checks the `executionDataCache` to
	// find if the next un-processed consecutive height is available.
	// To know what's the height of the next un-processed consecutive height, it reads the latest
	// consecutive height in `processedNotifications`. And it's persisted in storage to be crash-resistant.
	// When a new consecutive height is available, it calls `processNotificationJob` to notify all the
	// `e.consumers`.
	// Note: the `e.consumers` will be guaranteed to receive at least one `OnExecutionDataFetched` event
	// for each sealed block in consecutive block height order.
	e.notificationConsumer = jobqueue.NewComponentConsumer(
		e.log.With().Str("module", "notification_consumer").Logger(),
		executionDataNotifier.Channel(), // listen for notifications from the block consumer
		processedNotifications,          // read and persist the notified height
		e.executionDataReader,           // read execution data by height
		e.config.InitialBlockHeight,     // initial "last processed" height for empty db
		e.processNotificationJob,        // process the job to send notifications for an execution data
		1,                               // use a single worker to ensure notification is delivered in consecutive order
		0,                               // search ahead limit controlled by worker count
	)

	builder := component.NewComponentManagerBuilder().
		AddWorker(e.runBlockConsumer).
		AddWorker(e.runNotificationConsumer)

	e.cm = builder.Build()
	e.Component = e.cm

	return e
}

// OnBlockFinalized accepts block finalization notifications from the FollowerDistributor
func (e *executionDataRequester) OnBlockFinalized(*model.Block) {
	e.finalizationNotifier.Notify()
}

// AddOnExecutionDataReceivedConsumer adds a callback to be called when a new ExecutionData is received
// Callback Implementations must:
//   - be concurrency safe
//   - be non-blocking
//   - handle repetition of the same events (with some processing overhead).
func (e *executionDataRequester) AddOnExecutionDataReceivedConsumer(fn state_synchronization.OnExecutionDataReceivedConsumer) {
	e.consumerMu.Lock()
	defer e.consumerMu.Unlock()

	e.consumers = append(e.consumers, fn)
}

// runBlockConsumer runs the blockConsumer component
func (e *executionDataRequester) runBlockConsumer(ctx irrecoverable.SignalerContext, ready component.ReadyFunc) {
	err := util.WaitClosed(ctx, e.downloader.Ready())
	if err != nil {
		return // context cancelled
	}

	err = util.WaitClosed(ctx, e.notificationConsumer.Ready())
	if err != nil {
		return // context cancelled
	}

	e.blockConsumer.Start(ctx)

	err = util.WaitClosed(ctx, e.blockConsumer.Ready())
	if err == nil {
		ready()
	}

	<-e.blockConsumer.Done()
}

// runNotificationConsumer runs the notificationConsumer component
func (e *executionDataRequester) runNotificationConsumer(ctx irrecoverable.SignalerContext, ready component.ReadyFunc) {
	e.executionDataReader.AddContext(ctx)
	e.notificationConsumer.Start(ctx)

	err := util.WaitClosed(ctx, e.notificationConsumer.Ready())
	if err == nil {
		ready()
	}

	<-e.notificationConsumer.Done()
}

// Fetch Worker Methods

// processBlockJob consumes jobs from the blockConsumer and attempts to download an ExecutionData
// for the given block height.
func (e *executionDataRequester) processBlockJob(ctx irrecoverable.SignalerContext, job module.Job, jobComplete func()) {
	// convert job into a block entry
	header, err := jobqueue.JobToBlockHeader(job)
	if err != nil {
		ctx.Throw(fmt.Errorf("failed to convert job to block: %w", err))
	}

	err = e.processSealedHeight(ctx, header.ID(), header.Height)
	if err == nil {
		jobComplete()
		return
	}

	// errors are thrown as irrecoverable errors except context cancellation, and invalid blobs
	// invalid blobs are logged, and never completed, which will halt downloads after maxSearchAhead
	// is reached.
	e.log.Error().Err(err).Str("job_id", string(job.ID())).Msg("error encountered while processing block job")
}

// processSealedHeight downloads ExecutionData for the given block height.
// If the download fails, it will retry forever, using exponential backoff.
func (e *executionDataRequester) processSealedHeight(ctx irrecoverable.SignalerContext, blockID flow.Identifier, height uint64) error {
	backoff := retry.NewExponential(e.config.RetryDelay)
	backoff = retry.WithCappedDuration(e.config.MaxRetryDelay, backoff)
	backoff = retry.WithJitterPercent(15, backoff)

	// bitswap always waits for either all data to be received or a timeout, even if it encountered an error.
	// use an incremental backoff for the timeout so we do faster initial retries, then allow for more
	// time in case data is large or there is network congestion.
	timeout := retry.NewExponential(e.config.FetchTimeout)
	timeout = retry.WithCappedDuration(e.config.MaxFetchTimeout, timeout)

	attempt := 0
	return retry.Do(ctx, backoff, func(context.Context) error {
		if attempt > 0 {
			e.log.Debug().
				Str("block_id", blockID.String()).
				Uint64("height", height).
				Uint64("attempt", uint64(attempt)).
				Msgf("retrying download")

			e.metrics.FetchRetried()
		}
		attempt++

		// download execution data for the block
		fetchTimeout, _ := timeout.Next()
		err := e.processFetchRequest(ctx, blockID, height, fetchTimeout)

		// don't retry if the blob was invalid
		if isInvalidBlobError(err) {
			return err
		}

		return retry.RetryableError(err)
	})
}

func (e *executionDataRequester) processFetchRequest(ctx irrecoverable.SignalerContext, blockID flow.Identifier, height uint64, fetchTimeout time.Duration) error {
	logger := e.log.With().
		Str("block_id", blockID.String()).
		Uint64("height", height).
		Logger()

	logger.Debug().Msg("processing fetch request")

	seal, err := e.seals.FinalizedSealForBlock(blockID)
	if err != nil {
		ctx.Throw(fmt.Errorf("failed to get seal for block %s: %w", blockID, err))
	}

	result, err := e.results.ByID(seal.ResultID)
	if err != nil {
		ctx.Throw(fmt.Errorf("failed to lookup execution result for block %s: %w", blockID, err))
	}

	logger = logger.With().Str("execution_data_id", result.ExecutionDataID.String()).Logger()

	start := time.Now()
	e.metrics.ExecutionDataFetchStarted()

	logger.Debug().Msg("downloading execution data")

	_, err = e.fetchExecutionData(ctx, result.ExecutionDataID, fetchTimeout)

	e.metrics.ExecutionDataFetchFinished(time.Since(start), err == nil, height)

	if isInvalidBlobError(err) {
		// This means an execution result was sealed with an invalid execution data id (invalid data).
		// Eventually, verification nodes will verify that the execution data is valid, and not sign the receipt
		logger.Error().Err(err).Msg("HALTING REQUESTER: invalid execution data found")

		return err
	}

	// Some or all of the blob was missing or corrupt. retry
	if isBlobNotFoundError(err) || errors.Is(err, context.DeadlineExceeded) || errors.Is(err, context.Canceled) {
		logger.Error().Err(err).Msg("failed to get execution data for block")

		return err
	}

	// Any other error is unexpected
	if err != nil {
		logger.Error().Err(err).Msg("unexpected error fetching execution data")

		ctx.Throw(err)
	}

	logger.Info().Msg("execution data fetched")

	return nil
}

// fetchExecutionData fetches the ExecutionData by its ID, and times out if fetchTimeout is exceeded
func (e *executionDataRequester) fetchExecutionData(signalerCtx irrecoverable.SignalerContext, executionDataID flow.Identifier, fetchTimeout time.Duration) (*execution_data.BlockExecutionData, error) {
	ctx, cancel := context.WithTimeout(signalerCtx, fetchTimeout)
	defer cancel()

	// Get the data from the network
	// this is a blocking call, won't be unblocked until either hitting error (including timeout) or
	// the data is received
	executionData, err := e.downloader.Download(ctx, executionDataID)

	if err != nil {
		return nil, err
	}

	return executionData, nil
}

// Notification Worker Methods

func (e *executionDataRequester) processNotificationJob(ctx irrecoverable.SignalerContext, job module.Job, jobComplete func()) {
	// convert job into a block entry
	entry, err := jobs.JobToBlockEntry(job)
	if err != nil {
		ctx.Throw(fmt.Errorf("failed to convert job to entry: %w", err))
	}

	e.processNotification(ctx, entry.Height, entry.ExecutionData)
	jobComplete()
}

func (e *executionDataRequester) processNotification(ctx irrecoverable.SignalerContext, height uint64, executionData *execution_data.BlockExecutionDataEntity) {
	e.log.Debug().Msgf("notifying for block %d", height)

	// send notifications
	e.notifyConsumers(executionData)

	e.metrics.NotificationSent(height)
}

func (e *executionDataRequester) notifyConsumers(executionData *execution_data.BlockExecutionDataEntity) {
	e.consumerMu.RLock()
	defer e.consumerMu.RUnlock()

	for _, fn := range e.consumers {
		fn(executionData)
	}
}

func isInvalidBlobError(err error) bool {
	var malformedDataError *execution_data.MalformedDataError
	var blobSizeLimitExceededError *execution_data.BlobSizeLimitExceededError
	return errors.As(err, &malformedDataError) ||
		errors.As(err, &blobSizeLimitExceededError)
}

func isBlobNotFoundError(err error) bool {
	var blobNotFoundError *execution_data.BlobNotFoundError
	return errors.As(err, &blobNotFoundError)
}<|MERGE_RESOLUTION|>--- conflicted
+++ resolved
@@ -43,11 +43,7 @@
 //
 // The requester is made up of 3 subcomponents:
 //
-<<<<<<< HEAD
-// * OnBlockFinalized:     receives block finalized events from the follower distributor and
-=======
 // * OnFinalizedBlock:     receives block finalized events from the finalization distributor and
->>>>>>> 18a786a7
 //                         forwards them to the blockConsumer.
 //
 // * blockConsumer:        is a jobqueue that receives block finalization events. On each event,
