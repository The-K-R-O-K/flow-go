package entity

import (
	"github.com/onflow/flow-go/model/flow"
)

// A complete collection contains the guarantee and the transactions.
// the guarantee is the hash of all the transactions. The execution node
// receives the guarantee from the block, and queries the transactions by
// the guarantee from the collection node.
// when receiving a collection from collection node, the execution node will
// update the Transactions field of a CompleteCollection and make it complete.
type CompleteCollection struct {
	Guarantee    *flow.CollectionGuarantee
	Transactions []*flow.TransactionBody
}

// ExecutableBlock represents a block that can be executed by the VM
//
// It assumes that the Block attached is immutable, so take care in not modifying or changing the inner
// *flow.Block, otherwise the struct will be in an inconsistent state. It requires the Block is immutable
// because the it lazy lodas the Block.ID() into the private id field, on the first call to ExecutableBlock.ID()
// All future calls to ID will not call Block.ID(), therefore it Block changes, the id will not match the Block.
type ExecutableBlock struct {
	id                  flow.Identifier
	Block               *flow.Block
	CompleteCollections map[flow.Identifier]*CompleteCollection // key is the collection ID.
<<<<<<< HEAD
	StartState          *flow.StateCommitment
=======
	StartState          flow.StateCommitment
	Executing           bool // flag used to indicate if blog is being executed, to avoid
>>>>>>> 3fca9a4f
}

// BlocksByCollection represents a collection that the execution node
// has not received its transactions yet.
// it also holds references to the blocks that contains this collection
// and are waiting to be executed.
type BlocksByCollection struct {
	CollectionID flow.Identifier
	// a reversed map to look up which block contains this collection. key is the collection id
	ExecutableBlocks map[flow.Identifier]*ExecutableBlock
}

func (c CompleteCollection) Collection() flow.Collection {
	return flow.Collection{Transactions: c.Transactions}
}

func (c CompleteCollection) IsCompleted() bool {
	return len(c.Transactions) > 0
}

func (b *BlocksByCollection) ID() flow.Identifier {
	return b.CollectionID
}

func (b *BlocksByCollection) Checksum() flow.Identifier {
	return b.CollectionID
}

// ID lazy loads the Block.ID() into the private id field on the first call, and returns
// the id field in all future calls
func (b *ExecutableBlock) ID() flow.Identifier {
	if b.id == flow.ZeroID {
		b.id = b.Block.ID()
	}
	return b.id
}

func (b *ExecutableBlock) Checksum() flow.Identifier {
	return b.Block.Checksum()
}

func (b *ExecutableBlock) Height() uint64 {
	return b.Block.Header.Height
}

func (b *ExecutableBlock) ParentID() flow.Identifier {
	return b.Block.Header.ParentID
}

func (b *ExecutableBlock) Collections() []*CompleteCollection {
	collections := make([]*CompleteCollection, len(b.Block.Payload.Guarantees))

	for i, cg := range b.Block.Payload.Guarantees {
		collections[i] = b.CompleteCollections[cg.ID()]
	}

	return collections
}

// HasAllTransactions returns whether all the transactions for all collections
// in the block have been received.
func (b *ExecutableBlock) HasAllTransactions() bool {
	for _, collection := range b.Block.Payload.Guarantees {

		completeCollection, ok := b.CompleteCollections[collection.ID()]
		if ok && completeCollection.IsCompleted() {
			continue
		}
		return false
	}
	return true
}

// HasStartState returns whether the block has StartState, which
// indicates whether its parent has been executed.
func (b *ExecutableBlock) HasStartState() bool {
	return b.StartState != nil
}

// IsComplete returns whether all the data needed to executed the block are
// ready.
func (b *ExecutableBlock) IsComplete() bool {
	return b.HasAllTransactions() && b.HasStartState()
}<|MERGE_RESOLUTION|>--- conflicted
+++ resolved
@@ -25,15 +25,11 @@
 	id                  flow.Identifier
 	Block               *flow.Block
 	CompleteCollections map[flow.Identifier]*CompleteCollection // key is the collection ID.
-<<<<<<< HEAD
 	StartState          *flow.StateCommitment
-=======
-	StartState          flow.StateCommitment
-	Executing           bool // flag used to indicate if blog is being executed, to avoid
->>>>>>> 3fca9a4f
+	Executing           bool // flag used to indicate if block is being executed, to avoid re-execution
 }
 
-// BlocksByCollection represents a collection that the execution node
+// BlocksByCollection represents a collection that the execution node.
 // has not received its transactions yet.
 // it also holds references to the blocks that contains this collection
 // and are waiting to be executed.
