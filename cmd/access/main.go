--- conflicted
+++ resolved
@@ -41,47 +41,7 @@
 )
 
 func main() {
-
-<<<<<<< HEAD
-	var (
-		blockLimit                   uint
-		collectionLimit              uint
-		receiptLimit                 uint
-		collectionGRPCPort           uint
-		executionGRPCPort            uint
-		pingEnabled                  bool
-		nodeInfoFile                 string
-		apiRatelimits                map[string]int
-		apiBurstlimits               map[string]int
-		followerState                protocol.MutableState
-		ingestEng                    *ingestion.Engine
-		requestEng                   *requester.Engine
-		followerEng                  *followereng.Engine
-		syncCore                     *synchronization.Core
-		finalizedHeader              *synceng.FinalizedHeaderCache
-		rpcConf                      rpc.Config
-		rpcEng                       *rpc.Engine
-		finalizationDistributor      *pubsub.FinalizationDistributor
-		collectionRPC                access.AccessAPIClient
-		executionNodeAddress         string // deprecated
-		historicalAccessRPCs         []access.AccessAPIClient
-		err                          error
-		conCache                     *buffer.PendingBlocks // pending block cache for follower
-		transactionTimings           *stdmap.TransactionTimings
-		collectionsToMarkFinalized   *stdmap.Times
-		collectionsToMarkExecuted    *stdmap.Times
-		blocksToMarkExecuted         *stdmap.Times
-		transactionMetrics           module.TransactionMetrics
-		pingMetrics                  module.PingMetrics
-		logTxTimeToFinalized         bool
-		logTxTimeToExecuted          bool
-		logTxTimeToFinalizedExecuted bool
-		retryEnabled                 bool
-		rpcMetricsEnabled            bool
-	)
-=======
 	defaultConfig := DefaultAccessNodeConfig()
->>>>>>> fd4a4bb8
 
 	anb := FlowAccessNode() // use the generic Access Node builder till it is determined if this is a staked AN or an unstaked AN
 
@@ -349,12 +309,13 @@
 			return anb.FollowerEng, nil
 		}).
 		Component("finalized snapshot", func(builder cmd.NodeBuilder, node *cmd.NodeConfig) (module.ReadyDoneAware, error) {
-			finalizedHeader, err = synceng.NewFinalizedHeaderCache(node.Logger, node.State, finalizationDistributor)
+			finalizedHeader, err := synceng.NewFinalizedHeaderCache(node.Logger, node.State, anb.FinalizationDistributor)
 			if err != nil {
 				return nil, fmt.Errorf("could not create finalized snapshot cache: %w", err)
 			}
-
-			return finalizedHeader, nil
+			anb.FinalizedHeader = finalizedHeader
+
+			return anb.FinalizedHeader, nil
 		}).
 		Component("sync engine", func(builder cmd.NodeBuilder, node *cmd.NodeConfig) (module.ReadyDoneAware, error) {
 
@@ -364,25 +325,15 @@
 				node.Network,
 				node.Me,
 				node.Storage.Blocks,
-<<<<<<< HEAD
-				followerEng,
-				syncCore,
-				finalizedHeader,
-				node.State,
-=======
 				anb.FollowerEng,
 				anb.SyncCore,
->>>>>>> fd4a4bb8
+				anb.FinalizedHeader,
+				node.State,
 			)
 			if err != nil {
 				return nil, fmt.Errorf("could not create synchronization engine: %w", err)
 			}
 
-<<<<<<< HEAD
-=======
-			anb.FinalizationDistributor.AddOnBlockFinalizedConsumer(sync.OnFinalizedBlock)
-
->>>>>>> fd4a4bb8
 			return sync, nil
 		})
 
