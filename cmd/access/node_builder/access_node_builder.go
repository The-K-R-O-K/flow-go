package node_builder

import (
	"context"
	"errors"
	"fmt"
	"math"
	"os"
	"path"
	"path/filepath"
	"strings"
	"time"

<<<<<<< HEAD
	"github.com/cockroachdb/pebble"
	"github.com/dgraph-io/badger/v2"
	"github.com/ipfs/boxo/bitswap"
	"github.com/ipfs/go-cid"
	"github.com/ipfs/go-datastore"
	badgerds "github.com/ipfs/go-ds-badger2"
	"github.com/libp2p/go-libp2p/core/host"
	"github.com/libp2p/go-libp2p/core/routing"
	"github.com/onflow/crypto"
=======
	"github.com/ipfs/go-cid"
	badger "github.com/ipfs/go-ds-badger2"
	"github.com/libp2p/go-libp2p-core/host"
	"github.com/libp2p/go-libp2p-core/routing"
	pubsub "github.com/libp2p/go-libp2p-pubsub"
>>>>>>> 6add05fa
	"github.com/onflow/flow/protobuf/go/flow/access"
	"github.com/rs/zerolog"
	"github.com/spf13/pflag"
	"google.golang.org/grpc"
	"google.golang.org/grpc/credentials"
	"google.golang.org/grpc/credentials/insecure"

	accessNode "github.com/onflow/flow-go/access"
	"github.com/onflow/flow-go/admin/commands"
	stateSyncCommands "github.com/onflow/flow-go/admin/commands/state_synchronization"
	storageCommands "github.com/onflow/flow-go/admin/commands/storage"
	"github.com/onflow/flow-go/cmd"
	"github.com/onflow/flow-go/cmd/build"
	"github.com/onflow/flow-go/consensus"
	"github.com/onflow/flow-go/consensus/hotstuff"
	"github.com/onflow/flow-go/consensus/hotstuff/committees"
	"github.com/onflow/flow-go/consensus/hotstuff/notifications"
	consensuspubsub "github.com/onflow/flow-go/consensus/hotstuff/notifications/pubsub"
	"github.com/onflow/flow-go/consensus/hotstuff/signature"
	hotstuffvalidator "github.com/onflow/flow-go/consensus/hotstuff/validator"
	"github.com/onflow/flow-go/consensus/hotstuff/verification"
	recovery "github.com/onflow/flow-go/consensus/recovery/protocol"
	"github.com/onflow/flow-go/engine"
	"github.com/onflow/flow-go/engine/access/index"
	"github.com/onflow/flow-go/engine/access/ingestion"
	"github.com/onflow/flow-go/engine/access/ingestion/tx_error_messages"
	pingeng "github.com/onflow/flow-go/engine/access/ping"
	"github.com/onflow/flow-go/engine/access/rest"
	commonrest "github.com/onflow/flow-go/engine/access/rest/common"
	"github.com/onflow/flow-go/engine/access/rest/router"
	"github.com/onflow/flow-go/engine/access/rest/websockets"
	"github.com/onflow/flow-go/engine/access/rpc"
	"github.com/onflow/flow-go/engine/access/rpc/backend"
	rpcConnection "github.com/onflow/flow-go/engine/access/rpc/connection"
	"github.com/onflow/flow-go/engine/access/state_stream"
	statestreambackend "github.com/onflow/flow-go/engine/access/state_stream/backend"
	"github.com/onflow/flow-go/engine/access/subscription"
	followereng "github.com/onflow/flow-go/engine/common/follower"
	"github.com/onflow/flow-go/engine/common/requester"
	commonrpc "github.com/onflow/flow-go/engine/common/rpc"
	"github.com/onflow/flow-go/engine/common/stop"
	synceng "github.com/onflow/flow-go/engine/common/synchronization"
	"github.com/onflow/flow-go/engine/common/version"
	"github.com/onflow/flow-go/engine/execution/computation/query"
	"github.com/onflow/flow-go/fvm/storage/derived"
	"github.com/onflow/flow-go/ledger"
	"github.com/onflow/flow-go/ledger/complete/wal"
	"github.com/onflow/flow-go/model/bootstrap"
	"github.com/onflow/flow-go/model/flow"
	"github.com/onflow/flow-go/model/flow/filter"
	"github.com/onflow/flow-go/module"
	"github.com/onflow/flow-go/module/blobs"
	"github.com/onflow/flow-go/module/chainsync"
	"github.com/onflow/flow-go/module/counters"
	"github.com/onflow/flow-go/module/execution"
	"github.com/onflow/flow-go/module/executiondatasync/execution_data"
<<<<<<< HEAD
	execdatacache "github.com/onflow/flow-go/module/executiondatasync/execution_data/cache"
	"github.com/onflow/flow-go/module/executiondatasync/pruner"
	edstorage "github.com/onflow/flow-go/module/executiondatasync/storage"
=======
	"github.com/onflow/flow-go/module/executiondatasync/pruner"
	exedatarequester "github.com/onflow/flow-go/module/executiondatasync/requester"
>>>>>>> 6add05fa
	"github.com/onflow/flow-go/module/executiondatasync/tracker"
	finalizer "github.com/onflow/flow-go/module/finalizer/consensus"
	"github.com/onflow/flow-go/module/grpcserver"
	"github.com/onflow/flow-go/module/id"
	"github.com/onflow/flow-go/module/mempool/herocache"
	"github.com/onflow/flow-go/module/mempool/stdmap"
	"github.com/onflow/flow-go/module/metrics"
	"github.com/onflow/flow-go/module/metrics/unstaked"
	"github.com/onflow/flow-go/module/state_synchronization"
	"github.com/onflow/flow-go/module/state_synchronization/indexer"
	edrequester "github.com/onflow/flow-go/module/state_synchronization/requester"
	"github.com/onflow/flow-go/network"
	alspmgr "github.com/onflow/flow-go/network/alsp/manager"
	netcache "github.com/onflow/flow-go/network/cache"
	"github.com/onflow/flow-go/network/channels"
	cborcodec "github.com/onflow/flow-go/network/codec/cbor"
	"github.com/onflow/flow-go/network/p2p"
	"github.com/onflow/flow-go/network/p2p/blob"
	p2pbuilder "github.com/onflow/flow-go/network/p2p/builder"
	p2pbuilderconfig "github.com/onflow/flow-go/network/p2p/builder/config"
	"github.com/onflow/flow-go/network/p2p/cache"
	"github.com/onflow/flow-go/network/p2p/conduit"
	"github.com/onflow/flow-go/network/p2p/connection"
	"github.com/onflow/flow-go/network/p2p/dht"
	networkingsubscription "github.com/onflow/flow-go/network/p2p/subscription"
	"github.com/onflow/flow-go/network/p2p/translator"
	"github.com/onflow/flow-go/network/p2p/unicast/protocols"
	relaynet "github.com/onflow/flow-go/network/relay"
	"github.com/onflow/flow-go/network/slashing"
	"github.com/onflow/flow-go/network/topology"
	"github.com/onflow/flow-go/network/underlay"
	"github.com/onflow/flow-go/network/validator"
	"github.com/onflow/flow-go/state/protocol"
	badgerState "github.com/onflow/flow-go/state/protocol/badger"
	"github.com/onflow/flow-go/state/protocol/blocktimer"
	"github.com/onflow/flow-go/storage"
	bstorage "github.com/onflow/flow-go/storage/badger"
	pstorage "github.com/onflow/flow-go/storage/pebble"
	"github.com/onflow/flow-go/utils/grpcutils"
)

// AccessNodeBuilder extends cmd.NodeBuilder and declares additional functions needed to bootstrap an Access node.
// The private network allows the staked nodes to communicate among themselves, while the public network allows the
// Observers and an Access node to communicate.
//
//                                 public network                           private network
//  +------------------------+
//  | Observer             1 |<--------------------------|
//  +------------------------+                           v
//  +------------------------+                         +--------------------+                 +------------------------+
//  | Observer             2 |<----------------------->| Staked Access Node |<--------------->| All other staked Nodes |
//  +------------------------+                         +--------------------+                 +------------------------+
//  +------------------------+                           ^
//  | Observer             3 |<--------------------------|
//  +------------------------+

// AccessNodeConfig defines all the user defined parameters required to bootstrap an access node
// For a node running as a standalone process, the config fields will be populated from the command line params,
// while for a node running as a library, the config fields are expected to be initialized by the caller.
type AccessNodeConfig struct {
	supportsObserver                     bool // True if this is an Access node that supports observers and consensus follower engines
	collectionGRPCPort                   uint
	executionGRPCPort                    uint
	pingEnabled                          bool
	nodeInfoFile                         string
	apiRatelimits                        map[string]int
	apiBurstlimits                       map[string]int
	rpcConf                              rpc.Config
	stateStreamConf                      statestreambackend.Config
	stateStreamFilterConf                map[string]int
	ExecutionNodeAddress                 string // deprecated
	HistoricalAccessRPCs                 []access.AccessAPIClient
	logTxTimeToFinalized                 bool
	logTxTimeToExecuted                  bool
	logTxTimeToFinalizedExecuted         bool
	logTxTimeToSealed                    bool
	retryEnabled                         bool
	rpcMetricsEnabled                    bool
	executionDataSyncEnabled             bool
	publicNetworkExecutionDataEnabled    bool
	executionDataDBMode                  string
	executionDataPrunerHeightRangeTarget uint64
	executionDataPrunerThreshold         uint64
	executionDataPruningInterval         time.Duration
	executionDataDir                     string
	executionDataStartHeight             uint64
	executionDataConfig                  edrequester.ExecutionDataConfig
	PublicNetworkConfig                  PublicNetworkConfig
	TxResultCacheSize                    uint
	executionDataIndexingEnabled         bool
	registersDBPath                      string
	checkpointFile                       string
	scriptExecutorConfig                 query.QueryConfig
	scriptExecMinBlock                   uint64
	scriptExecMaxBlock                   uint64
	registerCacheType                    string
	registerCacheSize                    uint
	programCacheSize                     uint
	checkPayerBalanceMode                string
	versionControlEnabled                bool
	storeTxResultErrorMessages           bool
	stopControlEnabled                   bool
	registerDBPruneThreshold             uint64
}

type PublicNetworkConfig struct {
	// NetworkKey crypto.PublicKey // TODO: do we need a different key for the public network?
	BindAddress string
	Network     network.EngineRegistry
	Metrics     module.NetworkMetrics
}

// DefaultAccessNodeConfig defines all the default values for the AccessNodeConfig
func DefaultAccessNodeConfig() *AccessNodeConfig {
	homedir, _ := os.UserHomeDir()
	return &AccessNodeConfig{
		supportsObserver:   false,
		collectionGRPCPort: 9000,
		executionGRPCPort:  9000,
		rpcConf: rpc.Config{
			UnsecureGRPCListenAddr: "0.0.0.0:9000",
			SecureGRPCListenAddr:   "0.0.0.0:9001",
			HTTPListenAddr:         "0.0.0.0:8000",
			CollectionAddr:         "",
			HistoricalAccessAddrs:  "",
			BackendConfig: backend.Config{
				CollectionClientTimeout:   3 * time.Second,
				ExecutionClientTimeout:    3 * time.Second,
				ConnectionPoolSize:        backend.DefaultConnectionPoolSize,
				MaxHeightRange:            backend.DefaultMaxHeightRange,
				PreferredExecutionNodeIDs: nil,
				FixedExecutionNodeIDs:     nil,
				CircuitBreakerConfig: rpcConnection.CircuitBreakerConfig{
					Enabled:        false,
					RestoreTimeout: 60 * time.Second,
					MaxFailures:    5,
					MaxRequests:    1,
				},
				ScriptExecutionMode: backend.IndexQueryModeExecutionNodesOnly.String(), // default to ENs only for now
				EventQueryMode:      backend.IndexQueryModeExecutionNodesOnly.String(), // default to ENs only for now
				TxResultQueryMode:   backend.IndexQueryModeExecutionNodesOnly.String(), // default to ENs only for now
			},
			RestConfig: rest.Config{
				ListenAddress:  "",
				WriteTimeout:   rest.DefaultWriteTimeout,
				ReadTimeout:    rest.DefaultReadTimeout,
				IdleTimeout:    rest.DefaultIdleTimeout,
				MaxRequestSize: commonrest.DefaultMaxRequestSize,
			},
			MaxMsgSize:      grpcutils.DefaultMaxMsgSize,
			CompressorName:  grpcutils.NoCompressor,
			WebSocketConfig: websockets.NewDefaultWebsocketConfig(),
		},
		stateStreamConf: statestreambackend.Config{
			MaxExecutionDataMsgSize: grpcutils.DefaultMaxMsgSize,
			ExecutionDataCacheSize:  subscription.DefaultCacheSize,
			ClientSendTimeout:       subscription.DefaultSendTimeout,
			ClientSendBufferSize:    subscription.DefaultSendBufferSize,
			MaxGlobalStreams:        subscription.DefaultMaxGlobalStreams,
			EventFilterConfig:       state_stream.DefaultEventFilterConfig,
			RegisterIDsRequestLimit: state_stream.DefaultRegisterIDsRequestLimit,
			ResponseLimit:           subscription.DefaultResponseLimit,
			HeartbeatInterval:       subscription.DefaultHeartbeatInterval,
		},
		stateStreamFilterConf:        nil,
		ExecutionNodeAddress:         "localhost:9000",
		logTxTimeToFinalized:         false,
		logTxTimeToExecuted:          false,
		logTxTimeToFinalizedExecuted: false,
		logTxTimeToSealed:            false,
		pingEnabled:                  false,
		retryEnabled:                 false,
		rpcMetricsEnabled:            false,
		nodeInfoFile:                 "",
		apiRatelimits:                nil,
		apiBurstlimits:               nil,
		TxResultCacheSize:            0,
		PublicNetworkConfig: PublicNetworkConfig{
			BindAddress: cmd.NotSet,
			Metrics:     metrics.NewNoopCollector(),
		},
		executionDataSyncEnabled:          true,
		publicNetworkExecutionDataEnabled: false,
		executionDataDir:                  filepath.Join(homedir, ".flow", "execution_data"),
		executionDataStartHeight:          0,
		executionDataConfig: edrequester.ExecutionDataConfig{
			InitialBlockHeight: 0,
			MaxSearchAhead:     edrequester.DefaultMaxSearchAhead,
			FetchTimeout:       edrequester.DefaultFetchTimeout,
			MaxFetchTimeout:    edrequester.DefaultMaxFetchTimeout,
			RetryDelay:         edrequester.DefaultRetryDelay,
			MaxRetryDelay:      edrequester.DefaultMaxRetryDelay,
		},
		executionDataIndexingEnabled:         false,
		executionDataDBMode:                  execution_data.ExecutionDataDBModeBadger.String(),
		executionDataPrunerHeightRangeTarget: 0,
		executionDataPrunerThreshold:         pruner.DefaultThreshold,
		executionDataPruningInterval:         pruner.DefaultPruningInterval,
		registersDBPath:                      filepath.Join(homedir, ".flow", "execution_state"),
		checkpointFile:                       cmd.NotSet,
		scriptExecutorConfig:                 query.NewDefaultConfig(),
		scriptExecMinBlock:                   0,
		scriptExecMaxBlock:                   math.MaxUint64,
		registerCacheType:                    pstorage.CacheTypeTwoQueue.String(),
		registerCacheSize:                    0,
		programCacheSize:                     0,
		checkPayerBalanceMode:                accessNode.Disabled.String(),
		versionControlEnabled:                true,
		storeTxResultErrorMessages:           false,
		stopControlEnabled:                   false,
		registerDBPruneThreshold:             pruner.DefaultThreshold,
	}
}

// FlowAccessNodeBuilder provides the common functionality needed to bootstrap a Flow access node
// It is composed of the FlowNodeBuilder, the AccessNodeConfig and contains all the components and modules needed for the
// access nodes
type FlowAccessNodeBuilder struct {
	*cmd.FlowNodeBuilder
	*AccessNodeConfig

	// components
	FollowerState                protocol.FollowerState
	SyncCore                     *chainsync.Core
	RpcEng                       *rpc.Engine
	FollowerDistributor          *consensuspubsub.FollowerDistributor
	CollectionRPC                access.AccessAPIClient
	TransactionTimings           *stdmap.TransactionTimings
	CollectionsToMarkFinalized   *stdmap.Times
	CollectionsToMarkExecuted    *stdmap.Times
	BlocksToMarkExecuted         *stdmap.Times
	BlockTransactions            *stdmap.IdentifierMap
	TransactionMetrics           *metrics.TransactionCollector
	TransactionValidationMetrics *metrics.TransactionValidationCollector
	RestMetrics                  *metrics.RestCollector
	AccessMetrics                module.AccessMetrics
	PingMetrics                  module.PingMetrics
	Committee                    hotstuff.DynamicCommittee
	Finalized                    *flow.Header // latest finalized block that the node knows of at startup time
	Pending                      []*flow.Header
	FollowerCore                 module.HotStuffFollower
	Validator                    hotstuff.Validator
	ExecutionDataDownloader      execution_data.Downloader
	PublicBlobService            network.BlobService
	ExecutionDataRequester       state_synchronization.ExecutionDataRequester
	ExecutionDataStore           execution_data.ExecutionDataStore
	ExecutionDataBlobstore       blobs.Blobstore
	ExecutionDataCache           *execdatacache.ExecutionDataCache
	ExecutionIndexer             *indexer.Indexer
	ExecutionIndexerCore         *indexer.IndexerCore
	ScriptExecutor               *backend.ScriptExecutor
	RegistersAsyncStore          *execution.RegistersAsyncStore
	Reporter                     *index.Reporter
	EventsIndex                  *index.EventsIndex
	TxResultsIndex               *index.TransactionResultsIndex
	IndexerDependencies          *cmd.DependencyList
	collectionExecutedMetric     module.CollectionExecutedMetric
	ExecutionDataPruner          *pruner.Pruner
	ExecutionDatastoreManager    edstorage.DatastoreManager
	ExecutionDataTracker         tracker.Storage
	VersionControl               *version.VersionControl
	StopControl                  *stop.StopControl

	// The sync engine participants provider is the libp2p peer store for the access node
	// which is not available until after the network has started.
	// Hence, a factory function that needs to be called just before creating the sync engine
	SyncEngineParticipantsProviderFactory func() module.IdentifierProvider

	// engines
<<<<<<< HEAD
	IngestEng      *ingestion.Engine
	RequestEng     *requester.Engine
	FollowerEng    *followereng.ComplianceEngine
	SyncEng        *synceng.Engine
	StateStreamEng *statestreambackend.Engine

	// grpc servers
	secureGrpcServer      *grpcserver.GrpcServer
	unsecureGrpcServer    *grpcserver.GrpcServer
	stateStreamGrpcServer *grpcserver.GrpcServer

	stateStreamBackend *statestreambackend.StateStreamBackend
	nodeBackend        *backend.Backend

	ExecNodeIdentitiesProvider *commonrpc.ExecutionNodeIdentitiesProvider
	TxResultErrorMessagesCore  *tx_error_messages.TxErrorMessagesCore
=======
	IngestEng                *ingestion.Engine
	RequestEng               *requester.Engine
	FollowerEng              *followereng.Engine
	SyncEng                  *synceng.Engine
	ExecutionDataRequesterV2 *exedatarequester.Requester
>>>>>>> 6add05fa
}

func (builder *FlowAccessNodeBuilder) buildFollowerState() *FlowAccessNodeBuilder {
	builder.Module("mutable follower state", func(node *cmd.NodeConfig) error {
		// For now, we only support state implementations from package badger.
		// If we ever support different implementations, the following can be replaced by a type-aware factory
		state, ok := node.State.(*badgerState.State)
		if !ok {
			return fmt.Errorf("only implementations of type badger.State are currently supported but read-only state has type %T", node.State)
		}

		followerState, err := badgerState.NewFollowerState(
			node.Logger,
			node.Tracer,
			node.ProtocolEvents,
			state,
			node.Storage.Index,
			node.Storage.Payloads,
			blocktimer.DefaultBlockTimer,
		)
		builder.FollowerState = followerState

		return err
	})

	return builder
}

func (builder *FlowAccessNodeBuilder) buildSyncCore() *FlowAccessNodeBuilder {
	builder.Module("sync core", func(node *cmd.NodeConfig) error {
		syncCore, err := chainsync.New(node.Logger, node.SyncCoreConfig, metrics.NewChainSyncCollector(node.RootChainID), node.RootChainID)
		builder.SyncCore = syncCore

		return err
	})

	return builder
}

func (builder *FlowAccessNodeBuilder) buildCommittee() *FlowAccessNodeBuilder {
	builder.Component("committee", func(node *cmd.NodeConfig) (module.ReadyDoneAware, error) {
		// initialize consensus committee's membership state
		// This committee state is for the HotStuff follower, which follows the MAIN CONSENSUS committee
		// Note: node.Me.NodeID() is not part of the consensus committee
		committee, err := committees.NewConsensusCommittee(node.State, node.Me.NodeID())
		node.ProtocolEvents.AddConsumer(committee)
		builder.Committee = committee

		return committee, err
	})

	return builder
}

func (builder *FlowAccessNodeBuilder) buildLatestHeader() *FlowAccessNodeBuilder {
	builder.Module("latest header", func(node *cmd.NodeConfig) error {
		finalized, pending, err := recovery.FindLatest(node.State, node.Storage.Headers)
		builder.Finalized, builder.Pending = finalized, pending

		return err
	})

	return builder
}

func (builder *FlowAccessNodeBuilder) buildFollowerCore() *FlowAccessNodeBuilder {
	builder.Component("follower core", func(node *cmd.NodeConfig) (module.ReadyDoneAware, error) {
		// create a finalizer that will handle updating the protocol
		// state when the follower detects newly finalized blocks
		final := finalizer.NewFinalizer(node.DB, node.Storage.Headers, builder.FollowerState, node.Tracer)

		packer := signature.NewConsensusSigDataPacker(builder.Committee)
		// initialize the verifier for the protocol consensus
		verifier := verification.NewCombinedVerifier(builder.Committee, packer)
		builder.Validator = hotstuffvalidator.New(builder.Committee, verifier)

		followerCore, err := consensus.NewFollower(
			node.Logger,
			node.Metrics.Mempool,
			node.Storage.Headers,
			final,
			builder.FollowerDistributor,
			node.FinalizedRootBlock.Header,
			node.RootQC,
			builder.Finalized,
			builder.Pending,
		)
		if err != nil {
			return nil, fmt.Errorf("could not initialize follower core: %w", err)
		}
		builder.FollowerCore = followerCore

		return builder.FollowerCore, nil
	})

	return builder
}

func (builder *FlowAccessNodeBuilder) buildFollowerEngine() *FlowAccessNodeBuilder {
	builder.Component("follower engine", func(node *cmd.NodeConfig) (module.ReadyDoneAware, error) {
		var heroCacheCollector module.HeroCacheMetrics = metrics.NewNoopCollector()
		if node.HeroCacheMetricsEnable {
			heroCacheCollector = metrics.FollowerCacheMetrics(node.MetricsRegisterer)
		}

		core, err := followereng.NewComplianceCore(
			node.Logger,
			node.Metrics.Mempool,
			heroCacheCollector,
			builder.FollowerDistributor,
			builder.FollowerState,
			builder.FollowerCore,
			builder.Validator,
			builder.SyncCore,
			node.Tracer,
		)
		if err != nil {
			return nil, fmt.Errorf("could not create follower core: %w", err)
		}

		builder.FollowerEng, err = followereng.NewComplianceLayer(
			node.Logger,
			node.EngineRegistry,
			node.Me,
			node.Metrics.Engine,
			node.Storage.Headers,
			builder.Finalized,
			core,
			node.ComplianceConfig,
		)
		if err != nil {
			return nil, fmt.Errorf("could not create follower engine: %w", err)
		}
		builder.FollowerDistributor.AddOnBlockFinalizedConsumer(builder.FollowerEng.OnFinalizedBlock)

		return builder.FollowerEng, nil
	})

	return builder
}

func (builder *FlowAccessNodeBuilder) buildSyncEngine() *FlowAccessNodeBuilder {
	builder.Component("sync engine", func(node *cmd.NodeConfig) (module.ReadyDoneAware, error) {
		spamConfig, err := synceng.NewSpamDetectionConfig()
		if err != nil {
			return nil, fmt.Errorf("could not initialize spam detection config: %w", err)
		}
		sync, err := synceng.New(
			node.Logger,
			node.Metrics.Engine,
			node.EngineRegistry,
			node.Me,
			node.State,
			node.Storage.Blocks,
			builder.FollowerEng,
			builder.SyncCore,
			builder.SyncEngineParticipantsProviderFactory(),
			spamConfig,
		)
		if err != nil {
			return nil, fmt.Errorf("could not create synchronization engine: %w", err)
		}
		builder.SyncEng = sync
		builder.FollowerDistributor.AddFinalizationConsumer(sync)

		return builder.SyncEng, nil
	})

	return builder
}

func (builder *FlowAccessNodeBuilder) BuildConsensusFollower() *FlowAccessNodeBuilder {
	builder.
		buildFollowerState().
		buildSyncCore().
		buildCommittee().
		buildLatestHeader().
		buildFollowerCore().
		buildFollowerEngine().
		buildSyncEngine()

	return builder
}

<<<<<<< HEAD
func (builder *FlowAccessNodeBuilder) BuildExecutionSyncComponents() *FlowAccessNodeBuilder {
	var ds datastore.Batching
=======
func (builder *FlowAccessNodeBuilder) BuildExecutionDataRequesterV2() *FlowAccessNodeBuilder {
	var executionDataDatastore *badger.Datastore
	var trackerStorage tracker.Storage

	builder.Module("execution data datastore", func(node *cmd.NodeConfig) error {
		datastoreDir := filepath.Join(builder.executionDataDir, "blobstore")
		err := os.MkdirAll(datastoreDir, 0700)
		if err != nil {
			return err
		}
		dsOpts := &badger.DefaultOptions
		executionDataDatastore, err = badger.NewDatastore(datastoreDir, dsOpts)
		if err != nil {
			return err
		}
		builder.ShutdownFunc(executionDataDatastore.Close)
		return nil
	}).
		Component("execution data requester", func(node *cmd.NodeConfig) (module.ReadyDoneAware, error) {
			bs, err := node.Network.RegisterBlobService(network.ExecutionDataService, executionDataDatastore)
			if err != nil {
				return nil, fmt.Errorf("failed to register blob service: %w", err)
			}
			sealed, err := node.State.Sealed().Head()
			if err != nil {
				return nil, fmt.Errorf("cannot get the sealed block: %w", err)
			}

			trackerDir := filepath.Join(builder.executionDataDir, "tracker")
			trackerStorage, err = tracker.OpenStorage(
				trackerDir,
				sealed.Height,
				node.Logger,
				tracker.WithPruneCallback(func(c cid.Cid) error {
					// TODO: use a proper context here
					return bs.DeleteBlob(context.TODO(), c)
				}),
			)
			if err != nil {
				return nil, err
			}

			var requesterMetrics module.ExecutionDataRequesterV2Metrics = metrics.NewNoopCollector()
			if node.MetricsEnabled {
				requesterMetrics = metrics.NewExecutionDataRequesterV2Collector()
			}

			builder.ExecutionDataRequesterV2, err = exedatarequester.NewRequester(
				sealed.Height,
				trackerStorage,
				node.Storage.Blocks,
				node.Storage.Results,
				bs,
				execution_data.DefaultSerializer,
				builder.FinalizationDistributor,
				node.Logger,
				requesterMetrics,
			)
			return builder.ExecutionDataRequesterV2, err
		}).
		Component("execution data pruner", func(node *cmd.NodeConfig) (module.ReadyDoneAware, error) {
			var prunerMetrics module.ExecutionDataPrunerMetrics = metrics.NewNoopCollector()
			if node.MetricsEnabled {
				prunerMetrics = metrics.NewExecutionDataPrunerCollector()
			}

			executionDataPruner, err := pruner.NewPruner(
				node.Logger,
				prunerMetrics,
				trackerStorage,
				pruner.WithPruneCallback(func(ctx context.Context) error {
					return executionDataDatastore.CollectGarbage(ctx)
				}),
				pruner.WithHeightRangeTarget(builder.executionDataPrunerHeightRangeTarget),
				pruner.WithThreshold(builder.executionDataPrunerThreshold),
			)
			if err != nil {
				return nil, fmt.Errorf("could not create execution data pruner: %w", err)
			}

			_, err = builder.ExecutionDataRequesterV2.AddConsumer(func(blockHeight uint64, executionData *execution_data.BlockExecutionData) {
				executionDataPruner.NotifyFulfilledHeight(blockHeight)
			})
			if err != nil {
				return nil, fmt.Errorf("could not subscribe execution data pruner to requester notifications: %w", err)
			}

			return executionDataPruner, nil
		})

	return builder
}

func (builder *FlowAccessNodeBuilder) BuildExecutionDataRequester() *FlowAccessNodeBuilder {
	var ds *badger.Datastore
>>>>>>> 6add05fa
	var bs network.BlobService
	var processedBlockHeight storage.ConsumerProgress
	var processedNotifications storage.ConsumerProgress
	var bsDependable *module.ProxiedReadyDoneAware
	var execDataDistributor *edrequester.ExecutionDataDistributor
	var execDataCacheBackend *herocache.BlockExecutionData
	var executionDataStoreCache *execdatacache.ExecutionDataCache
	var executionDataDBMode execution_data.ExecutionDataDBMode

	// setup dependency chain to ensure indexer starts after the requester
	requesterDependable := module.NewProxiedReadyDoneAware()
	builder.IndexerDependencies.Add(requesterDependable)

	executionDataPrunerEnabled := builder.executionDataPrunerHeightRangeTarget != 0

	builder.
		AdminCommand("read-execution-data", func(config *cmd.NodeConfig) commands.AdminCommand {
			return stateSyncCommands.NewReadExecutionDataCommand(builder.ExecutionDataStore)
		}).
		Module("execution data datastore and blobstore", func(node *cmd.NodeConfig) error {
			datastoreDir := filepath.Join(builder.executionDataDir, "blobstore")
			err := os.MkdirAll(datastoreDir, 0700)
			if err != nil {
				return err
			}

			executionDataDBMode, err = execution_data.ParseExecutionDataDBMode(builder.executionDataDBMode)
			if err != nil {
				return fmt.Errorf("could not parse execution data DB mode: %w", err)
			}

			if executionDataDBMode == execution_data.ExecutionDataDBModePebble {
				builder.ExecutionDatastoreManager, err = edstorage.NewPebbleDatastoreManager(datastoreDir, nil)
				if err != nil {
					return fmt.Errorf("could not create PebbleDatastoreManager for execution data: %w", err)
				}
			} else {
				builder.ExecutionDatastoreManager, err = edstorage.NewBadgerDatastoreManager(datastoreDir, &badgerds.DefaultOptions)
				if err != nil {
					return fmt.Errorf("could not create BadgerDatastoreManager for execution data: %w", err)
				}
			}
			ds = builder.ExecutionDatastoreManager.Datastore()

			builder.ShutdownFunc(func() error {
				if err := builder.ExecutionDatastoreManager.Close(); err != nil {
					return fmt.Errorf("could not close execution data datastore: %w", err)
				}
				return nil
			})

			return nil
		}).
		Module("processed block height consumer progress", func(node *cmd.NodeConfig) error {
			// Note: progress is stored in the datastore's DB since that is where the jobqueue
			// writes execution data to.
			if executionDataDBMode == execution_data.ExecutionDataDBModeBadger {
				processedBlockHeight = bstorage.NewConsumerProgress(builder.ExecutionDatastoreManager.DB().(*badger.DB), module.ConsumeProgressExecutionDataRequesterBlockHeight)
			} else {
				processedBlockHeight = pstorage.NewConsumerProgress(builder.ExecutionDatastoreManager.DB().(*pebble.DB), module.ConsumeProgressExecutionDataRequesterBlockHeight)
			}
			return nil
		}).
		Module("processed notifications consumer progress", func(node *cmd.NodeConfig) error {
			// Note: progress is stored in the datastore's DB since that is where the jobqueue
			// writes execution data to.
			if executionDataDBMode == execution_data.ExecutionDataDBModeBadger {
				processedNotifications = bstorage.NewConsumerProgress(builder.ExecutionDatastoreManager.DB().(*badger.DB), module.ConsumeProgressExecutionDataRequesterNotification)
			} else {
				processedNotifications = pstorage.NewConsumerProgress(builder.ExecutionDatastoreManager.DB().(*pebble.DB), module.ConsumeProgressExecutionDataRequesterNotification)
			}
			return nil
		}).
		Module("blobservice peer manager dependencies", func(node *cmd.NodeConfig) error {
			bsDependable = module.NewProxiedReadyDoneAware()
			builder.PeerManagerDependencies.Add(bsDependable)
			return nil
		}).
		Module("execution datastore", func(node *cmd.NodeConfig) error {
			builder.ExecutionDataBlobstore = blobs.NewBlobstore(ds)
			builder.ExecutionDataStore = execution_data.NewExecutionDataStore(builder.ExecutionDataBlobstore, execution_data.DefaultSerializer)
			return nil
		}).
		Module("execution data cache", func(node *cmd.NodeConfig) error {
			var heroCacheCollector module.HeroCacheMetrics = metrics.NewNoopCollector()
			if builder.HeroCacheMetricsEnable {
				heroCacheCollector = metrics.AccessNodeExecutionDataCacheMetrics(builder.MetricsRegisterer)
			}

			execDataCacheBackend = herocache.NewBlockExecutionData(builder.stateStreamConf.ExecutionDataCacheSize, builder.Logger, heroCacheCollector)

			// Execution Data cache that uses a blobstore as the backend (instead of a downloader)
			// This ensures that it simply returns a not found error if the blob doesn't exist
			// instead of attempting to download it from the network.
			executionDataStoreCache = execdatacache.NewExecutionDataCache(
				builder.ExecutionDataStore,
				builder.Storage.Headers,
				builder.Storage.Seals,
				builder.Storage.Results,
				execDataCacheBackend,
			)

			return nil
		}).
		Component("execution data service", func(node *cmd.NodeConfig) (module.ReadyDoneAware, error) {
			opts := []network.BlobServiceOption{
				blob.WithBitswapOptions(
					// Only allow block requests from staked ENs and ANs
					bitswap.WithPeerBlockRequestFilter(
						blob.AuthorizedRequester(nil, builder.IdentityProvider, builder.Logger),
					),
					bitswap.WithTracer(
						blob.NewTracer(node.Logger.With().Str("blob_service", channels.ExecutionDataService.String()).Logger()),
					),
				),
			}

			if !builder.BitswapReprovideEnabled {
				opts = append(opts, blob.WithReprovideInterval(-1))
			}

			var err error
			bs, err = node.EngineRegistry.RegisterBlobService(channels.ExecutionDataService, ds, opts...)
			if err != nil {
				return nil, fmt.Errorf("could not register blob service: %w", err)
			}

			// add blobservice into ReadyDoneAware dependency passed to peer manager
			// this starts the blob service and configures peer manager to wait for the blobservice
			// to be ready before starting
			bsDependable.Init(bs)

			var downloaderOpts []execution_data.DownloaderOption

			if executionDataPrunerEnabled {
				sealed, err := node.State.Sealed().Head()
				if err != nil {
					return nil, fmt.Errorf("cannot get the sealed block: %w", err)
				}

				trackerDir := filepath.Join(builder.executionDataDir, "tracker")
				builder.ExecutionDataTracker, err = tracker.OpenStorage(
					trackerDir,
					sealed.Height,
					node.Logger,
					tracker.WithPruneCallback(func(c cid.Cid) error {
						// TODO: use a proper context here
						return builder.ExecutionDataBlobstore.DeleteBlob(context.TODO(), c)
					}),
				)
				if err != nil {
					return nil, fmt.Errorf("failed to create execution data tracker: %w", err)
				}

				downloaderOpts = []execution_data.DownloaderOption{
					execution_data.WithExecutionDataTracker(builder.ExecutionDataTracker, node.Storage.Headers),
				}
			}

			builder.ExecutionDataDownloader = execution_data.NewDownloader(bs, downloaderOpts...)
			return builder.ExecutionDataDownloader, nil
		}).
		Component("execution data requester", func(node *cmd.NodeConfig) (module.ReadyDoneAware, error) {
			// Validation of the start block height needs to be done after loading state
			if builder.executionDataStartHeight > 0 {
				if builder.executionDataStartHeight <= builder.FinalizedRootBlock.Header.Height {
					return nil, fmt.Errorf(
						"execution data start block height (%d) must be greater than the root block height (%d)",
						builder.executionDataStartHeight, builder.FinalizedRootBlock.Header.Height)
				}

				latestSeal, err := builder.State.Sealed().Head()
				if err != nil {
					return nil, fmt.Errorf("failed to get latest sealed height")
				}

				// Note: since the root block of a spork is also sealed in the root protocol state, the
				// latest sealed height is always equal to the root block height. That means that at the
				// very beginning of a spork, this check will always fail. Operators should not specify
				// an InitialBlockHeight when starting from the beginning of a spork.
				if builder.executionDataStartHeight > latestSeal.Height {
					return nil, fmt.Errorf(
						"execution data start block height (%d) must be less than or equal to the latest sealed block height (%d)",
						builder.executionDataStartHeight, latestSeal.Height)
				}

				// executionDataStartHeight is provided as the first block to sync, but the
				// requester expects the initial last processed height, which is the first height - 1
				builder.executionDataConfig.InitialBlockHeight = builder.executionDataStartHeight - 1
			} else {
				builder.executionDataConfig.InitialBlockHeight = builder.SealedRootBlock.Header.Height
			}

			execDataDistributor = edrequester.NewExecutionDataDistributor()

			// Execution Data cache with a downloader as the backend. This is used by the requester
			// to download and cache execution data for each block. It shares a cache backend instance
			// with the datastore implementation.
			executionDataCache := execdatacache.NewExecutionDataCache(
				builder.ExecutionDataDownloader,
				builder.Storage.Headers,
				builder.Storage.Seals,
				builder.Storage.Results,
				execDataCacheBackend,
			)

			r, err := edrequester.New(
				builder.Logger,
				metrics.NewExecutionDataRequesterCollector(),
				builder.ExecutionDataDownloader,
				executionDataCache,
				processedBlockHeight,
				processedNotifications,
				builder.State,
				builder.Storage.Headers,
				builder.executionDataConfig,
				execDataDistributor,
			)
			if err != nil {
				return nil, fmt.Errorf("failed to create execution data requester: %w", err)
			}
			builder.ExecutionDataRequester = r

			builder.FollowerDistributor.AddOnBlockFinalizedConsumer(builder.ExecutionDataRequester.OnBlockFinalized)

			// add requester into ReadyDoneAware dependency passed to indexer. This allows the indexer
			// to wait for the requester to be ready before starting.
			requesterDependable.Init(builder.ExecutionDataRequester)

			return builder.ExecutionDataRequester, nil
		}).
		Component("execution data pruner", func(node *cmd.NodeConfig) (module.ReadyDoneAware, error) {
			if !executionDataPrunerEnabled {
				return &module.NoopReadyDoneAware{}, nil
			}

			var prunerMetrics module.ExecutionDataPrunerMetrics = metrics.NewNoopCollector()
			if node.MetricsEnabled {
				prunerMetrics = metrics.NewExecutionDataPrunerCollector()
			}

			var err error
			builder.ExecutionDataPruner, err = pruner.NewPruner(
				node.Logger,
				prunerMetrics,
				builder.ExecutionDataTracker,
				pruner.WithPruneCallback(func(ctx context.Context) error {
					return builder.ExecutionDatastoreManager.CollectGarbage(ctx)
				}),
				pruner.WithHeightRangeTarget(builder.executionDataPrunerHeightRangeTarget),
				pruner.WithThreshold(builder.executionDataPrunerThreshold),
				pruner.WithPruningInterval(builder.executionDataPruningInterval),
			)
			if err != nil {
				return nil, fmt.Errorf("failed to create execution data pruner: %w", err)
			}

			builder.ExecutionDataPruner.RegisterHeightRecorder(builder.ExecutionDataDownloader)

			return builder.ExecutionDataPruner, nil
		})

	if builder.publicNetworkExecutionDataEnabled {
		var publicBsDependable *module.ProxiedReadyDoneAware

		builder.Module("public blobservice peer manager dependencies", func(node *cmd.NodeConfig) error {
			publicBsDependable = module.NewProxiedReadyDoneAware()
			builder.PeerManagerDependencies.Add(publicBsDependable)
			return nil
		})
		builder.Component("public network execution data service", func(node *cmd.NodeConfig) (module.ReadyDoneAware, error) {
			opts := []network.BlobServiceOption{
				blob.WithBitswapOptions(
					bitswap.WithTracer(
						blob.NewTracer(node.Logger.With().Str("public_blob_service", channels.PublicExecutionDataService.String()).Logger()),
					),
				),
				blob.WithParentBlobService(bs),
			}

			net := builder.AccessNodeConfig.PublicNetworkConfig.Network

			var err error
			builder.PublicBlobService, err = net.RegisterBlobService(channels.PublicExecutionDataService, ds, opts...)
			if err != nil {
				return nil, fmt.Errorf("could not register blob service: %w", err)
			}

			// add blobservice into ReadyDoneAware dependency passed to peer manager
			// this starts the blob service and configures peer manager to wait for the blobservice
			// to be ready before starting
			publicBsDependable.Init(builder.PublicBlobService)
			return &module.NoopReadyDoneAware{}, nil
		})
	}

	if builder.executionDataIndexingEnabled {
		var indexedBlockHeight storage.ConsumerProgress

		builder.
			AdminCommand("execute-script", func(config *cmd.NodeConfig) commands.AdminCommand {
				return stateSyncCommands.NewExecuteScriptCommand(builder.ScriptExecutor)
			}).
			Module("indexed block height consumer progress", func(node *cmd.NodeConfig) error {
				// Note: progress is stored in the MAIN db since that is where indexed execution data is stored.
				indexedBlockHeight = bstorage.NewConsumerProgress(builder.DB, module.ConsumeProgressExecutionDataIndexerBlockHeight)
				return nil
			}).
			Module("transaction results storage", func(node *cmd.NodeConfig) error {
				builder.Storage.LightTransactionResults = bstorage.NewLightTransactionResults(node.Metrics.Cache, node.DB, bstorage.DefaultCacheSize)
				return nil
			}).
			DependableComponent("execution data indexer", func(node *cmd.NodeConfig) (module.ReadyDoneAware, error) {
				// Note: using a DependableComponent here to ensure that the indexer does not block
				// other components from starting while bootstrapping the register db since it may
				// take hours to complete.

				pdb, err := pstorage.OpenRegisterPebbleDB(builder.registersDBPath)
				if err != nil {
					return nil, fmt.Errorf("could not open registers db: %w", err)
				}
				builder.ShutdownFunc(func() error {
					return pdb.Close()
				})

				bootstrapped, err := pstorage.IsBootstrapped(pdb)
				if err != nil {
					return nil, fmt.Errorf("could not check if registers db is bootstrapped: %w", err)
				}

				if !bootstrapped {
					checkpointFile := builder.checkpointFile
					if checkpointFile == cmd.NotSet {
						checkpointFile = path.Join(builder.BootstrapDir, bootstrap.PathRootCheckpoint)
					}

					// currently, the checkpoint must be from the root block.
					// read the root hash from the provided checkpoint and verify it matches the
					// state commitment from the root snapshot.
					err := wal.CheckpointHasRootHash(
						node.Logger,
						"", // checkpoint file already full path
						checkpointFile,
						ledger.RootHash(node.RootSeal.FinalState),
					)
					if err != nil {
						return nil, fmt.Errorf("could not verify checkpoint file: %w", err)
					}

					checkpointHeight := builder.SealedRootBlock.Header.Height

					if builder.SealedRootBlock.ID() != builder.RootSeal.BlockID {
						return nil, fmt.Errorf("mismatching sealed root block and root seal: %v != %v",
							builder.SealedRootBlock.ID(), builder.RootSeal.BlockID)
					}

					rootHash := ledger.RootHash(builder.RootSeal.FinalState)
					bootstrap, err := pstorage.NewRegisterBootstrap(pdb, checkpointFile, checkpointHeight, rootHash, builder.Logger)
					if err != nil {
						return nil, fmt.Errorf("could not create registers bootstrap: %w", err)
					}

					// TODO: find a way to hook a context up to this to allow a graceful shutdown
					workerCount := 10
					err = bootstrap.IndexCheckpointFile(context.Background(), workerCount)
					if err != nil {
						return nil, fmt.Errorf("could not load checkpoint file: %w", err)
					}
				}

				registers, err := pstorage.NewRegisters(pdb, builder.registerDBPruneThreshold)
				if err != nil {
					return nil, fmt.Errorf("could not create registers storage: %w", err)
				}

				if builder.registerCacheSize > 0 {
					cacheType, err := pstorage.ParseCacheType(builder.registerCacheType)
					if err != nil {
						return nil, fmt.Errorf("could not parse register cache type: %w", err)
					}
					cacheMetrics := metrics.NewCacheCollector(builder.RootChainID)
					registersCache, err := pstorage.NewRegistersCache(registers, cacheType, builder.registerCacheSize, cacheMetrics)
					if err != nil {
						return nil, fmt.Errorf("could not create registers cache: %w", err)
					}
					builder.Storage.RegisterIndex = registersCache
				} else {
					builder.Storage.RegisterIndex = registers
				}

				indexerDerivedChainData, queryDerivedChainData, err := builder.buildDerivedChainData()
				if err != nil {
					return nil, fmt.Errorf("could not create derived chain data: %w", err)
				}

				indexerCore, err := indexer.New(
					builder.Logger,
					metrics.NewExecutionStateIndexerCollector(),
					builder.DB,
					builder.Storage.RegisterIndex,
					builder.Storage.Headers,
					builder.Storage.Events,
					builder.Storage.Collections,
					builder.Storage.Transactions,
					builder.Storage.LightTransactionResults,
					builder.RootChainID.Chain(),
					indexerDerivedChainData,
					builder.collectionExecutedMetric,
				)
				if err != nil {
					return nil, err
				}
				builder.ExecutionIndexerCore = indexerCore

				// execution state worker uses a jobqueue to process new execution data and indexes it by using the indexer.
				builder.ExecutionIndexer, err = indexer.NewIndexer(
					builder.Logger,
					registers.FirstHeight(),
					registers,
					indexerCore,
					executionDataStoreCache,
					builder.ExecutionDataRequester.HighestConsecutiveHeight,
					indexedBlockHeight,
				)
				if err != nil {
					return nil, err
				}

				if executionDataPrunerEnabled {
					builder.ExecutionDataPruner.RegisterHeightRecorder(builder.ExecutionIndexer)
				}

				// setup requester to notify indexer when new execution data is received
				execDataDistributor.AddOnExecutionDataReceivedConsumer(builder.ExecutionIndexer.OnExecutionData)

				// create script execution module, this depends on the indexer being initialized and the
				// having the register storage bootstrapped
				scripts := execution.NewScripts(
					builder.Logger,
					metrics.NewExecutionCollector(builder.Tracer),
					builder.RootChainID,
					query.NewProtocolStateWrapper(builder.State),
					builder.Storage.Headers,
					builder.ExecutionIndexerCore.RegisterValue,
					builder.scriptExecutorConfig,
					queryDerivedChainData,
					builder.programCacheSize > 0,
				)

				err = builder.ScriptExecutor.Initialize(builder.ExecutionIndexer, scripts, builder.VersionControl)
				if err != nil {
					return nil, err
				}

				err = builder.Reporter.Initialize(builder.ExecutionIndexer)
				if err != nil {
					return nil, err
				}

				err = builder.RegistersAsyncStore.Initialize(registers)
				if err != nil {
					return nil, err
				}

				if builder.stopControlEnabled {
					builder.StopControl.RegisterHeightRecorder(builder.ExecutionIndexer)
				}

				return builder.ExecutionIndexer, nil
			}, builder.IndexerDependencies)
	}

	if builder.stateStreamConf.ListenAddr != "" {
		builder.Component("exec state stream engine", func(node *cmd.NodeConfig) (module.ReadyDoneAware, error) {
			for key, value := range builder.stateStreamFilterConf {
				switch key {
				case "EventTypes":
					builder.stateStreamConf.MaxEventTypes = value
				case "Addresses":
					builder.stateStreamConf.MaxAddresses = value
				case "Contracts":
					builder.stateStreamConf.MaxContracts = value
				case "AccountAddresses":
					builder.stateStreamConf.MaxAccountAddress = value
				}
			}
			builder.stateStreamConf.RpcMetricsEnabled = builder.rpcMetricsEnabled

			highestAvailableHeight, err := builder.ExecutionDataRequester.HighestConsecutiveHeight()
			if err != nil {
				return nil, fmt.Errorf("could not get highest consecutive height: %w", err)
			}
			broadcaster := engine.NewBroadcaster()

			eventQueryMode, err := backend.ParseIndexQueryMode(builder.rpcConf.BackendConfig.EventQueryMode)
			if err != nil {
				return nil, fmt.Errorf("could not parse event query mode: %w", err)
			}

			// use the events index for events if enabled and the node is configured to use it for
			// regular event queries
			useIndex := builder.executionDataIndexingEnabled &&
				eventQueryMode != backend.IndexQueryModeExecutionNodesOnly

			executionDataTracker := subscription.NewExecutionDataTracker(
				builder.Logger,
				node.State,
				builder.executionDataConfig.InitialBlockHeight,
				node.Storage.Headers,
				broadcaster,
				highestAvailableHeight,
				builder.EventsIndex,
				useIndex,
			)

			builder.stateStreamBackend, err = statestreambackend.New(
				node.Logger,
				node.State,
				node.Storage.Headers,
				node.Storage.Seals,
				node.Storage.Results,
				builder.ExecutionDataStore,
				executionDataStoreCache,
				builder.RegistersAsyncStore,
				builder.EventsIndex,
				useIndex,
				int(builder.stateStreamConf.RegisterIDsRequestLimit),
				subscription.NewSubscriptionHandler(
					builder.Logger,
					broadcaster,
					builder.stateStreamConf.ClientSendTimeout,
					builder.stateStreamConf.ResponseLimit,
					builder.stateStreamConf.ClientSendBufferSize,
				),
				executionDataTracker,
			)
			if err != nil {
				return nil, fmt.Errorf("could not create state stream backend: %w", err)
			}

			stateStreamEng, err := statestreambackend.NewEng(
				node.Logger,
				builder.stateStreamConf,
				executionDataStoreCache,
				node.Storage.Headers,
				node.RootChainID,
				builder.stateStreamGrpcServer,
				builder.stateStreamBackend,
			)
			if err != nil {
				return nil, fmt.Errorf("could not create state stream engine: %w", err)
			}
			builder.StateStreamEng = stateStreamEng

			// setup requester to notify ExecutionDataTracker when new execution data is received
			execDataDistributor.AddOnExecutionDataReceivedConsumer(builder.stateStreamBackend.OnExecutionData)

			return builder.StateStreamEng, nil
		})
	}

	return builder
}

// buildDerivedChainData creates the derived chain data for the indexer and the query engine
// If program caching is disabled, the function will return nil for the indexer cache, and a
// derived chain data object for the query engine cache.
func (builder *FlowAccessNodeBuilder) buildDerivedChainData() (
	indexerCache *derived.DerivedChainData,
	queryCache *derived.DerivedChainData,
	err error,
) {
	cacheSize := builder.programCacheSize

	// the underlying cache requires size > 0. no data will be written so 1 is fine.
	if cacheSize == 0 {
		cacheSize = 1
	}

	derivedChainData, err := derived.NewDerivedChainData(cacheSize)
	if err != nil {
		return nil, nil, err
	}

	// writes are done by the indexer. using a nil value effectively disables writes to the cache.
	if builder.programCacheSize == 0 {
		return nil, derivedChainData, nil
	}

	return derivedChainData, derivedChainData, nil
}

func FlowAccessNode(nodeBuilder *cmd.FlowNodeBuilder) *FlowAccessNodeBuilder {
	dist := consensuspubsub.NewFollowerDistributor()
	dist.AddProposalViolationConsumer(notifications.NewSlashingViolationsConsumer(nodeBuilder.Logger))
	return &FlowAccessNodeBuilder{
		AccessNodeConfig:    DefaultAccessNodeConfig(),
		FlowNodeBuilder:     nodeBuilder,
		FollowerDistributor: dist,
		IndexerDependencies: cmd.NewDependencyList(),
	}
}

func (builder *FlowAccessNodeBuilder) ParseFlags() error {
	builder.BaseFlags()

	builder.extraFlags()

	return builder.ParseAndPrintFlags()
}

func (builder *FlowAccessNodeBuilder) extraFlags() {
	builder.ExtraFlags(func(flags *pflag.FlagSet) {
		homedir, _ := os.UserHomeDir()
		defaultConfig := DefaultAccessNodeConfig()

		flags.UintVar(&builder.collectionGRPCPort, "collection-ingress-port", defaultConfig.collectionGRPCPort, "the grpc ingress port for all collection nodes")
		flags.UintVar(&builder.executionGRPCPort, "execution-ingress-port", defaultConfig.executionGRPCPort, "the grpc ingress port for all execution nodes")
		flags.StringVarP(&builder.rpcConf.UnsecureGRPCListenAddr,
			"rpc-addr",
			"r",
			defaultConfig.rpcConf.UnsecureGRPCListenAddr,
			"the address the unsecured gRPC server listens on")
		flags.StringVar(&builder.rpcConf.SecureGRPCListenAddr,
			"secure-rpc-addr",
			defaultConfig.rpcConf.SecureGRPCListenAddr,
			"the address the secure gRPC server listens on")
		flags.StringVar(&builder.stateStreamConf.ListenAddr,
			"state-stream-addr",
			defaultConfig.stateStreamConf.ListenAddr,
			"the address the state stream server listens on (if empty the server will not be started)")
		flags.StringVarP(&builder.rpcConf.HTTPListenAddr, "http-addr", "h", defaultConfig.rpcConf.HTTPListenAddr, "the address the http proxy server listens on")
		flags.StringVar(&builder.rpcConf.RestConfig.ListenAddress,
			"rest-addr",
			defaultConfig.rpcConf.RestConfig.ListenAddress,
			"the address the REST server listens on (if empty the REST server will not be started)")
		flags.DurationVar(&builder.rpcConf.RestConfig.WriteTimeout,
			"rest-write-timeout",
			defaultConfig.rpcConf.RestConfig.WriteTimeout,
			"timeout to use when writing REST response")
		flags.DurationVar(&builder.rpcConf.RestConfig.ReadTimeout,
			"rest-read-timeout",
			defaultConfig.rpcConf.RestConfig.ReadTimeout,
			"timeout to use when reading REST request headers")
		flags.DurationVar(&builder.rpcConf.RestConfig.IdleTimeout, "rest-idle-timeout", defaultConfig.rpcConf.RestConfig.IdleTimeout, "idle timeout for REST connections")
		flags.Int64Var(&builder.rpcConf.RestConfig.MaxRequestSize,
			"rest-max-request-size",
			defaultConfig.rpcConf.RestConfig.MaxRequestSize,
			"the maximum request size in bytes for payload sent over REST server")
		flags.StringVarP(&builder.rpcConf.CollectionAddr,
			"static-collection-ingress-addr",
			"",
			defaultConfig.rpcConf.CollectionAddr,
			"the address (of the collection node) to send transactions to")
		flags.StringVarP(&builder.ExecutionNodeAddress,
			"script-addr",
			"s",
			defaultConfig.ExecutionNodeAddress,
			"the address (of the execution node) forward the script to")
		flags.StringVarP(&builder.rpcConf.HistoricalAccessAddrs,
			"historical-access-addr",
			"",
			defaultConfig.rpcConf.HistoricalAccessAddrs,
			"comma separated rpc addresses for historical access nodes")
		flags.DurationVar(&builder.rpcConf.BackendConfig.CollectionClientTimeout,
			"collection-client-timeout",
			defaultConfig.rpcConf.BackendConfig.CollectionClientTimeout,
			"grpc client timeout for a collection node")
		flags.DurationVar(&builder.rpcConf.BackendConfig.ExecutionClientTimeout,
			"execution-client-timeout",
			defaultConfig.rpcConf.BackendConfig.ExecutionClientTimeout,
			"grpc client timeout for an execution node")
		flags.UintVar(&builder.rpcConf.BackendConfig.ConnectionPoolSize,
			"connection-pool-size",
			defaultConfig.rpcConf.BackendConfig.ConnectionPoolSize,
			"maximum number of connections allowed in the connection pool, size of 0 disables the connection pooling, and anything less than the default size will be overridden to use the default size")
		flags.UintVar(&builder.rpcConf.MaxMsgSize,
			"rpc-max-message-size",
			grpcutils.DefaultMaxMsgSize,
			"the maximum message size in bytes for messages sent or received over grpc")
		flags.UintVar(&builder.rpcConf.BackendConfig.MaxHeightRange,
			"rpc-max-height-range",
			defaultConfig.rpcConf.BackendConfig.MaxHeightRange,
			"maximum size for height range requests")
		flags.StringSliceVar(&builder.rpcConf.BackendConfig.PreferredExecutionNodeIDs,
			"preferred-execution-node-ids",
			defaultConfig.rpcConf.BackendConfig.PreferredExecutionNodeIDs,
			"comma separated list of execution nodes ids to choose from when making an upstream call e.g. b4a4dbdcd443d...,fb386a6a... etc.")
		flags.StringSliceVar(&builder.rpcConf.BackendConfig.FixedExecutionNodeIDs,
			"fixed-execution-node-ids",
			defaultConfig.rpcConf.BackendConfig.FixedExecutionNodeIDs,
			"comma separated list of execution nodes ids to choose from when making an upstream call if no matching preferred execution id is found e.g. b4a4dbdcd443d...,fb386a6a... etc.")
		flags.StringVar(&builder.rpcConf.CompressorName,
			"grpc-compressor",
			defaultConfig.rpcConf.CompressorName,
			"name of grpc compressor that will be used for requests to other nodes. One of (gzip, snappy, deflate)")
		flags.BoolVar(&builder.logTxTimeToFinalized, "log-tx-time-to-finalized", defaultConfig.logTxTimeToFinalized, "log transaction time to finalized")
		flags.BoolVar(&builder.logTxTimeToExecuted, "log-tx-time-to-executed", defaultConfig.logTxTimeToExecuted, "log transaction time to executed")
		flags.BoolVar(&builder.logTxTimeToFinalizedExecuted,
			"log-tx-time-to-finalized-executed",
			defaultConfig.logTxTimeToFinalizedExecuted,
			"log transaction time to finalized and executed")
		flags.BoolVar(&builder.logTxTimeToSealed,
			"log-tx-time-to-sealed",
			defaultConfig.logTxTimeToSealed,
			"log transaction time to sealed")
		flags.BoolVar(&builder.pingEnabled,
			"ping-enabled",
			defaultConfig.pingEnabled,
			"whether to enable the ping process that pings all other peers and report the connectivity to metrics")
		flags.BoolVar(&builder.retryEnabled, "retry-enabled", defaultConfig.retryEnabled, "whether to enable the retry mechanism at the access node level")
		flags.BoolVar(&builder.rpcMetricsEnabled, "rpc-metrics-enabled", defaultConfig.rpcMetricsEnabled, "whether to enable the rpc metrics")
		flags.UintVar(&builder.TxResultCacheSize, "transaction-result-cache-size", defaultConfig.TxResultCacheSize, "transaction result cache size.(Disabled by default i.e 0)")
		flags.StringVarP(&builder.nodeInfoFile,
			"node-info-file",
			"",
			defaultConfig.nodeInfoFile,
			"full path to a json file which provides more details about nodes when reporting its reachability metrics")
		flags.StringToIntVar(&builder.apiRatelimits, "api-rate-limits", defaultConfig.apiRatelimits, "per second rate limits for Access API methods e.g. Ping=300,GetTransaction=500 etc.")
		flags.StringToIntVar(&builder.apiBurstlimits, "api-burst-limits", defaultConfig.apiBurstlimits, "burst limits for Access API methods e.g. Ping=100,GetTransaction=100 etc.")
		flags.BoolVar(&builder.supportsObserver, "supports-observer", defaultConfig.supportsObserver, "true if this staked access node supports observer or follower connections")
		flags.StringVar(&builder.PublicNetworkConfig.BindAddress, "public-network-address", defaultConfig.PublicNetworkConfig.BindAddress, "staked access node's public network bind address")
		flags.BoolVar(&builder.rpcConf.BackendConfig.CircuitBreakerConfig.Enabled,
			"circuit-breaker-enabled",
			defaultConfig.rpcConf.BackendConfig.CircuitBreakerConfig.Enabled,
			"specifies whether the circuit breaker is enabled for collection and execution API clients.")
		flags.DurationVar(&builder.rpcConf.BackendConfig.CircuitBreakerConfig.RestoreTimeout,
			"circuit-breaker-restore-timeout",
			defaultConfig.rpcConf.BackendConfig.CircuitBreakerConfig.RestoreTimeout,
			"duration after which the circuit breaker will restore the connection to the client after closing it due to failures. Default value is 60s")
		flags.Uint32Var(&builder.rpcConf.BackendConfig.CircuitBreakerConfig.MaxFailures,
			"circuit-breaker-max-failures",
			defaultConfig.rpcConf.BackendConfig.CircuitBreakerConfig.MaxFailures,
			"maximum number of failed calls to the client that will cause the circuit breaker to close the connection. Default value is 5")
		flags.Uint32Var(&builder.rpcConf.BackendConfig.CircuitBreakerConfig.MaxRequests,
			"circuit-breaker-max-requests",
			defaultConfig.rpcConf.BackendConfig.CircuitBreakerConfig.MaxRequests,
			"maximum number of requests to check if connection restored after timeout. Default value is 1")
		flags.BoolVar(&builder.versionControlEnabled,
			"version-control-enabled",
			defaultConfig.versionControlEnabled,
			"whether to enable the version control feature. Default value is true")
		flags.BoolVar(&builder.stopControlEnabled,
			"stop-control-enabled",
			defaultConfig.stopControlEnabled,
			"whether to enable the stop control feature. Default value is false")
		// ExecutionDataRequester config
		flags.BoolVar(&builder.executionDataSyncEnabled,
			"execution-data-sync-enabled",
			defaultConfig.executionDataSyncEnabled,
			"whether to enable the execution data sync protocol")
		flags.BoolVar(&builder.publicNetworkExecutionDataEnabled,
			"public-network-execution-data-sync-enabled",
			defaultConfig.publicNetworkExecutionDataEnabled,
			"[experimental] whether to enable the execution data sync protocol on public network")
		flags.StringVar(&builder.executionDataDir, "execution-data-dir", defaultConfig.executionDataDir, "directory to use for Execution Data database")
<<<<<<< HEAD
		flags.Uint64Var(&builder.executionDataStartHeight,
			"execution-data-start-height",
			defaultConfig.executionDataStartHeight,
			"height of first block to sync execution data from when starting with an empty Execution Data database")
		flags.Uint64Var(&builder.executionDataConfig.MaxSearchAhead,
			"execution-data-max-search-ahead",
			defaultConfig.executionDataConfig.MaxSearchAhead,
			"max number of heights to search ahead of the lowest outstanding execution data height")
		flags.DurationVar(&builder.executionDataConfig.FetchTimeout,
			"execution-data-fetch-timeout",
			defaultConfig.executionDataConfig.FetchTimeout,
			"initial timeout to use when fetching execution data from the network. timeout increases using an incremental backoff until execution-data-max-fetch-timeout. e.g. 30s")
		flags.DurationVar(&builder.executionDataConfig.MaxFetchTimeout,
			"execution-data-max-fetch-timeout",
			defaultConfig.executionDataConfig.MaxFetchTimeout,
			"maximum timeout to use when fetching execution data from the network e.g. 300s")
		flags.DurationVar(&builder.executionDataConfig.RetryDelay,
			"execution-data-retry-delay",
			defaultConfig.executionDataConfig.RetryDelay,
			"initial delay for exponential backoff when fetching execution data fails e.g. 10s")
		flags.DurationVar(&builder.executionDataConfig.MaxRetryDelay,
			"execution-data-max-retry-delay",
			defaultConfig.executionDataConfig.MaxRetryDelay,
			"maximum delay for exponential backoff when fetching execution data fails e.g. 5m")
		flags.StringVar(&builder.executionDataDBMode,
			"execution-data-db",
			defaultConfig.executionDataDBMode,
			"[experimental] the DB type for execution datastore. One of [badger, pebble]")
		flags.Uint64Var(&builder.executionDataPrunerHeightRangeTarget,
			"execution-data-height-range-target",
			defaultConfig.executionDataPrunerHeightRangeTarget,
			"number of blocks of Execution Data to keep on disk. older data is pruned")
		flags.Uint64Var(&builder.executionDataPrunerThreshold,
			"execution-data-height-range-threshold",
			defaultConfig.executionDataPrunerThreshold,
			"number of unpruned blocks of Execution Data beyond the height range target to allow before pruning")
		flags.DurationVar(&builder.executionDataPruningInterval,
			"execution-data-pruning-interval",
			defaultConfig.executionDataPruningInterval,
			"duration after which the pruner tries to prune execution data. The default value is 10 minutes")

		// Execution State Streaming API
		flags.Uint32Var(&builder.stateStreamConf.ExecutionDataCacheSize, "execution-data-cache-size", defaultConfig.stateStreamConf.ExecutionDataCacheSize, "block execution data cache size")
		flags.Uint32Var(&builder.stateStreamConf.MaxGlobalStreams, "state-stream-global-max-streams", defaultConfig.stateStreamConf.MaxGlobalStreams, "global maximum number of concurrent streams")
		flags.UintVar(&builder.stateStreamConf.MaxExecutionDataMsgSize,
			"state-stream-max-message-size",
			defaultConfig.stateStreamConf.MaxExecutionDataMsgSize,
			"maximum size for a gRPC message containing block execution data")
		flags.StringToIntVar(&builder.stateStreamFilterConf,
			"state-stream-event-filter-limits",
			defaultConfig.stateStreamFilterConf,
			"event filter limits for ExecutionData SubscribeEvents API e.g. EventTypes=100,Addresses=100,Contracts=100 etc.")
		flags.DurationVar(&builder.stateStreamConf.ClientSendTimeout,
			"state-stream-send-timeout",
			defaultConfig.stateStreamConf.ClientSendTimeout,
			"maximum wait before timing out while sending a response to a streaming client e.g. 30s")
		flags.UintVar(&builder.stateStreamConf.ClientSendBufferSize,
			"state-stream-send-buffer-size",
			defaultConfig.stateStreamConf.ClientSendBufferSize,
			"maximum number of responses to buffer within a stream")
		flags.Float64Var(&builder.stateStreamConf.ResponseLimit,
			"state-stream-response-limit",
			defaultConfig.stateStreamConf.ResponseLimit,
			"max number of responses per second to send over streaming endpoints. this helps manage resources consumed by each client querying data not in the cache e.g. 3 or 0.5. 0 means no limit")
		flags.Uint64Var(&builder.stateStreamConf.HeartbeatInterval,
			"state-stream-heartbeat-interval",
			defaultConfig.stateStreamConf.HeartbeatInterval,
			"default interval in blocks at which heartbeat messages should be sent. applied when client did not specify a value.")
		flags.Uint32Var(&builder.stateStreamConf.RegisterIDsRequestLimit,
			"state-stream-max-register-values",
			defaultConfig.stateStreamConf.RegisterIDsRequestLimit,
			"maximum number of register ids to include in a single request to the GetRegisters endpoint")

		// Execution Data Indexer
		flags.BoolVar(&builder.executionDataIndexingEnabled,
			"execution-data-indexing-enabled",
			defaultConfig.executionDataIndexingEnabled,
			"whether to enable the execution data indexing")
		flags.StringVar(&builder.registersDBPath, "execution-state-dir", defaultConfig.registersDBPath, "directory to use for execution-state database")
		flags.StringVar(&builder.checkpointFile, "execution-state-checkpoint", defaultConfig.checkpointFile, "execution-state checkpoint file")

		flags.StringVar(&builder.rpcConf.BackendConfig.EventQueryMode,
			"event-query-mode",
			defaultConfig.rpcConf.BackendConfig.EventQueryMode,
			"mode to use when querying events. one of [local-only, execution-nodes-only(default), failover]")

		flags.StringVar(&builder.rpcConf.BackendConfig.TxResultQueryMode,
			"tx-result-query-mode",
			defaultConfig.rpcConf.BackendConfig.TxResultQueryMode,
			"mode to use when querying transaction results. one of [local-only, execution-nodes-only(default), failover]")
		flags.BoolVar(&builder.storeTxResultErrorMessages,
			"store-tx-result-error-messages",
			defaultConfig.storeTxResultErrorMessages,
			"whether to enable storing transaction error messages into the db")
		// Script Execution
		flags.StringVar(&builder.rpcConf.BackendConfig.ScriptExecutionMode,
			"script-execution-mode",
			defaultConfig.rpcConf.BackendConfig.ScriptExecutionMode,
			"mode to use when executing scripts. one of (local-only, execution-nodes-only, failover, compare)")
		flags.Uint64Var(&builder.scriptExecutorConfig.ComputationLimit,
			"script-execution-computation-limit",
			defaultConfig.scriptExecutorConfig.ComputationLimit,
			"maximum number of computation units a locally executed script can use. default: 100000")
		flags.IntVar(&builder.scriptExecutorConfig.MaxErrorMessageSize,
			"script-execution-max-error-length",
			defaultConfig.scriptExecutorConfig.MaxErrorMessageSize,
			"maximum number characters to include in error message strings. additional characters are truncated. default: 1000")
		flags.DurationVar(&builder.scriptExecutorConfig.LogTimeThreshold,
			"script-execution-log-time-threshold",
			defaultConfig.scriptExecutorConfig.LogTimeThreshold,
			"emit a log for any scripts that take over this threshold. default: 1s")
		flags.DurationVar(&builder.scriptExecutorConfig.ExecutionTimeLimit,
			"script-execution-timeout",
			defaultConfig.scriptExecutorConfig.ExecutionTimeLimit,
			"timeout value for locally executed scripts. default: 10s")
		flags.Uint64Var(&builder.scriptExecMinBlock,
			"script-execution-min-height",
			defaultConfig.scriptExecMinBlock,
			"lowest block height to allow for script execution. default: no limit")
		flags.Uint64Var(&builder.scriptExecMaxBlock,
			"script-execution-max-height",
			defaultConfig.scriptExecMaxBlock,
			"highest block height to allow for script execution. default: no limit")
		flags.StringVar(&builder.registerCacheType,
			"register-cache-type",
			defaultConfig.registerCacheType,
			"type of backend cache to use for registers (lru, arc, 2q)")
		flags.UintVar(&builder.registerCacheSize,
			"register-cache-size",
			defaultConfig.registerCacheSize,
			"number of registers to cache for script execution. default: 0 (no cache)")
		flags.UintVar(&builder.programCacheSize,
			"program-cache-size",
			defaultConfig.programCacheSize,
			"[experimental] number of blocks to cache for cadence programs. use 0 to disable cache. default: 0. Note: this is an experimental feature and may cause nodes to become unstable under certain workloads. Use with caution.")

		// Payer Balance
		flags.StringVar(&builder.checkPayerBalanceMode,
			"check-payer-balance-mode",
			defaultConfig.checkPayerBalanceMode,
			"flag for payer balance validation that specifies whether or not to enforce the balance check. one of [disabled(default), warn, enforce]")

		// Register DB Pruning
		flags.Uint64Var(&builder.registerDBPruneThreshold,
			"registerdb-pruning-threshold",
			defaultConfig.registerDBPruneThreshold,
			fmt.Sprintf("specifies the number of blocks below the latest stored block height to keep in register db. default: %d", defaultConfig.registerDBPruneThreshold))

		flags.DurationVar(&builder.rpcConf.WebSocketConfig.InactivityTimeout,
			"websocket-inactivity-timeout",
			defaultConfig.rpcConf.WebSocketConfig.InactivityTimeout,
			"specifies the duration a WebSocket connection can remain open without any active subscriptions before being automatically closed")
=======
		flags.Uint64Var(&builder.executionDataStartHeight, "execution-data-start-height", defaultConfig.executionDataStartHeight, "height of first block to sync execution data from when starting with an empty Execution Data database")
		flags.Uint64Var(&builder.executionDataConfig.MaxSearchAhead, "execution-data-max-search-ahead", defaultConfig.executionDataConfig.MaxSearchAhead, "max number of heights to search ahead of the lowest outstanding execution data height")
		flags.DurationVar(&builder.executionDataConfig.FetchTimeout, "execution-data-fetch-timeout", defaultConfig.executionDataConfig.FetchTimeout, "initial timeout to use when fetching execution data from the network. timeout increases using an incremental backoff until execution-data-max-fetch-timeout. e.g. 30s")
		flags.DurationVar(&builder.executionDataConfig.MaxFetchTimeout, "execution-data-max-fetch-timeout", defaultConfig.executionDataConfig.MaxFetchTimeout, "maximum timeout to use when fetching execution data from the network e.g. 300s")
		flags.DurationVar(&builder.executionDataConfig.RetryDelay, "execution-data-retry-delay", defaultConfig.executionDataConfig.RetryDelay, "initial delay for exponential backoff when fetching execution data fails e.g. 10s")
		flags.DurationVar(&builder.executionDataConfig.MaxRetryDelay, "execution-data-max-retry-delay", defaultConfig.executionDataConfig.MaxRetryDelay, "maximum delay for exponential backoff when fetching execution data fails e.g. 5m")

		// Requester V2 config
		flags.StringVar(&builder.executionDataDir, "execution-data-dir", filepath.Join(homedir, ".flow", "execution_data"), "directory to use for storing Execution Data")
		flags.Uint64Var(&builder.executionDataPrunerHeightRangeTarget, "execution-data-height-range-target", 65000, "target height range size used to limit the amount of Execution Data kept on disk")
		flags.Uint64Var(&builder.executionDataPrunerThreshold, "execution-data-height-range-threshold", 65000, "height threshold used to trigger Execution Data pruning")
>>>>>>> 6add05fa
	}).ValidateFlags(func() error {
		if builder.supportsObserver && (builder.PublicNetworkConfig.BindAddress == cmd.NotSet || builder.PublicNetworkConfig.BindAddress == "") {
			return errors.New("public-network-address must be set if supports-observer is true")
		}
		if builder.executionDataSyncEnabled {
			if builder.executionDataConfig.FetchTimeout <= 0 {
				return errors.New("execution-data-fetch-timeout must be greater than 0")
			}
			if builder.executionDataConfig.MaxFetchTimeout < builder.executionDataConfig.FetchTimeout {
				return errors.New("execution-data-max-fetch-timeout must be greater than execution-data-fetch-timeout")
			}
			if builder.executionDataConfig.RetryDelay <= 0 {
				return errors.New("execution-data-retry-delay must be greater than 0")
			}
			if builder.executionDataConfig.MaxRetryDelay < builder.executionDataConfig.RetryDelay {
				return errors.New("execution-data-max-retry-delay must be greater than or equal to execution-data-retry-delay")
			}
			if builder.executionDataConfig.MaxSearchAhead == 0 {
				return errors.New("execution-data-max-search-ahead must be greater than 0")
			}
		}
		if builder.stateStreamConf.ListenAddr != "" {
			if builder.stateStreamConf.ExecutionDataCacheSize == 0 {
				return errors.New("execution-data-cache-size must be greater than 0")
			}
			if builder.stateStreamConf.ClientSendBufferSize == 0 {
				return errors.New("state-stream-send-buffer-size must be greater than 0")
			}
			if len(builder.stateStreamFilterConf) > 4 {
				return errors.New("state-stream-event-filter-limits must have at most 3 keys (EventTypes, Addresses, Contracts, AccountAddresses)")
			}
			for key, value := range builder.stateStreamFilterConf {
				switch key {
				case "EventTypes", "Addresses", "Contracts", "AccountAddresses":
					if value <= 0 {
						return fmt.Errorf("state-stream-event-filter-limits %s must be greater than 0", key)
					}
				default:
					return errors.New("state-stream-event-filter-limits may only contain the keys EventTypes, Addresses, Contracts, AccountAddresses")
				}
			}
			if builder.stateStreamConf.ResponseLimit < 0 {
				return errors.New("state-stream-response-limit must be greater than or equal to 0")
			}
			if builder.stateStreamConf.RegisterIDsRequestLimit <= 0 {
				return errors.New("state-stream-max-register-values must be greater than 0")
			}
		}
		if builder.rpcConf.BackendConfig.CircuitBreakerConfig.Enabled {
			if builder.rpcConf.BackendConfig.CircuitBreakerConfig.MaxFailures == 0 {
				return errors.New("circuit-breaker-max-failures must be greater than 0")
			}
			if builder.rpcConf.BackendConfig.CircuitBreakerConfig.MaxRequests == 0 {
				return errors.New("circuit-breaker-max-requests must be greater than 0")
			}
			if builder.rpcConf.BackendConfig.CircuitBreakerConfig.RestoreTimeout <= 0 {
				return errors.New("circuit-breaker-restore-timeout must be greater than 0")
			}
		}

		if builder.checkPayerBalanceMode != accessNode.Disabled.String() && !builder.executionDataIndexingEnabled {
			return errors.New("execution-data-indexing-enabled must be set if check-payer-balance is enabled")
		}

		if builder.rpcConf.RestConfig.MaxRequestSize <= 0 {
			return errors.New("rest-max-request-size must be greater than 0")
		}

		return nil
	})
}

func publicNetworkMsgValidators(log zerolog.Logger, idProvider module.IdentityProvider, selfID flow.Identifier) []network.MessageValidator {
	return []network.MessageValidator{
		// filter out messages sent by this node itself
		validator.ValidateNotSender(selfID),
		validator.NewAnyValidator(
			// message should be either from a valid staked node
			validator.NewOriginValidator(
				id.NewIdentityFilterIdentifierProvider(filter.IsValidCurrentEpochParticipant, idProvider),
			),
			// or the message should be specifically targeted for this node
			validator.ValidateTarget(log, selfID),
		),
	}
}

func (builder *FlowAccessNodeBuilder) InitIDProviders() {
	builder.Module("id providers", func(node *cmd.NodeConfig) error {
		idCache, err := cache.NewProtocolStateIDCache(node.Logger, node.State, node.ProtocolEvents)
		if err != nil {
			return fmt.Errorf("could not initialize ProtocolStateIDCache: %w", err)
		}
		builder.IDTranslator = translator.NewHierarchicalIDTranslator(idCache, translator.NewPublicNetworkIDTranslator())

		// The following wrapper allows to disallow-list byzantine nodes via an admin command:
		// the wrapper overrides the 'Ejected' flag of disallow-listed nodes to true
		disallowListWrapper, err := cache.NewNodeDisallowListWrapper(idCache, node.DB, func() network.DisallowListNotificationConsumer {
			return builder.NetworkUnderlay
		})
		if err != nil {
			return fmt.Errorf("could not initialize NodeBlockListWrapper: %w", err)
		}
		builder.IdentityProvider = disallowListWrapper

		// register the wrapper for dynamic configuration via admin command
		err = node.ConfigManager.RegisterIdentifierListConfig("network-id-provider-blocklist",
			disallowListWrapper.GetDisallowList, disallowListWrapper.Update)
		if err != nil {
			return fmt.Errorf("failed to register disallow-list wrapper with config manager: %w", err)
		}

		builder.SyncEngineParticipantsProviderFactory = func() module.IdentifierProvider {
			return id.NewIdentityFilterIdentifierProvider(
				filter.And(
					filter.HasRole[flow.Identity](flow.RoleConsensus),
					filter.Not(filter.HasNodeID[flow.Identity](node.Me.NodeID())),
					filter.NotEjectedFilter,
				),
				builder.IdentityProvider,
			)
		}
		return nil
	})
}

func (builder *FlowAccessNodeBuilder) Initialize() error {
	builder.InitIDProviders()

	builder.EnqueueResolver()

	// enqueue the regular network
	builder.EnqueueNetworkInit()

	builder.AdminCommand("get-transactions", func(conf *cmd.NodeConfig) commands.AdminCommand {
		return storageCommands.NewGetTransactionsCommand(conf.State, conf.Storage.Payloads, conf.Storage.Collections)
	})

	// if this is an access node that supports public followers, enqueue the public network
	if builder.supportsObserver {
		builder.enqueuePublicNetworkInit()
		builder.enqueueRelayNetwork()
	}

	builder.EnqueuePingService()

	builder.EnqueueMetricsServerInit()

	if err := builder.RegisterBadgerMetrics(); err != nil {
		return err
	}

	builder.EnqueueTracer()
	builder.PreInit(cmd.DynamicStartPreInit)
	builder.ValidateRootSnapshot(badgerState.ValidRootSnapshotContainsEntityExpiryRange)

	return nil
}

func (builder *FlowAccessNodeBuilder) enqueueRelayNetwork() {
	builder.Component("relay network", func(node *cmd.NodeConfig) (module.ReadyDoneAware, error) {
		relayNet := relaynet.NewRelayNetwork(
			node.EngineRegistry,
			builder.AccessNodeConfig.PublicNetworkConfig.Network,
			node.Logger,
			map[channels.Channel]channels.Channel{
				channels.ReceiveBlocks: channels.PublicReceiveBlocks,
			},
		)
		node.EngineRegistry = relayNet
		return relayNet, nil
	})
}

func (builder *FlowAccessNodeBuilder) Build() (cmd.Node, error) {
	var processedFinalizedBlockHeight storage.ConsumerProgress
	var processedTxErrorMessagesBlockHeight storage.ConsumerProgress

	if builder.executionDataSyncEnabled {
		builder.BuildExecutionSyncComponents()
	}

	ingestionDependable := module.NewProxiedReadyDoneAware()
	builder.IndexerDependencies.Add(ingestionDependable)
	versionControlDependable := module.NewProxiedReadyDoneAware()
	builder.IndexerDependencies.Add(versionControlDependable)
	stopControlDependable := module.NewProxiedReadyDoneAware()
	builder.IndexerDependencies.Add(stopControlDependable)
	var lastFullBlockHeight *counters.PersistentStrictMonotonicCounter

	builder.
		BuildConsensusFollower().
		Module("collection node client", func(node *cmd.NodeConfig) error {
			// collection node address is optional (if not specified, collection nodes will be chosen at random)
			if strings.TrimSpace(builder.rpcConf.CollectionAddr) == "" {
				node.Logger.Info().Msg("using a dynamic collection node address")
				return nil
			}

			node.Logger.Info().
				Str("collection_node", builder.rpcConf.CollectionAddr).
				Msg("using the static collection node address")

			collectionRPCConn, err := grpc.Dial(
				builder.rpcConf.CollectionAddr,
				grpc.WithDefaultCallOptions(grpc.MaxCallRecvMsgSize(int(builder.rpcConf.MaxMsgSize))),
				grpc.WithTransportCredentials(insecure.NewCredentials()),
				rpcConnection.WithClientTimeoutOption(builder.rpcConf.BackendConfig.CollectionClientTimeout))
			if err != nil {
				return err
			}
			builder.CollectionRPC = access.NewAccessAPIClient(collectionRPCConn)
			return nil
		}).
		Module("historical access node clients", func(node *cmd.NodeConfig) error {
			addrs := strings.Split(builder.rpcConf.HistoricalAccessAddrs, ",")
			for _, addr := range addrs {
				if strings.TrimSpace(addr) == "" {
					continue
				}
				node.Logger.Info().Str("access_nodes", addr).Msg("historical access node addresses")

				historicalAccessRPCConn, err := grpc.Dial(
					addr,
					grpc.WithDefaultCallOptions(grpc.MaxCallRecvMsgSize(int(builder.rpcConf.MaxMsgSize))),
					grpc.WithTransportCredentials(insecure.NewCredentials()))
				if err != nil {
					return err
				}
				builder.HistoricalAccessRPCs = append(builder.HistoricalAccessRPCs, access.NewAccessAPIClient(historicalAccessRPCConn))
			}
			return nil
		}).
		Module("transaction timing mempools", func(node *cmd.NodeConfig) error {
			var err error
			builder.TransactionTimings, err = stdmap.NewTransactionTimings(1500 * 300) // assume 1500 TPS * 300 seconds
			if err != nil {
				return err
			}

			builder.CollectionsToMarkFinalized, err = stdmap.NewTimes(50 * 300) // assume 50 collection nodes * 300 seconds
			if err != nil {
				return err
			}

			builder.CollectionsToMarkExecuted, err = stdmap.NewTimes(50 * 300) // assume 50 collection nodes * 300 seconds
			if err != nil {
				return err
			}

			builder.BlockTransactions, err = stdmap.NewIdentifierMap(10000)
			if err != nil {
				return err
			}

			builder.BlocksToMarkExecuted, err = stdmap.NewTimes(1 * 300) // assume 1 block per second * 300 seconds

			return err
		}).
		Module("transaction metrics", func(node *cmd.NodeConfig) error {
			builder.TransactionMetrics = metrics.NewTransactionCollector(
				node.Logger,
				builder.TransactionTimings,
				builder.logTxTimeToFinalized,
				builder.logTxTimeToExecuted,
				builder.logTxTimeToFinalizedExecuted,
				builder.logTxTimeToSealed,
			)
			return nil
		}).
		Module("transaction validation metrics", func(node *cmd.NodeConfig) error {
			builder.TransactionValidationMetrics = metrics.NewTransactionValidationCollector()
			return nil
		}).
		Module("rest metrics", func(node *cmd.NodeConfig) error {
			m, err := metrics.NewRestCollector(router.URLToRoute, node.MetricsRegisterer)
			if err != nil {
				return err
			}
			builder.RestMetrics = m
			return nil
		}).
		Module("access metrics", func(node *cmd.NodeConfig) error {
			builder.AccessMetrics = metrics.NewAccessCollector(
				metrics.WithTransactionMetrics(builder.TransactionMetrics),
				metrics.WithTransactionValidationMetrics(builder.TransactionValidationMetrics),
				metrics.WithBackendScriptsMetrics(builder.TransactionMetrics),
				metrics.WithRestMetrics(builder.RestMetrics),
			)
			return nil
		}).
		Module("collection metrics", func(node *cmd.NodeConfig) error {
			var err error
			builder.collectionExecutedMetric, err = indexer.NewCollectionExecutedMetricImpl(
				builder.Logger,
				builder.AccessMetrics,
				builder.CollectionsToMarkFinalized,
				builder.CollectionsToMarkExecuted,
				builder.BlocksToMarkExecuted,
				builder.Storage.Collections,
				builder.Storage.Blocks,
				builder.BlockTransactions,
			)
			if err != nil {
				return err
			}

			return nil
		}).
		Module("ping metrics", func(node *cmd.NodeConfig) error {
			builder.PingMetrics = metrics.NewPingCollector()
			return nil
		}).
		Module("server certificate", func(node *cmd.NodeConfig) error {
			// generate the server certificate that will be served by the GRPC server
			x509Certificate, err := grpcutils.X509Certificate(node.NetworkKey)
			if err != nil {
				return err
			}
			tlsConfig := grpcutils.DefaultServerTLSConfig(x509Certificate)
			builder.rpcConf.TransportCredentials = credentials.NewTLS(tlsConfig)
			return nil
		}).
		Module("creating grpc servers", func(node *cmd.NodeConfig) error {
			builder.secureGrpcServer = grpcserver.NewGrpcServerBuilder(
				node.Logger,
				builder.rpcConf.SecureGRPCListenAddr,
				builder.rpcConf.MaxMsgSize,
				builder.rpcMetricsEnabled,
				builder.apiRatelimits,
				builder.apiBurstlimits,
				grpcserver.WithTransportCredentials(builder.rpcConf.TransportCredentials)).Build()

			builder.stateStreamGrpcServer = grpcserver.NewGrpcServerBuilder(
				node.Logger,
				builder.stateStreamConf.ListenAddr,
				builder.stateStreamConf.MaxExecutionDataMsgSize,
				builder.rpcMetricsEnabled,
				builder.apiRatelimits,
				builder.apiBurstlimits,
				grpcserver.WithStreamInterceptor()).Build()

			if builder.rpcConf.UnsecureGRPCListenAddr != builder.stateStreamConf.ListenAddr {
				builder.unsecureGrpcServer = grpcserver.NewGrpcServerBuilder(node.Logger,
					builder.rpcConf.UnsecureGRPCListenAddr,
					builder.rpcConf.MaxMsgSize,
					builder.rpcMetricsEnabled,
					builder.apiRatelimits,
					builder.apiBurstlimits).Build()
			} else {
				builder.unsecureGrpcServer = builder.stateStreamGrpcServer
			}

			return nil
		}).
		Module("backend script executor", func(node *cmd.NodeConfig) error {
			builder.ScriptExecutor = backend.NewScriptExecutor(builder.Logger, builder.scriptExecMinBlock, builder.scriptExecMaxBlock)
			return nil
		}).
		Module("async register store", func(node *cmd.NodeConfig) error {
			builder.RegistersAsyncStore = execution.NewRegistersAsyncStore()
			return nil
		}).
		Module("events storage", func(node *cmd.NodeConfig) error {
			builder.Storage.Events = bstorage.NewEvents(node.Metrics.Cache, node.DB)
			return nil
		}).
		Module("reporter", func(node *cmd.NodeConfig) error {
			builder.Reporter = index.NewReporter()
			return nil
		}).
		Module("events index", func(node *cmd.NodeConfig) error {
			builder.EventsIndex = index.NewEventsIndex(builder.Reporter, builder.Storage.Events)
			return nil
		}).
		Module("transaction result index", func(node *cmd.NodeConfig) error {
			builder.TxResultsIndex = index.NewTransactionResultsIndex(builder.Reporter, builder.Storage.LightTransactionResults)
			return nil
		}).
		Module("processed finalized block height consumer progress", func(node *cmd.NodeConfig) error {
			processedFinalizedBlockHeight = bstorage.NewConsumerProgress(builder.DB, module.ConsumeProgressIngestionEngineBlockHeight)
			return nil
		}).
		Module("processed last full block height monotonic consumer progress", func(node *cmd.NodeConfig) error {
			rootBlockHeight := node.State.Params().FinalizedRoot().Height

			var err error
			lastFullBlockHeight, err = counters.NewPersistentStrictMonotonicCounter(
				bstorage.NewConsumerProgress(builder.DB, module.ConsumeProgressLastFullBlockHeight),
				rootBlockHeight,
			)
			if err != nil {
				return fmt.Errorf("failed to initialize monotonic consumer progress: %w", err)
			}

			return nil
		}).
		Module("transaction result error messages storage", func(node *cmd.NodeConfig) error {
			if builder.storeTxResultErrorMessages {
				builder.Storage.TransactionResultErrorMessages = bstorage.NewTransactionResultErrorMessages(node.Metrics.Cache, node.DB, bstorage.DefaultCacheSize)
			}

			return nil
		}).
		Component("version control", func(node *cmd.NodeConfig) (module.ReadyDoneAware, error) {
			if !builder.versionControlEnabled {
				noop := &module.NoopReadyDoneAware{}
				versionControlDependable.Init(noop)
				return noop, nil
			}

			nodeVersion, err := build.Semver()
			if err != nil {
				return nil, fmt.Errorf("could not load node version for version control. "+
					"version (%s) is not semver compliant: %w. Make sure a valid semantic version is provided in the VERSION environment variable", build.Version(), err)
			}

			versionControl, err := version.NewVersionControl(
				builder.Logger,
				node.Storage.VersionBeacons,
				nodeVersion,
				builder.SealedRootBlock.Header.Height,
				builder.LastFinalizedHeader.Height,
			)
			if err != nil {
				return nil, fmt.Errorf("could not create version control: %w", err)
			}

			// VersionControl needs to consume BlockFinalized events.
			node.ProtocolEvents.AddConsumer(versionControl)

			builder.VersionControl = versionControl
			versionControlDependable.Init(builder.VersionControl)

			return versionControl, nil
		}).
		Component("stop control", func(node *cmd.NodeConfig) (module.ReadyDoneAware, error) {
			if !builder.stopControlEnabled {
				noop := &module.NoopReadyDoneAware{}
				stopControlDependable.Init(noop)
				return noop, nil
			}

			stopControl := stop.NewStopControl(
				builder.Logger,
			)

			builder.VersionControl.AddVersionUpdatesConsumer(stopControl.OnVersionUpdate)

			builder.StopControl = stopControl
			stopControlDependable.Init(builder.StopControl)

			return stopControl, nil
		}).
		Component("RPC engine", func(node *cmd.NodeConfig) (module.ReadyDoneAware, error) {
			config := builder.rpcConf
			backendConfig := config.BackendConfig
			accessMetrics := builder.AccessMetrics
			cacheSize := int(backendConfig.ConnectionPoolSize)

			var connBackendCache *rpcConnection.Cache
			var err error
			if cacheSize > 0 {
				connBackendCache, err = rpcConnection.NewCache(node.Logger, accessMetrics, cacheSize)
				if err != nil {
					return nil, fmt.Errorf("could not initialize connection cache: %w", err)
				}
			}

			connFactory := &rpcConnection.ConnectionFactoryImpl{
				CollectionGRPCPort:        builder.collectionGRPCPort,
				ExecutionGRPCPort:         builder.executionGRPCPort,
				CollectionNodeGRPCTimeout: backendConfig.CollectionClientTimeout,
				ExecutionNodeGRPCTimeout:  backendConfig.ExecutionClientTimeout,
				AccessMetrics:             accessMetrics,
				Log:                       node.Logger,
				Manager: rpcConnection.NewManager(
					node.Logger,
					accessMetrics,
					connBackendCache,
					config.MaxMsgSize,
					backendConfig.CircuitBreakerConfig,
					config.CompressorName,
				),
			}

			scriptExecMode, err := backend.ParseIndexQueryMode(config.BackendConfig.ScriptExecutionMode)
			if err != nil {
				return nil, fmt.Errorf("could not parse script execution mode: %w", err)
			}

			eventQueryMode, err := backend.ParseIndexQueryMode(config.BackendConfig.EventQueryMode)
			if err != nil {
				return nil, fmt.Errorf("could not parse event query mode: %w", err)
			}
			if eventQueryMode == backend.IndexQueryModeCompare {
				return nil, fmt.Errorf("event query mode 'compare' is not supported")
			}

			broadcaster := engine.NewBroadcaster()
			// create BlockTracker that will track for new blocks (finalized and sealed) and
			// handles block-related operations.
			blockTracker, err := subscription.NewBlockTracker(
				node.State,
				builder.FinalizedRootBlock.Header.Height,
				node.Storage.Headers,
				broadcaster,
			)
			if err != nil {
				return nil, fmt.Errorf("failed to initialize block tracker: %w", err)
			}
			txResultQueryMode, err := backend.ParseIndexQueryMode(config.BackendConfig.TxResultQueryMode)
			if err != nil {
				return nil, fmt.Errorf("could not parse transaction result query mode: %w", err)
			}
			if txResultQueryMode == backend.IndexQueryModeCompare {
				return nil, fmt.Errorf("transaction result query mode 'compare' is not supported")
			}

			// If execution data syncing and indexing is disabled, pass nil indexReporter
			var indexReporter state_synchronization.IndexReporter
			if builder.executionDataSyncEnabled && builder.executionDataIndexingEnabled {
				indexReporter = builder.Reporter
			}

			checkPayerBalanceMode, err := accessNode.ParsePayerBalanceMode(builder.checkPayerBalanceMode)
			if err != nil {
				return nil, fmt.Errorf("could not parse payer balance mode: %w", err)

			}

			preferredENIdentifiers, err := commonrpc.IdentifierList(backendConfig.PreferredExecutionNodeIDs)
			if err != nil {
				return nil, fmt.Errorf("failed to convert node id string to Flow Identifier for preferred EN map: %w", err)
			}

			fixedENIdentifiers, err := commonrpc.IdentifierList(backendConfig.FixedExecutionNodeIDs)
			if err != nil {
				return nil, fmt.Errorf("failed to convert node id string to Flow Identifier for fixed EN map: %w", err)
			}

			builder.ExecNodeIdentitiesProvider = commonrpc.NewExecutionNodeIdentitiesProvider(
				node.Logger,
				node.State,
				node.Storage.Receipts,
				preferredENIdentifiers,
				fixedENIdentifiers,
			)

			builder.nodeBackend, err = backend.New(backend.Params{
				State:                 node.State,
				CollectionRPC:         builder.CollectionRPC,
				HistoricalAccessNodes: builder.HistoricalAccessRPCs,
				Blocks:                node.Storage.Blocks,
				Headers:               node.Storage.Headers,
				Collections:           node.Storage.Collections,
				Transactions:          node.Storage.Transactions,
				ExecutionReceipts:     node.Storage.Receipts,
				ExecutionResults:      node.Storage.Results,
				TxResultErrorMessages: node.Storage.TransactionResultErrorMessages,
				ChainID:               node.RootChainID,
				AccessMetrics:         builder.AccessMetrics,
				ConnFactory:           connFactory,
				RetryEnabled:          builder.retryEnabled,
				MaxHeightRange:        backendConfig.MaxHeightRange,
				Log:                   node.Logger,
				SnapshotHistoryLimit:  backend.DefaultSnapshotHistoryLimit,
				Communicator:          backend.NewNodeCommunicator(backendConfig.CircuitBreakerConfig.Enabled),
				TxResultCacheSize:     builder.TxResultCacheSize,
				ScriptExecutor:        builder.ScriptExecutor,
				ScriptExecutionMode:   scriptExecMode,
				CheckPayerBalanceMode: checkPayerBalanceMode,
				EventQueryMode:        eventQueryMode,
				BlockTracker:          blockTracker,
				SubscriptionHandler: subscription.NewSubscriptionHandler(
					builder.Logger,
					broadcaster,
					builder.stateStreamConf.ClientSendTimeout,
					builder.stateStreamConf.ResponseLimit,
					builder.stateStreamConf.ClientSendBufferSize,
				),
				EventsIndex:                builder.EventsIndex,
				TxResultQueryMode:          txResultQueryMode,
				TxResultsIndex:             builder.TxResultsIndex,
				LastFullBlockHeight:        lastFullBlockHeight,
				IndexReporter:              indexReporter,
				VersionControl:             builder.VersionControl,
				ExecNodeIdentitiesProvider: builder.ExecNodeIdentitiesProvider,
			})
			if err != nil {
				return nil, fmt.Errorf("could not initialize backend: %w", err)
			}

			engineBuilder, err := rpc.NewBuilder(
				node.Logger,
				node.State,
				config,
				node.RootChainID,
				builder.AccessMetrics,
				builder.rpcMetricsEnabled,
				builder.Me,
				builder.nodeBackend,
				builder.nodeBackend,
				builder.secureGrpcServer,
				builder.unsecureGrpcServer,
				builder.stateStreamBackend,
				builder.stateStreamConf,
				indexReporter,
			)
			if err != nil {
				return nil, err
			}

			builder.RpcEng, err = engineBuilder.
				WithLegacy().
				WithBlockSignerDecoder(signature.NewBlockSignerDecoder(builder.Committee)).
				Build()
			if err != nil {
				return nil, err
			}
			builder.FollowerDistributor.AddOnBlockFinalizedConsumer(builder.RpcEng.OnFinalizedBlock)

			return builder.RpcEng, nil
		}).
		Component("ingestion engine", func(node *cmd.NodeConfig) (module.ReadyDoneAware, error) {
			var err error

			builder.RequestEng, err = requester.New(
				node.Logger,
				node.Metrics.Engine,
				node.EngineRegistry,
				node.Me,
				node.State,
				channels.RequestCollections,
				filter.HasRole[flow.Identity](flow.RoleCollection),
				func() flow.Entity { return &flow.Collection{} },
			)
			if err != nil {
				return nil, fmt.Errorf("could not create requester engine: %w", err)
			}

			if builder.storeTxResultErrorMessages {
				builder.TxResultErrorMessagesCore = tx_error_messages.NewTxErrorMessagesCore(
					node.Logger,
					builder.nodeBackend,
					node.Storage.TransactionResultErrorMessages,
					builder.ExecNodeIdentitiesProvider,
				)
			}

			builder.IngestEng, err = ingestion.New(
				node.Logger,
				node.EngineRegistry,
				node.State,
				node.Me,
				builder.RequestEng,
				node.Storage.Blocks,
				node.Storage.Headers,
				node.Storage.Collections,
				node.Storage.Transactions,
				node.Storage.Results,
				node.Storage.Receipts,
<<<<<<< HEAD
				builder.collectionExecutedMetric,
				processedFinalizedBlockHeight,
				lastFullBlockHeight,
				builder.TxResultErrorMessagesCore,
=======
				builder.TransactionMetrics,
				builder.CollectionsToMarkFinalized,
				builder.CollectionsToMarkExecuted,
				builder.BlocksToMarkExecuted,
				builder.RpcEng,
				builder.ExecutionDataRequesterV2,
>>>>>>> 6add05fa
			)
			if err != nil {
				return nil, err
			}
			ingestionDependable.Init(builder.IngestEng)
			builder.RequestEng.WithHandle(builder.IngestEng.OnCollection)
			builder.FollowerDistributor.AddOnBlockFinalizedConsumer(builder.IngestEng.OnFinalizedBlock)

			return builder.IngestEng, nil
		}).
		Component("requester engine", func(node *cmd.NodeConfig) (module.ReadyDoneAware, error) {
			// We initialize the requester engine inside the ingestion engine due to the mutual dependency. However, in
			// order for it to properly start and shut down, we should still return it as its own engine here, so it can
			// be handled by the scaffold.
			return builder.RequestEng, nil
		}).
		AdminCommand("backfill-tx-error-messages", func(config *cmd.NodeConfig) commands.AdminCommand {
			return storageCommands.NewBackfillTxErrorMessagesCommand(
				builder.State,
				builder.TxResultErrorMessagesCore,
			)
		})

	if builder.storeTxResultErrorMessages {
		builder.Module("processed error messages block height consumer progress", func(node *cmd.NodeConfig) error {
			processedTxErrorMessagesBlockHeight = bstorage.NewConsumerProgress(
				builder.DB,
				module.ConsumeProgressEngineTxErrorMessagesBlockHeight,
			)
			return nil
		})
		builder.Component("transaction result error messages engine", func(node *cmd.NodeConfig) (module.ReadyDoneAware, error) {
			engine, err := tx_error_messages.New(
				node.Logger,
				node.State,
				node.Storage.Headers,
				processedTxErrorMessagesBlockHeight,
				builder.TxResultErrorMessagesCore,
			)
			if err != nil {
				return nil, err
			}
			builder.FollowerDistributor.AddOnBlockFinalizedConsumer(engine.OnFinalizedBlock)

			return engine, nil
		})
	}

	if builder.supportsObserver {
		builder.Component("public sync request handler", func(node *cmd.NodeConfig) (module.ReadyDoneAware, error) {
			syncRequestHandler, err := synceng.NewRequestHandlerEngine(
				node.Logger.With().Bool("public", true).Logger(),
				unstaked.NewUnstakedEngineCollector(node.Metrics.Engine),
				builder.AccessNodeConfig.PublicNetworkConfig.Network,
				node.Me,
				node.State,
				node.Storage.Blocks,
				builder.SyncCore,
			)
			if err != nil {
				return nil, fmt.Errorf("could not create public sync request handler: %w", err)
			}
			builder.FollowerDistributor.AddFinalizationConsumer(syncRequestHandler)

			return syncRequestHandler, nil
		})
	}

	builder.Component("secure grpc server", func(node *cmd.NodeConfig) (module.ReadyDoneAware, error) {
		return builder.secureGrpcServer, nil
	})

	builder.Component("state stream unsecure grpc server", func(node *cmd.NodeConfig) (module.ReadyDoneAware, error) {
		return builder.stateStreamGrpcServer, nil
	})

	if builder.rpcConf.UnsecureGRPCListenAddr != builder.stateStreamConf.ListenAddr {
		builder.Component("unsecure grpc server", func(node *cmd.NodeConfig) (module.ReadyDoneAware, error) {
			return builder.unsecureGrpcServer, nil
		})
	}

	if builder.pingEnabled {
		builder.Component("ping engine", func(node *cmd.NodeConfig) (module.ReadyDoneAware, error) {
			ping, err := pingeng.New(
				node.Logger,
				node.IdentityProvider,
				node.IDTranslator,
				node.Me,
				builder.PingMetrics,
				builder.nodeInfoFile,
				node.PingService,
			)
			if err != nil {
				return nil, fmt.Errorf("could not create ping engine: %w", err)
			}

			return ping, nil
		})
	}

	return builder.FlowNodeBuilder.Build()
}

// enqueuePublicNetworkInit enqueues the public network component initialized for the staked node
func (builder *FlowAccessNodeBuilder) enqueuePublicNetworkInit() {
	var publicLibp2pNode p2p.LibP2PNode
	builder.
		Module("public network metrics", func(node *cmd.NodeConfig) error {
			builder.PublicNetworkConfig.Metrics = metrics.NewNetworkCollector(builder.Logger, metrics.WithNetworkPrefix("public"))
			return nil
		}).
		Component("public libp2p node", func(node *cmd.NodeConfig) (module.ReadyDoneAware, error) {
			var err error
			publicLibp2pNode, err = builder.initPublicLibp2pNode(
				builder.NodeConfig.NetworkKey,
				builder.PublicNetworkConfig.BindAddress,
				builder.PublicNetworkConfig.Metrics)
			if err != nil {
				return nil, fmt.Errorf("could not create public libp2p node: %w", err)
			}

			return publicLibp2pNode, nil
		}).
		Component("public network", func(node *cmd.NodeConfig) (module.ReadyDoneAware, error) {
			msgValidators := publicNetworkMsgValidators(node.Logger.With().Bool("public", true).Logger(), node.IdentityProvider, builder.NodeID)
			receiveCache := netcache.NewHeroReceiveCache(builder.FlowConfig.NetworkConfig.NetworkReceivedMessageCacheSize,
				builder.Logger,
				metrics.NetworkReceiveCacheMetricsFactory(builder.HeroCacheMetricsFactory(), network.PublicNetwork))

			err := node.Metrics.Mempool.Register(metrics.PrependPublicPrefix(metrics.ResourceNetworkingReceiveCache), receiveCache.Size)
			if err != nil {
				return nil, fmt.Errorf("could not register networking receive cache metric: %w", err)
			}

			net, err := underlay.NewNetwork(&underlay.NetworkConfig{
				Logger:                builder.Logger.With().Str("module", "public-network").Logger(),
				Libp2pNode:            publicLibp2pNode,
				Codec:                 cborcodec.NewCodec(),
				Me:                    builder.Me,
				Topology:              topology.EmptyTopology{}, // topology returns empty list since peers are not known upfront
				Metrics:               builder.PublicNetworkConfig.Metrics,
				BitSwapMetrics:        builder.Metrics.Bitswap,
				IdentityProvider:      builder.IdentityProvider,
				ReceiveCache:          receiveCache,
				ConduitFactory:        conduit.NewDefaultConduitFactory(),
				SporkId:               builder.SporkID,
				UnicastMessageTimeout: underlay.DefaultUnicastTimeout,
				IdentityTranslator:    builder.IDTranslator,
				AlspCfg: &alspmgr.MisbehaviorReportManagerConfig{
					Logger:                  builder.Logger,
					SpamRecordCacheSize:     builder.FlowConfig.NetworkConfig.AlspConfig.SpamRecordCacheSize,
					SpamReportQueueSize:     builder.FlowConfig.NetworkConfig.AlspConfig.SpamReportQueueSize,
					DisablePenalty:          builder.FlowConfig.NetworkConfig.AlspConfig.DisablePenalty,
					HeartBeatInterval:       builder.FlowConfig.NetworkConfig.AlspConfig.HearBeatInterval,
					AlspMetrics:             builder.Metrics.Network,
					NetworkType:             network.PublicNetwork,
					HeroCacheMetricsFactory: builder.HeroCacheMetricsFactory(),
				},
				SlashingViolationConsumerFactory: func(adapter network.ConduitAdapter) network.ViolationsConsumer {
					return slashing.NewSlashingViolationsConsumer(builder.Logger, builder.Metrics.Network, adapter)
				},
			}, underlay.WithMessageValidators(msgValidators...))
			if err != nil {
				return nil, fmt.Errorf("could not initialize network: %w", err)
			}

			builder.NetworkUnderlay = net
			builder.AccessNodeConfig.PublicNetworkConfig.Network = net

			node.Logger.Info().Msgf("network will run on address: %s", builder.PublicNetworkConfig.BindAddress)
			return net, nil
		}).
		Component("public peer manager", func(node *cmd.NodeConfig) (module.ReadyDoneAware, error) {
			return publicLibp2pNode.PeerManagerComponent(), nil
		})
}

// initPublicLibp2pNode initializes the public libp2p node for the public (unstaked) network.
// The LibP2P host is created with the following options:
//   - DHT as server
//   - The address from the node config or the specified bind address as the listen address
//   - The passed in private key as the libp2p key
//   - No connection gater
//   - Default Flow libp2p pubsub options
//
// Args:
//   - networkKey: The private key to use for the libp2p node
//
// - bindAddress: The address to bind the libp2p node to.
// - networkMetrics: The metrics collector for the network
// Returns:
// - The libp2p node instance for the public network.
// - Any error encountered during initialization. Any error should be considered fatal.
func (builder *FlowAccessNodeBuilder) initPublicLibp2pNode(networkKey crypto.PrivateKey, bindAddress string, networkMetrics module.LibP2PMetrics) (p2p.LibP2PNode,
	error,
) {
	connManager, err := connection.NewConnManager(builder.Logger, networkMetrics, &builder.FlowConfig.NetworkConfig.ConnectionManager)
	if err != nil {
		return nil, fmt.Errorf("could not create connection manager: %w", err)
	}
	libp2pNode, err := p2pbuilder.NewNodeBuilder(builder.Logger, &builder.FlowConfig.NetworkConfig.GossipSub, &p2pbuilderconfig.MetricsConfig{
		HeroCacheFactory: builder.HeroCacheMetricsFactory(),
		Metrics:          networkMetrics,
	},
		network.PublicNetwork,
		bindAddress,
		networkKey,
		builder.SporkID,
		builder.IdentityProvider,
		&builder.FlowConfig.NetworkConfig.ResourceManager,
		&p2pbuilderconfig.PeerManagerConfig{
			// TODO: eventually, we need pruning enabled even on public network. However, it needs a modified version of
			// the peer manager that also operate on the public identities.
			ConnectionPruning: connection.PruningDisabled,
			UpdateInterval:    builder.FlowConfig.NetworkConfig.PeerUpdateInterval,
			ConnectorFactory:  connection.DefaultLibp2pBackoffConnectorFactory(),
		},
		&p2p.DisallowListCacheConfig{
			MaxSize: builder.FlowConfig.NetworkConfig.DisallowListNotificationCacheSize,
			Metrics: metrics.DisallowListCacheMetricsFactory(builder.HeroCacheMetricsFactory(), network.PublicNetwork),
		},
		&p2pbuilderconfig.UnicastConfig{
			Unicast: builder.FlowConfig.NetworkConfig.Unicast,
		}).
		SetBasicResolver(builder.Resolver).
		SetSubscriptionFilter(networkingsubscription.NewRoleBasedFilter(flow.RoleAccess, builder.IdentityProvider)).
		SetConnectionManager(connManager).
		SetRoutingSystem(func(ctx context.Context, h host.Host) (routing.Routing, error) {
			return dht.NewDHT(ctx, h, protocols.FlowPublicDHTProtocolID(builder.SporkID), builder.Logger, networkMetrics, dht.AsServer())
		}).
		Build()
	if err != nil {
		return nil, fmt.Errorf("could not build libp2p node for staked access node: %w", err)
	}

	return libp2pNode, nil
}<|MERGE_RESOLUTION|>--- conflicted
+++ resolved
@@ -11,7 +11,6 @@
 	"strings"
 	"time"
 
-<<<<<<< HEAD
 	"github.com/cockroachdb/pebble"
 	"github.com/dgraph-io/badger/v2"
 	"github.com/ipfs/boxo/bitswap"
@@ -21,13 +20,6 @@
 	"github.com/libp2p/go-libp2p/core/host"
 	"github.com/libp2p/go-libp2p/core/routing"
 	"github.com/onflow/crypto"
-=======
-	"github.com/ipfs/go-cid"
-	badger "github.com/ipfs/go-ds-badger2"
-	"github.com/libp2p/go-libp2p-core/host"
-	"github.com/libp2p/go-libp2p-core/routing"
-	pubsub "github.com/libp2p/go-libp2p-pubsub"
->>>>>>> 6add05fa
 	"github.com/onflow/flow/protobuf/go/flow/access"
 	"github.com/rs/zerolog"
 	"github.com/spf13/pflag"
@@ -84,14 +76,10 @@
 	"github.com/onflow/flow-go/module/counters"
 	"github.com/onflow/flow-go/module/execution"
 	"github.com/onflow/flow-go/module/executiondatasync/execution_data"
-<<<<<<< HEAD
 	execdatacache "github.com/onflow/flow-go/module/executiondatasync/execution_data/cache"
 	"github.com/onflow/flow-go/module/executiondatasync/pruner"
+	exedatarequester "github.com/onflow/flow-go/module/executiondatasync/requester"
 	edstorage "github.com/onflow/flow-go/module/executiondatasync/storage"
-=======
-	"github.com/onflow/flow-go/module/executiondatasync/pruner"
-	exedatarequester "github.com/onflow/flow-go/module/executiondatasync/requester"
->>>>>>> 6add05fa
 	"github.com/onflow/flow-go/module/executiondatasync/tracker"
 	finalizer "github.com/onflow/flow-go/module/finalizer/consensus"
 	"github.com/onflow/flow-go/module/grpcserver"
@@ -361,7 +349,6 @@
 	SyncEngineParticipantsProviderFactory func() module.IdentifierProvider
 
 	// engines
-<<<<<<< HEAD
 	IngestEng      *ingestion.Engine
 	RequestEng     *requester.Engine
 	FollowerEng    *followereng.ComplianceEngine
@@ -378,13 +365,7 @@
 
 	ExecNodeIdentitiesProvider *commonrpc.ExecutionNodeIdentitiesProvider
 	TxResultErrorMessagesCore  *tx_error_messages.TxErrorMessagesCore
-=======
-	IngestEng                *ingestion.Engine
-	RequestEng               *requester.Engine
-	FollowerEng              *followereng.Engine
-	SyncEng                  *synceng.Engine
-	ExecutionDataRequesterV2 *exedatarequester.Requester
->>>>>>> 6add05fa
+	ExecutionDataRequesterV2   *exedatarequester.Requester
 }
 
 func (builder *FlowAccessNodeBuilder) buildFollowerState() *FlowAccessNodeBuilder {
@@ -569,10 +550,6 @@
 	return builder
 }
 
-<<<<<<< HEAD
-func (builder *FlowAccessNodeBuilder) BuildExecutionSyncComponents() *FlowAccessNodeBuilder {
-	var ds datastore.Batching
-=======
 func (builder *FlowAccessNodeBuilder) BuildExecutionDataRequesterV2() *FlowAccessNodeBuilder {
 	var executionDataDatastore *badger.Datastore
 	var trackerStorage tracker.Storage
@@ -627,48 +604,18 @@
 				node.Storage.Results,
 				bs,
 				execution_data.DefaultSerializer,
-				builder.FinalizationDistributor,
+				builder.FollowerDistributor.FinalizationDistributor,
 				node.Logger,
 				requesterMetrics,
 			)
 			return builder.ExecutionDataRequesterV2, err
-		}).
-		Component("execution data pruner", func(node *cmd.NodeConfig) (module.ReadyDoneAware, error) {
-			var prunerMetrics module.ExecutionDataPrunerMetrics = metrics.NewNoopCollector()
-			if node.MetricsEnabled {
-				prunerMetrics = metrics.NewExecutionDataPrunerCollector()
-			}
-
-			executionDataPruner, err := pruner.NewPruner(
-				node.Logger,
-				prunerMetrics,
-				trackerStorage,
-				pruner.WithPruneCallback(func(ctx context.Context) error {
-					return executionDataDatastore.CollectGarbage(ctx)
-				}),
-				pruner.WithHeightRangeTarget(builder.executionDataPrunerHeightRangeTarget),
-				pruner.WithThreshold(builder.executionDataPrunerThreshold),
-			)
-			if err != nil {
-				return nil, fmt.Errorf("could not create execution data pruner: %w", err)
-			}
-
-			_, err = builder.ExecutionDataRequesterV2.AddConsumer(func(blockHeight uint64, executionData *execution_data.BlockExecutionData) {
-				executionDataPruner.NotifyFulfilledHeight(blockHeight)
-			})
-			if err != nil {
-				return nil, fmt.Errorf("could not subscribe execution data pruner to requester notifications: %w", err)
-			}
-
-			return executionDataPruner, nil
 		})
 
 	return builder
 }
 
-func (builder *FlowAccessNodeBuilder) BuildExecutionDataRequester() *FlowAccessNodeBuilder {
-	var ds *badger.Datastore
->>>>>>> 6add05fa
+func (builder *FlowAccessNodeBuilder) BuildExecutionSyncComponents() *FlowAccessNodeBuilder {
+	var ds datastore.Batching
 	var bs network.BlobService
 	var processedBlockHeight storage.ConsumerProgress
 	var processedNotifications storage.ConsumerProgress
@@ -1282,7 +1229,6 @@
 
 func (builder *FlowAccessNodeBuilder) extraFlags() {
 	builder.ExtraFlags(func(flags *pflag.FlagSet) {
-		homedir, _ := os.UserHomeDir()
 		defaultConfig := DefaultAccessNodeConfig()
 
 		flags.UintVar(&builder.collectionGRPCPort, "collection-ingress-port", defaultConfig.collectionGRPCPort, "the grpc ingress port for all collection nodes")
@@ -1425,7 +1371,6 @@
 			defaultConfig.publicNetworkExecutionDataEnabled,
 			"[experimental] whether to enable the execution data sync protocol on public network")
 		flags.StringVar(&builder.executionDataDir, "execution-data-dir", defaultConfig.executionDataDir, "directory to use for Execution Data database")
-<<<<<<< HEAD
 		flags.Uint64Var(&builder.executionDataStartHeight,
 			"execution-data-start-height",
 			defaultConfig.executionDataStartHeight,
@@ -1578,19 +1523,6 @@
 			"websocket-inactivity-timeout",
 			defaultConfig.rpcConf.WebSocketConfig.InactivityTimeout,
 			"specifies the duration a WebSocket connection can remain open without any active subscriptions before being automatically closed")
-=======
-		flags.Uint64Var(&builder.executionDataStartHeight, "execution-data-start-height", defaultConfig.executionDataStartHeight, "height of first block to sync execution data from when starting with an empty Execution Data database")
-		flags.Uint64Var(&builder.executionDataConfig.MaxSearchAhead, "execution-data-max-search-ahead", defaultConfig.executionDataConfig.MaxSearchAhead, "max number of heights to search ahead of the lowest outstanding execution data height")
-		flags.DurationVar(&builder.executionDataConfig.FetchTimeout, "execution-data-fetch-timeout", defaultConfig.executionDataConfig.FetchTimeout, "initial timeout to use when fetching execution data from the network. timeout increases using an incremental backoff until execution-data-max-fetch-timeout. e.g. 30s")
-		flags.DurationVar(&builder.executionDataConfig.MaxFetchTimeout, "execution-data-max-fetch-timeout", defaultConfig.executionDataConfig.MaxFetchTimeout, "maximum timeout to use when fetching execution data from the network e.g. 300s")
-		flags.DurationVar(&builder.executionDataConfig.RetryDelay, "execution-data-retry-delay", defaultConfig.executionDataConfig.RetryDelay, "initial delay for exponential backoff when fetching execution data fails e.g. 10s")
-		flags.DurationVar(&builder.executionDataConfig.MaxRetryDelay, "execution-data-max-retry-delay", defaultConfig.executionDataConfig.MaxRetryDelay, "maximum delay for exponential backoff when fetching execution data fails e.g. 5m")
-
-		// Requester V2 config
-		flags.StringVar(&builder.executionDataDir, "execution-data-dir", filepath.Join(homedir, ".flow", "execution_data"), "directory to use for storing Execution Data")
-		flags.Uint64Var(&builder.executionDataPrunerHeightRangeTarget, "execution-data-height-range-target", 65000, "target height range size used to limit the amount of Execution Data kept on disk")
-		flags.Uint64Var(&builder.executionDataPrunerThreshold, "execution-data-height-range-threshold", 65000, "height threshold used to trigger Execution Data pruning")
->>>>>>> 6add05fa
 	}).ValidateFlags(func() error {
 		if builder.supportsObserver && (builder.PublicNetworkConfig.BindAddress == cmd.NotSet || builder.PublicNetworkConfig.BindAddress == "") {
 			return errors.New("public-network-address must be set if supports-observer is true")
@@ -2253,19 +2185,11 @@
 				node.Storage.Transactions,
 				node.Storage.Results,
 				node.Storage.Receipts,
-<<<<<<< HEAD
 				builder.collectionExecutedMetric,
 				processedFinalizedBlockHeight,
 				lastFullBlockHeight,
 				builder.TxResultErrorMessagesCore,
-=======
-				builder.TransactionMetrics,
-				builder.CollectionsToMarkFinalized,
-				builder.CollectionsToMarkExecuted,
-				builder.BlocksToMarkExecuted,
-				builder.RpcEng,
 				builder.ExecutionDataRequesterV2,
->>>>>>> 6add05fa
 			)
 			if err != nil {
 				return nil, err
