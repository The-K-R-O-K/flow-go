--- conflicted
+++ resolved
@@ -718,12 +718,8 @@
 					}
 
 					// TODO: find a way to hook a context up to this to allow a graceful shutdown
-<<<<<<< HEAD
-					err = buutstrap.IndexCheckpointFile(context.Background())
-=======
 					workerCount := 10
-					err = bootstrap.IndexCheckpointFile(context.Background(), workerCount)
->>>>>>> 66cb9b63
+					err = buutstrap.IndexCheckpointFile(context.Background(), workerCount)
 					if err != nil {
 						return nil, fmt.Errorf("could not load checkpoint file: %w", err)
 					}
