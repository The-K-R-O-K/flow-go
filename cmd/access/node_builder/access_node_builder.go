--- conflicted
+++ resolved
@@ -17,9 +17,6 @@
 	"google.golang.org/grpc"
 	"google.golang.org/grpc/credentials"
 	"google.golang.org/grpc/credentials/insecure"
-
-	"github.com/onflow/flow/protobuf/go/flow/access"
-	"github.com/onflow/go-bitswap"
 
 	"github.com/onflow/flow-go/admin/commands"
 	stateSyncCommands "github.com/onflow/flow-go/admin/commands/state_synchronization"
@@ -87,6 +84,8 @@
 	"github.com/onflow/flow-go/storage"
 	bstorage "github.com/onflow/flow-go/storage/badger"
 	"github.com/onflow/flow-go/utils/grpcutils"
+	"github.com/onflow/flow/protobuf/go/flow/access"
+	"github.com/onflow/go-bitswap"
 )
 
 // AccessNodeBuilder extends cmd.NodeBuilder and declares additional functions needed to bootstrap an Access node.
@@ -760,25 +759,8 @@
 	topology network.Topology,
 	receiveCache *netcache.ReceiveCache,
 ) (*p2p.Network, error) {
-<<<<<<< HEAD
-	cf, err := conduit.NewDefaultConduitFactory(&alspmgr.MisbehaviorReportManagerConfig{
-		Logger:                  builder.Logger,
-		SpamRecordCacheSize:     builder.FlowConfig.NetworkConfig.AlspConfig.SpamRecordCacheSize,
-		SpamReportQueueSize:     builder.FlowConfig.NetworkConfig.AlspConfig.SpamReportQueueSize,
-		DisablePenalty:          builder.FlowConfig.NetworkConfig.AlspConfig.DisablePenalty,
-		AlspMetrics:             builder.Metrics.Network,
-		NetworkType:             network.PublicNetwork,
-		HeroCacheMetricsFactory: builder.HeroCacheMetricsFactory(),
-	})
-	if err != nil {
-		return nil, fmt.Errorf("could not initialize conduit factory: %w", err)
-	}
-
 	// creates network instance
-	net, err := p2p.NewNetwork(&p2p.NetworkParameters{
-=======
 	net, err := p2p.NewNetwork(&p2p.NetworkConfig{
->>>>>>> 3ff44760
 		Logger:              builder.Logger,
 		Codec:               cborcodec.NewCodec(),
 		Me:                  nodeID,
@@ -791,10 +773,10 @@
 		ConduitFactory:      conduit.NewDefaultConduitFactory(),
 		AlspCfg: &alspmgr.MisbehaviorReportManagerConfig{
 			Logger:                  builder.Logger,
-			SpamRecordCacheSize:     builder.AlspConfig.SpamRecordCacheSize,
-			SpamReportQueueSize:     builder.AlspConfig.SpamReportQueueSize,
-			DisablePenalty:          builder.AlspConfig.DisablePenalty,
-			HeartBeatInterval:       builder.AlspConfig.HearBeatInterval,
+			SpamRecordCacheSize:     builder.FlowConfig.NetworkConfig.AlspConfig.SpamRecordCacheSize,
+			SpamReportQueueSize:     builder.FlowConfig.NetworkConfig.AlspConfig.SpamReportQueueSize,
+			DisablePenalty:          builder.FlowConfig.NetworkConfig.AlspConfig.DisablePenalty,
+			HeartBeatInterval:       builder.FlowConfig.NetworkConfig.AlspConfig.HearBeatInterval,
 			AlspMetrics:             builder.Metrics.Network,
 			NetworkType:             network.PublicNetwork,
 			HeroCacheMetricsFactory: builder.HeroCacheMetricsFactory(),
@@ -830,11 +812,6 @@
 		}
 		builder.IDTranslator = translator.NewHierarchicalIDTranslator(idCache, translator.NewPublicNetworkIDTranslator())
 
-<<<<<<< HEAD
-		builder.NodeDisallowListDistributor = cmd.BuildDisallowListNotificationDisseminator(builder.FlowConfig.NetworkConfig.DisallowListNotificationCacheSize, builder.MetricsRegisterer, builder.Logger, builder.MetricsEnabled)
-
-=======
->>>>>>> 3ff44760
 		// The following wrapper allows to disallow-list byzantine nodes via an admin command:
 		// the wrapper overrides the 'Ejected' flag of disallow-listed nodes to true
 		disallowListWrapper, err := cache.NewNodeDisallowListWrapper(idCache, node.DB, func() network.DisallowListNotificationConsumer {
@@ -1239,15 +1216,11 @@
 		bindAddress,
 		networkKey,
 		builder.SporkID,
-<<<<<<< HEAD
-		&builder.FlowConfig.NetworkConfig.ResourceManagerConfig).
-=======
-		builder.LibP2PResourceManagerConfig,
+		&builder.FlowConfig.NetworkConfig.ResourceManagerConfig,
 		&p2p.DisallowListCacheConfig{
-			MaxSize: builder.BaseConfig.NetworkConfig.DisallowListCacheSize,
+			MaxSize: builder.FlowConfig.NetworkConfig.DisallowListNotificationCacheSize,
 			Metrics: metrics.DisallowListCacheMetricsFactory(builder.HeroCacheMetricsFactory(), network.PublicNetwork),
 		}).
->>>>>>> 3ff44760
 		SetBasicResolver(builder.Resolver).
 		SetSubscriptionFilter(
 			subscription.NewRoleBasedFilter(
