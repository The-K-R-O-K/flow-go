--- conflicted
+++ resolved
@@ -1929,16 +1929,12 @@
 				return nil, fmt.Errorf("transaction result query mode 'compare' is not supported")
 			}
 
-<<<<<<< HEAD
+			checkPayerBalanceMode, err := accessNode.ParsePayerBalanceMode(builder.checkPayerBalanceMode)
+			if err != nil {
+				return nil, fmt.Errorf("could not parse payer balance mode: %w", err)
+			}
+
 			builder.nodeBackend, err = backend.New(backend.Params{
-=======
-			checkPayerBalanceMode, err := accessNode.ParsePayerBalanceMode(builder.checkPayerBalanceMode)
-			if err != nil {
-				return nil, fmt.Errorf("could not parse payer balance mode: %w", err)
-			}
-
-			nodeBackend, err := backend.New(backend.Params{
->>>>>>> 7d782c8d
 				State:                     node.State,
 				CollectionRPC:             builder.CollectionRPC,
 				HistoricalAccessNodes:     builder.HistoricalAccessRPCs,
