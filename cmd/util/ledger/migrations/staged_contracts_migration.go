--- conflicted
+++ resolved
@@ -72,14 +72,6 @@
 func (m *StagedContractsMigration) WithContractUpdateValidation() *StagedContractsMigration {
 	m.enableUpdateValidation = true
 	m.userDefinedTypeChangeCheckFunc = NewUserDefinedTypeChangeCheckerFunc(m.chainID)
-<<<<<<< HEAD
-	return m
-}
-
-func (m *StagedContractsMigration) WithName(name string) *StagedContractsMigration {
-	m.name = name
-=======
->>>>>>> c58eb78a
 	return m
 }
 
