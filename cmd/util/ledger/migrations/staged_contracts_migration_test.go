--- conflicted
+++ resolved
@@ -86,18 +86,13 @@
 
 		rwf := &testReportWriterFactory{}
 
-<<<<<<< HEAD
 		options := StagedContractsMigrationOptions{
 			ChainID:            chainID,
 			VerboseErrorOutput: true,
 		}
 
-		migration := NewStagedContractsMigration("test", "test", log, rwf, options)
-		migration.RegisterContractUpdates(stagedContracts)
-=======
-		migration := NewStagedContractsMigration(chainID, log, rwf).
+		migration := NewStagedContractsMigration("test", "test", log, rwf, options).
 			WithStagedContractUpdates(stagedContracts)
->>>>>>> a3493b96
 
 		err := migration.InitMigration(log, nil, 0)
 		require.NoError(t, err)
@@ -194,20 +189,14 @@
 
 		rwf := &testReportWriterFactory{}
 
-<<<<<<< HEAD
 		options := StagedContractsMigrationOptions{
 			ChainID:            chainID,
 			VerboseErrorOutput: true,
 		}
 
 		migration := NewStagedContractsMigration("test", "test", log, rwf, options).
-			WithContractUpdateValidation()
-		migration.RegisterContractUpdates(stagedContracts)
-=======
-		migration := NewStagedContractsMigration(chainID, log, rwf).
 			WithContractUpdateValidation().
 			WithStagedContractUpdates(stagedContracts)
->>>>>>> a3493b96
 
 		err := migration.InitMigration(log, nil, 0)
 		require.NoError(t, err)
@@ -266,7 +255,6 @@
 
 		rwf := &testReportWriterFactory{}
 
-<<<<<<< HEAD
 		options := StagedContractsMigrationOptions{
 			ChainID:            chainID,
 			VerboseErrorOutput: true,
@@ -274,13 +262,8 @@
 
 		const reporterName = "test"
 		migration := NewStagedContractsMigration("test", reporterName, log, rwf, options).
-			WithContractUpdateValidation()
-		migration.RegisterContractUpdates(stagedContracts)
-=======
-		migration := NewStagedContractsMigration(chainID, log, rwf).
 			WithContractUpdateValidation().
 			WithStagedContractUpdates(stagedContracts)
->>>>>>> a3493b96
 
 		err := migration.InitMigration(log, nil, 0)
 		require.NoError(t, err)
@@ -351,19 +334,14 @@
 
 		rwf := &testReportWriterFactory{}
 
-<<<<<<< HEAD
 		options := StagedContractsMigrationOptions{
 			ChainID:            chainID,
 			VerboseErrorOutput: true,
 		}
 
 		const reporterName = "test"
-		migration := NewStagedContractsMigration("test", reporterName, log, rwf, options)
-		migration.RegisterContractUpdates(stagedContracts)
-=======
-		migration := NewStagedContractsMigration(chainID, log, rwf).
+		migration := NewStagedContractsMigration("test", reporterName, log, rwf, options).
 			WithStagedContractUpdates(stagedContracts)
->>>>>>> a3493b96
 
 		err := migration.InitMigration(log, nil, 0)
 		require.NoError(t, err)
@@ -446,17 +424,13 @@
 
 		rwf := &testReportWriterFactory{}
 
-<<<<<<< HEAD
 		options := StagedContractsMigrationOptions{
 			ChainID:            chainID,
 			VerboseErrorOutput: true,
 		}
 
-		migration := NewStagedContractsMigration("test", "test", log, rwf, options)
-=======
-		migration := NewStagedContractsMigration(chainID, log, rwf).
+		migration := NewStagedContractsMigration("test", "test", log, rwf, options).
 			WithStagedContractUpdates(stagedContracts)
->>>>>>> a3493b96
 
 		err := migration.InitMigration(log, nil, 0)
 		require.NoError(t, err)
@@ -504,17 +478,13 @@
 
 		rwf := &testReportWriterFactory{}
 
-<<<<<<< HEAD
 		options := StagedContractsMigrationOptions{
 			ChainID:            chainID,
 			VerboseErrorOutput: true,
 		}
 
-		migration := NewStagedContractsMigration("test", "test", log, rwf, options)
-=======
-		migration := NewStagedContractsMigration(chainID, log, rwf).
+		migration := NewStagedContractsMigration("test", "test", log, rwf, options).
 			WithStagedContractUpdates(stagedContracts)
->>>>>>> a3493b96
 
 		err := migration.InitMigration(log, nil, 0)
 		require.NoError(t, err)
@@ -656,7 +626,13 @@
 
 		// Important: Do not stage contracts externally.
 		// Should be scanned and collected from the storage.
-		migration := NewStagedContractsMigration(chainID, log, rwf)
+
+		options := StagedContractsMigrationOptions{
+			ChainID:            chainID,
+			VerboseErrorOutput: true,
+		}
+
+		migration := NewStagedContractsMigration("test", "test", log, rwf, options)
 
 		accountPayloads := []*ledger.Payload{
 			newContractPayload(common.Address(accountAddress), "A", []byte(oldCode)),
@@ -751,18 +727,13 @@
 
 		rwf := &testReportWriterFactory{}
 
-<<<<<<< HEAD
 		options := StagedContractsMigrationOptions{
 			ChainID:            chainID,
 			VerboseErrorOutput: true,
 		}
 
-		migration := NewStagedContractsMigration("test", "test", log, rwf, options)
-		migration.RegisterContractUpdates(stagedContracts)
-=======
-		migration := NewStagedContractsMigration(chainID, log, rwf).
+		migration := NewStagedContractsMigration("test", "test", log, rwf, options).
 			WithStagedContractUpdates(stagedContracts)
->>>>>>> a3493b96
 
 		err := migration.InitMigration(log, nil, 0)
 		require.NoError(t, err)
@@ -838,20 +809,14 @@
 
 		rwf := &testReportWriterFactory{}
 
-<<<<<<< HEAD
 		options := StagedContractsMigrationOptions{
 			ChainID:            chainID,
 			VerboseErrorOutput: true,
 		}
 
 		migration := NewStagedContractsMigration("test", "test", log, rwf, options).
-			WithContractUpdateValidation()
-		migration.RegisterContractUpdates(stagedContracts)
-=======
-		migration := NewStagedContractsMigration(chainID, log, rwf).
 			WithContractUpdateValidation().
 			WithStagedContractUpdates(stagedContracts)
->>>>>>> a3493b96
 
 		err := migration.InitMigration(log, nil, 0)
 		require.NoError(t, err)
@@ -942,20 +907,14 @@
 
 		rwf := &testReportWriterFactory{}
 
-<<<<<<< HEAD
 		options := StagedContractsMigrationOptions{
 			ChainID:            chainID,
 			VerboseErrorOutput: true,
 		}
 
 		migration := NewStagedContractsMigration("test", "test", log, rwf, options).
-			WithContractUpdateValidation()
-		migration.RegisterContractUpdates(stagedContracts)
-=======
-		migration := NewStagedContractsMigration(chainID, log, rwf).
 			WithContractUpdateValidation().
 			WithStagedContractUpdates(stagedContracts)
->>>>>>> a3493b96
 
 		err := migration.InitMigration(log, nil, 0)
 		require.NoError(t, err)
@@ -1051,20 +1010,14 @@
 
 		rwf := &testReportWriterFactory{}
 
-<<<<<<< HEAD
 		options := StagedContractsMigrationOptions{
 			ChainID:            chainID,
 			VerboseErrorOutput: true,
 		}
 
 		migration := NewStagedContractsMigration("test", "test", log, rwf, options).
-			WithContractUpdateValidation()
-		migration.RegisterContractUpdates(stagedContracts)
-=======
-		migration := NewStagedContractsMigration(chainID, log, rwf).
 			WithContractUpdateValidation().
 			WithStagedContractUpdates(stagedContracts)
->>>>>>> a3493b96
 
 		err := migration.InitMigration(log, nil, 0)
 		require.NoError(t, err)
@@ -1282,21 +1235,14 @@
 
 		rwf := &testReportWriterFactory{}
 
-<<<<<<< HEAD
 		options := StagedContractsMigrationOptions{
 			ChainID:            chainID,
 			VerboseErrorOutput: true,
 		}
 
 		migration := NewStagedContractsMigration("test", "test", log, rwf, options).
-			WithContractUpdateValidation()
-
-		migration.RegisterContractUpdates(stagedContracts)
-=======
-		migration := NewStagedContractsMigration(chainID, log, rwf).
 			WithContractUpdateValidation().
 			WithStagedContractUpdates(stagedContracts)
->>>>>>> a3493b96
 
 		err := migration.InitMigration(log, nil, 0)
 		require.NoError(t, err)
@@ -1386,21 +1332,14 @@
 
 		rwf := &testReportWriterFactory{}
 
-<<<<<<< HEAD
 		options := StagedContractsMigrationOptions{
 			ChainID:            chainID,
 			VerboseErrorOutput: true,
 		}
 
 		migration := NewStagedContractsMigration("test", "test", log, rwf, options).
-			WithContractUpdateValidation()
-
-		migration.RegisterContractUpdates(stagedContracts)
-=======
-		migration := NewStagedContractsMigration(chainID, log, rwf).
 			WithContractUpdateValidation().
 			WithStagedContractUpdates(stagedContracts)
->>>>>>> a3493b96
 
 		err = migration.InitMigration(log, nil, 0)
 		require.NoError(t, err)
@@ -1487,21 +1426,14 @@
 
 		rwf := &testReportWriterFactory{}
 
-<<<<<<< HEAD
 		options := StagedContractsMigrationOptions{
 			ChainID:            chainID,
 			VerboseErrorOutput: true,
 		}
 
 		migration := NewStagedContractsMigration("test", "test", log, rwf, options).
-			WithContractUpdateValidation()
-
-		migration.RegisterContractUpdates(stagedContracts)
-=======
-		migration := NewStagedContractsMigration(chainID, log, rwf).
 			WithContractUpdateValidation().
 			WithStagedContractUpdates(stagedContracts)
->>>>>>> a3493b96
 
 		err := migration.InitMigration(log, allPayloads, 0)
 		require.NoError(t, err)
@@ -1600,21 +1532,14 @@
 
 			rwf := &testReportWriterFactory{}
 
-<<<<<<< HEAD
 			options := StagedContractsMigrationOptions{
 				ChainID:            chainID,
 				VerboseErrorOutput: true,
 			}
 
 			migration := NewStagedContractsMigration("test", "test", log, rwf, options).
-				WithContractUpdateValidation()
-
-			migration.RegisterContractUpdates(stagedContracts)
-=======
-			migration := NewStagedContractsMigration(chainID, log, rwf).
 				WithContractUpdateValidation().
 				WithStagedContractUpdates(stagedContracts)
->>>>>>> a3493b96
 
 			contractCodePayload := newContractPayload(common.Address(address), "A", []byte(oldCode))
 			viewResolverCodePayload := newContractPayload(
@@ -1726,21 +1651,14 @@
 
 		rwf := &testReportWriterFactory{}
 
-<<<<<<< HEAD
 		options := StagedContractsMigrationOptions{
 			ChainID:            chainID,
 			VerboseErrorOutput: true,
 		}
 
 		migration := NewStagedContractsMigration("test", "test", log, rwf, options).
-			WithContractUpdateValidation()
-
-		migration.RegisterContractUpdates(stagedContracts)
-=======
-		migration := NewStagedContractsMigration(chainID, log, rwf).
 			WithContractUpdateValidation().
 			WithStagedContractUpdates(stagedContracts)
->>>>>>> a3493b96
 
 		contractCodePayload := newContractPayload(common.Address(address), "A", []byte(oldCode))
 		arbitraryContractCodePayload := newContractPayload(
@@ -1955,21 +1873,14 @@
 
 		rwf := &testReportWriterFactory{}
 
-<<<<<<< HEAD
 		options := StagedContractsMigrationOptions{
 			ChainID:            chainID,
 			VerboseErrorOutput: true,
 		}
 
 		migration := NewStagedContractsMigration("test", "test", log, rwf, options).
-			WithContractUpdateValidation()
-
-		migration.RegisterContractUpdates(stagedContracts)
-=======
-		migration := NewStagedContractsMigration(chainID, log, rwf).
 			WithContractUpdateValidation().
 			WithStagedContractUpdates(stagedContracts)
->>>>>>> a3493b96
 
 		payloads := []*ledger.Payload{
 			newContractPayload(common.Address(address), "A", []byte(oldCodeA)),
@@ -2065,21 +1976,14 @@
 
 		rwf := &testReportWriterFactory{}
 
-<<<<<<< HEAD
 		options := StagedContractsMigrationOptions{
 			ChainID:            chainID,
 			VerboseErrorOutput: true,
 		}
 
 		migration := NewStagedContractsMigration("test", "test", log, rwf, options).
-			WithContractUpdateValidation()
-
-		migration.RegisterContractUpdates(stagedContracts)
-=======
-		migration := NewStagedContractsMigration(chainID, log, rwf).
 			WithContractUpdateValidation().
 			WithStagedContractUpdates(stagedContracts)
->>>>>>> a3493b96
 
 		contractACode := newContractPayload(common.Address(address), "A", []byte(oldCodeA))
 		nftCode := newContractPayload(nftAddress, "NonFungibleToken", []byte(nftContract))
