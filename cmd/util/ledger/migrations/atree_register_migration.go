--- conflicted
+++ resolved
@@ -10,6 +10,7 @@
 
 	"github.com/rs/zerolog"
 
+	"github.com/onflow/atree"
 	"github.com/onflow/cadence/runtime"
 	"github.com/onflow/cadence/runtime/common"
 	"github.com/onflow/cadence/runtime/interpreter"
@@ -87,20 +88,15 @@
 func (m *AtreeRegisterMigrator) MigrateAccount(
 	_ context.Context,
 	address common.Address,
-<<<<<<< HEAD
 	accountRegisters *registers.AccountRegisters,
 ) error {
-=======
-	oldPayloads []*ledger.Payload,
-) ([]*ledger.Payload, error) {
-
-	err := CheckDomainPayloads(oldPayloads)
+
+	err := CheckDomainPayloads(accountRegisters)
 	if err != nil {
 		// Log domain payload error for now
 		m.log.Warn().Msgf("unexpected domain payloads: %s", err.Error())
 	}
 
->>>>>>> 99b21183
 	// create all the runtime components we need for the migration
 	mr, err := NewAtreeRegisterMigratorRuntime(address, accountRegisters)
 	if err != nil {
