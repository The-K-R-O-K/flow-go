--- conflicted
+++ resolved
@@ -40,8 +40,6 @@
 		},
 	}
 	return newKey
-<<<<<<< HEAD
-=======
 }
 
 //func splitPayloads(inp []ledger.Payload) (fvmPayloads []ledger.Payload, storagePayloads []ledger.Payload, slabPayloads []ledger.Payload) {
@@ -113,5 +111,4 @@
 		return atree.StorageIndex{}, fmt.Errorf("storage address allocation failed: %w", err)
 	}
 	return v, nil
->>>>>>> 936d4fa5
 }