package migrations

import (
	"container/heap"
	"context"
	"fmt"
	"io"
	"sync"
	"time"

	"github.com/rs/zerolog"

	"github.com/onflow/cadence/runtime/common"

	"github.com/onflow/flow-go/cmd/util/ledger/util"
	"github.com/onflow/flow-go/ledger"
	moduleUtil "github.com/onflow/flow-go/module/util"
)

// logTopNDurations is the number of longest migrations to log at the end of the migration
const logTopNDurations = 20

// AccountBasedMigration is an interface for migrations that migrate account by account
// concurrently getting all the payloads for each account at a time.
type AccountBasedMigration interface {
	InitMigration(
		log zerolog.Logger,
		allPayloads []*ledger.Payload,
		nWorkers int,
	) error
	MigrateAccount(
		ctx context.Context,
		address common.Address,
		payloads []*ledger.Payload,
	) ([]*ledger.Payload, error)
}

// CreateAccountBasedMigration creates a migration function that migrates the payloads
// account by account using the given migrations
// accounts are processed concurrently using the given number of workers
// but each account is processed sequentially by the given migrations in order.
// The migrations InitMigration function is called once before the migration starts
// And the Close function is called once after the migration finishes if the migration
// is a finisher.
func CreateAccountBasedMigration(
	log zerolog.Logger,
	nWorker int,
	migrations []AccountBasedMigration,
) func(payloads []*ledger.Payload) ([]*ledger.Payload, error) {
	return func(payloads []*ledger.Payload) ([]*ledger.Payload, error) {
		return MigrateByAccount(
			log,
			nWorker,
			payloads,
			migrations,
		)
	}
}

// MigrateByAccount takes migrations and all the Payloads,
// and returns the migrated Payloads.
func MigrateByAccount(
	log zerolog.Logger,
	nWorker int,
	allPayloads []*ledger.Payload,
	migrations []AccountBasedMigration,
) (
	[]*ledger.Payload,
	error,
) {
	if len(allPayloads) == 0 {
		return allPayloads, nil
	}

	for i, migrator := range migrations {
		if err := migrator.InitMigration(
			log.With().
				Int("migration_index", i).
				Logger(),
			allPayloads,
			nWorker,
		); err != nil {
			return nil, fmt.Errorf("could not init migration: %w", err)
		}
	}

	log.Info().
		Int("inner_migrations", len(migrations)).
		Int("nWorker", nWorker).
		Msgf("created account migrations")

	defer func() {
		for i, migrator := range migrations {
			// close the migrator if it's a Closer
			if migrator, ok := migrator.(io.Closer); ok {
				log.Info().
					Int("migration_index", i).
					Type("migration", migrator).
					Msg("closing migration")
				if err := migrator.Close(); err != nil {
					log.Error().Err(err).Msg("error closing migration")
				}
			}
		}
	}()

	// group the Payloads by account
	accountGroups := util.GroupPayloadsByAccount(log, allPayloads, nWorker)

	// migrate the Payloads under accounts
	migrated, err := MigrateGroupConcurrently(log, migrations, accountGroups, nWorker)

	if err != nil {
		return nil, fmt.Errorf("could not migrate accounts: %w", err)
	}

	log.Info().
		Int("account_count", accountGroups.Len()).
		Int("payload_count", len(allPayloads)).
		Msgf("finished migrating Payloads")

<<<<<<< HEAD
	return migrated, nil
}

// MigrateGroupConcurrently migrate the Payloads in the given account groups.
// It uses nWorker to process the Payloads concurrently. The Payloads in each account
// are processed sequentially by the given migrations in order.
func MigrateGroupConcurrently(
	log zerolog.Logger,
	migrations []AccountBasedMigration,
	accountGroups *util.PayloadAccountGrouping,
	nWorker int,
) ([]*ledger.Payload, error) {
=======
	var err error
	logGrouping := util.LogProgress(
		log.Logger,
		util.DefaultLogProgressConfig(
			"grouping payload",
			len(allPayloads),
		),
	)
	for _, payload := range allPayloads {
		groups, err = PayloadGrouping(groups, payload)
		if err != nil {
			return nil, err
		}
		logGrouping(1)
	}
>>>>>>> cb152a0c

	ctx := context.Background()
	ctx, cancel := context.WithCancelCause(ctx)
	defer cancel(nil)

	jobs := make(chan jobMigrateAccountGroup, accountGroups.Len())

	wg := sync.WaitGroup{}
	wg.Add(nWorker)
	resultCh := make(chan *migrationResult, accountGroups.Len())
	for i := 0; i < nWorker; i++ {
		go func() {
			defer wg.Done()

			for {
				select {
				case <-ctx.Done():
					return
				case job, ok := <-jobs:
					if !ok {
						return
					}
					start := time.Now()

					// This is not an account, but common values for all accounts.
					if job.Address == common.ZeroAddress {
						resultCh <- &migrationResult{
							migrationDuration: migrationDuration{
								Address:  job.Address,
								Duration: time.Since(start),
							},
							Migrated: job.Payloads,
						}
						continue
					}

					if _, ok := knownProblematicAccounts[job.Address]; ok {
						log.Info().
							Hex("address", job.Address[:]).
							Msg("skipping problematic account")
						resultCh <- &migrationResult{
							migrationDuration: migrationDuration{
								Address:  job.Address,
								Duration: time.Since(start),
							},
							Migrated: job.Payloads,
						}
						continue
					}

					var err error
					accountMigrated := job.Payloads
					for m, migrator := range migrations {

						select {
						case <-ctx.Done():
							return
						default:
						}

						accountMigrated, err = migrator.MigrateAccount(ctx, job.Address, accountMigrated)
						if err != nil {
							log.Error().
								Err(err).
								Int("migration_index", m).
								Type("migration", migrator).
								Hex("address", job.Address[:]).
								Msg("could not migrate account")
							cancel(fmt.Errorf("could not migrate account: %w", err))
							return
						}
					}

					resultCh <- &migrationResult{
						migrationDuration: migrationDuration{
							Address:  job.Address,
							Duration: time.Since(start),
						},
						Migrated: accountMigrated,
					}
				}
			}
		}()
	}

	go func() {
		for {
			g, err := accountGroups.Next()
			if err != nil {
				cancel(fmt.Errorf("could not get next account group: %w", err))
				return
			}

			if g == nil {
				break
			}

			job := jobMigrateAccountGroup{
				Address:  g.Address,
				Payloads: g.Payloads,
			}

			select {
			case <-ctx.Done():
				return
			case jobs <- job:
			}
		}
		close(jobs)
	}()

	// read job results
	logAccount := moduleUtil.LogProgress(
		"processing account group",
		accountGroups.Len(),
		log,
	)

	migrated := make([]*ledger.Payload, accountGroups.AllPayloadsCount())
	durations := newMigrationDurations(logTopNDurations)
	contextDone := false
	for i := 0; i < accountGroups.Len(); i++ {
		select {
		case <-ctx.Done():
			contextDone = true
			break
		case result := <-resultCh:
			durations.Add(result)

			accountMigrated := result.Migrated
			migrated = append(migrated, accountMigrated...)
			logAccount(1)
		}
		if contextDone {
			break
		}
	}

<<<<<<< HEAD
	// make sure to exit all workers before returning from this function
	// so that the migrator can be closed properly
	log.Info().Msg("waiting for migration workers to finish")
	wg.Wait()

	log.Info().
		Array("top_longest_migrations", durations.Array()).
		Msgf("Top longest migrations")

	if ctx.Err() != nil {
		return nil, fmt.Errorf("fail to migrate payload: %w", ctx.Err())
=======
	logAccount := util.LogProgress(
		log.Logger,
		util.DefaultLogProgressConfig(
			"processing account group",
			len(payloadsByAccount),
		),
	)

	migrated := make([]ledger.Payload, 0)
	for address, payloads := range payloadsByAccount {
		accountMigrated, err := migrator.MigratePayloads(address, payloads)
		if err != nil {
			return nil, fmt.Errorf("could not migrate for account address %v: %w", address, err)
		}

		migrated = append(migrated, accountMigrated...)
		logAccount(1)
>>>>>>> cb152a0c
	}

	return migrated, nil
}

var knownProblematicAccounts = map[common.Address]string{
	// Testnet accounts with broken contracts
	mustHexToAddress("434a1f199a7ae3ba"): "Broken contract FanTopPermission",
	mustHexToAddress("454c9991c2b8d947"): "Broken contract Test",
	mustHexToAddress("48602d8056ff9d93"): "Broken contract FanTopPermission",
	mustHexToAddress("5d63c34d7f05e5a4"): "Broken contract FanTopPermission",
	mustHexToAddress("5e3448b3cffb97f2"): "Broken contract FanTopPermission",
	mustHexToAddress("7d8c7e050c694eaa"): "Broken contract Test",
	mustHexToAddress("ba53f16ede01972d"): "Broken contract FanTopPermission",
	mustHexToAddress("c843c1f5a4805c3a"): "Broken contract FanTopPermission",
	mustHexToAddress("48d3be92e6e4a973"): "Broken contract FanTopPermission",
	// Mainnet account
}

type jobMigrateAccountGroup struct {
	Address  common.Address
	Payloads []*ledger.Payload
}

type migrationResult struct {
	migrationDuration

	Migrated []*ledger.Payload
}

type migrationDuration struct {
	Address  common.Address
	Duration time.Duration
}

// migrationDurations implements heap methods for the timer results
type migrationDurations struct {
	v []migrationDuration

	KeepTopN int
}

// newMigrationDurations creates a new migrationDurations which are used to track the
// accounts that took the longest time to migrate.
func newMigrationDurations(keepTopN int) *migrationDurations {
	return &migrationDurations{
		v:        make([]migrationDuration, 0, keepTopN),
		KeepTopN: keepTopN,
	}
}

<<<<<<< HEAD
func (h *migrationDurations) Len() int { return len(h.v) }
func (h *migrationDurations) Less(i, j int) bool {
	return h.v[i].Duration < h.v[j].Duration
}
func (h *migrationDurations) Swap(i, j int) {
	h.v[i], h.v[j] = h.v[j], h.v[i]
}
func (h *migrationDurations) Push(x interface{}) {
	h.v = append(h.v, x.(migrationDuration))
}
func (h *migrationDurations) Pop() interface{} {
	old := h.v
	n := len(old)
	x := old[n-1]
	h.v = old[0 : n-1]
	return x
}
=======
	// read job results
	logAccount := util.LogProgress(
		log.Logger,
		util.DefaultLogProgressConfig(
			"processing account group",
			len(payloadsByAccount),
		),
	)
>>>>>>> cb152a0c

func (h *migrationDurations) Array() zerolog.LogArrayMarshaler {
	array := zerolog.Arr()
	for _, result := range h.v {
		array = array.Str(fmt.Sprintf("%s: %s", result.Address.Hex(), result.Duration.String()))
	}
	return array
}

func (h *migrationDurations) Add(result *migrationResult) {
	if h.Len() < h.KeepTopN || result.Duration > h.v[0].Duration {
		if h.Len() == h.KeepTopN {
			heap.Pop(h) // remove the element with the smallest duration
		}
<<<<<<< HEAD
		heap.Push(h, result.migrationDuration)
=======

		accountMigrated := result.Migrated
		migrated = append(migrated, accountMigrated...)
		logAccount(1)
>>>>>>> cb152a0c
	}
}

func mustHexToAddress(hex string) common.Address {
	address, err := common.HexToAddress(hex)
	if err != nil {
		panic(err)
	}
	return address
}<|MERGE_RESOLUTION|>--- conflicted
+++ resolved
@@ -119,7 +119,6 @@
 		Int("payload_count", len(allPayloads)).
 		Msgf("finished migrating Payloads")
 
-<<<<<<< HEAD
 	return migrated, nil
 }
 
@@ -132,23 +131,6 @@
 	accountGroups *util.PayloadAccountGrouping,
 	nWorker int,
 ) ([]*ledger.Payload, error) {
-=======
-	var err error
-	logGrouping := util.LogProgress(
-		log.Logger,
-		util.DefaultLogProgressConfig(
-			"grouping payload",
-			len(allPayloads),
-		),
-	)
-	for _, payload := range allPayloads {
-		groups, err = PayloadGrouping(groups, payload)
-		if err != nil {
-			return nil, err
-		}
-		logGrouping(1)
-	}
->>>>>>> cb152a0c
 
 	ctx := context.Background()
 	ctx, cancel := context.WithCancelCause(ctx)
@@ -262,9 +244,11 @@
 
 	// read job results
 	logAccount := moduleUtil.LogProgress(
-		"processing account group",
-		accountGroups.Len(),
 		log,
+		moduleUtil.DefaultLogProgressConfig(
+			"processing account group",
+			accountGroups.Len(),
+		),
 	)
 
 	migrated := make([]*ledger.Payload, accountGroups.AllPayloadsCount())
@@ -287,7 +271,6 @@
 		}
 	}
 
-<<<<<<< HEAD
 	// make sure to exit all workers before returning from this function
 	// so that the migrator can be closed properly
 	log.Info().Msg("waiting for migration workers to finish")
@@ -299,25 +282,6 @@
 
 	if ctx.Err() != nil {
 		return nil, fmt.Errorf("fail to migrate payload: %w", ctx.Err())
-=======
-	logAccount := util.LogProgress(
-		log.Logger,
-		util.DefaultLogProgressConfig(
-			"processing account group",
-			len(payloadsByAccount),
-		),
-	)
-
-	migrated := make([]ledger.Payload, 0)
-	for address, payloads := range payloadsByAccount {
-		accountMigrated, err := migrator.MigratePayloads(address, payloads)
-		if err != nil {
-			return nil, fmt.Errorf("could not migrate for account address %v: %w", address, err)
-		}
-
-		migrated = append(migrated, accountMigrated...)
-		logAccount(1)
->>>>>>> cb152a0c
 	}
 
 	return migrated, nil
@@ -369,7 +333,6 @@
 	}
 }
 
-<<<<<<< HEAD
 func (h *migrationDurations) Len() int { return len(h.v) }
 func (h *migrationDurations) Less(i, j int) bool {
 	return h.v[i].Duration < h.v[j].Duration
@@ -387,16 +350,6 @@
 	h.v = old[0 : n-1]
 	return x
 }
-=======
-	// read job results
-	logAccount := util.LogProgress(
-		log.Logger,
-		util.DefaultLogProgressConfig(
-			"processing account group",
-			len(payloadsByAccount),
-		),
-	)
->>>>>>> cb152a0c
 
 func (h *migrationDurations) Array() zerolog.LogArrayMarshaler {
 	array := zerolog.Arr()
@@ -411,14 +364,7 @@
 		if h.Len() == h.KeepTopN {
 			heap.Pop(h) // remove the element with the smallest duration
 		}
-<<<<<<< HEAD
 		heap.Push(h, result.migrationDuration)
-=======
-
-		accountMigrated := result.Migrated
-		migrated = append(migrated, accountMigrated...)
-		logAccount(1)
->>>>>>> cb152a0c
 	}
 }
 
