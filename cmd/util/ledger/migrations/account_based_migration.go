package migrations

import (
	"container/heap"
	"context"
	"fmt"
	"io"
	"sync"
	"time"

	"github.com/rs/zerolog"

	"github.com/onflow/cadence/runtime/common"

	"github.com/onflow/flow-go/cmd/util/ledger/util"
	"github.com/onflow/flow-go/ledger"
	moduleUtil "github.com/onflow/flow-go/module/util"
)

// logTopNDurations is the number of longest migrations to log at the end of the migration
const logTopNDurations = 20

// AccountBasedMigration is an interface for migrations that migrate account by account
// concurrently getting all the payloads for each account at a time.
type AccountBasedMigration interface {
	InitMigration(
		log zerolog.Logger,
		allPayloads []*ledger.Payload,
		nWorkers int,
	) error
	MigrateAccount(
		ctx context.Context,
		address common.Address,
		payloads []*ledger.Payload,
	) ([]*ledger.Payload, error)
}

// CreateAccountBasedMigration creates a migration function that migrates the payloads
// account by account using the given migrations
// accounts are processed concurrently using the given number of workers
// but each account is processed sequentially by the given migrations in order.
// The migrations InitMigration function is called once before the migration starts
// And the Close function is called once after the migration finishes if the migration
// is a finisher.
func CreateAccountBasedMigration(
	log zerolog.Logger,
	nWorker int,
	migrations []AccountBasedMigration,
) func(payloads []*ledger.Payload) ([]*ledger.Payload, error) {
	return func(payloads []*ledger.Payload) ([]*ledger.Payload, error) {
		return MigrateByAccount(
			log,
			nWorker,
			payloads,
			migrations,
		)
	}
}

// MigrateByAccount takes migrations and all the Payloads,
// and returns the migrated Payloads.
func MigrateByAccount(
	log zerolog.Logger,
	nWorker int,
	allPayloads []*ledger.Payload,
	migrations []AccountBasedMigration,
) (
	[]*ledger.Payload,
	error,
) {
	if len(allPayloads) == 0 {
		return allPayloads, nil
	}

	for i, migrator := range migrations {
		if err := migrator.InitMigration(
			log.With().
				Int("migration_index", i).
				Logger(),
			allPayloads,
			nWorker,
		); err != nil {
			return nil, fmt.Errorf("could not init migration: %w", err)
		}
	}

	log.Info().
		Int("inner_migrations", len(migrations)).
		Int("nWorker", nWorker).
		Msgf("created account migrations")

	defer func() {
		for i, migrator := range migrations {
			// close the migrator if it's a Closer
			if migrator, ok := migrator.(io.Closer); ok {
				log.Info().
					Int("migration_index", i).
					Type("migration", migrator).
					Msg("closing migration")
				if err := migrator.Close(); err != nil {
					log.Error().Err(err).Msg("error closing migration")
				}
			}
		}
	}()

	// group the Payloads by account
	accountGroups := util.GroupPayloadsByAccount(log, allPayloads, nWorker)
<<<<<<< HEAD

	// migrate the Payloads under accounts
	migrated, err := MigrateGroupConcurrently(log, migrations, accountGroups, nWorker)

=======

	// migrate the Payloads under accounts
	migrated, err := MigrateGroupConcurrently(log, migrations, accountGroups, nWorker)

>>>>>>> d488ae3b
	if err != nil {
		return nil, fmt.Errorf("could not migrate accounts: %w", err)
	}

	log.Info().
		Int("account_count", accountGroups.Len()).
		Int("payload_count", len(allPayloads)).
		Msgf("finished migrating Payloads")

	return migrated, nil
}
<<<<<<< HEAD

// MigrateGroupConcurrently migrate the Payloads in the given account groups.
// It uses nWorker to process the Payloads concurrently. The Payloads in each account
// are processed sequentially by the given migrations in order.
func MigrateGroupConcurrently(
	log zerolog.Logger,
	migrations []AccountBasedMigration,
	accountGroups *util.PayloadAccountGrouping,
	nWorker int,
) ([]*ledger.Payload, error) {

	ctx := context.Background()
	ctx, cancel := context.WithCancelCause(ctx)
	defer cancel(nil)

	jobs := make(chan jobMigrateAccountGroup, accountGroups.Len())

=======

// MigrateGroupConcurrently migrate the Payloads in the given account groups.
// It uses nWorker to process the Payloads concurrently. The Payloads in each account
// are processed sequentially by the given migrations in order.
func MigrateGroupConcurrently(
	log zerolog.Logger,
	migrations []AccountBasedMigration,
	accountGroups *util.PayloadAccountGrouping,
	nWorker int,
) ([]*ledger.Payload, error) {

	ctx := context.Background()
	ctx, cancel := context.WithCancelCause(ctx)
	defer cancel(nil)

	jobs := make(chan jobMigrateAccountGroup, accountGroups.Len())

>>>>>>> d488ae3b
	wg := sync.WaitGroup{}
	wg.Add(nWorker)
	resultCh := make(chan *migrationResult, accountGroups.Len())
	for i := 0; i < nWorker; i++ {
		go func() {
			defer wg.Done()

			for {
				select {
				case <-ctx.Done():
					return
				case job, ok := <-jobs:
					if !ok {
						return
					}
					start := time.Now()

					// This is not an account, but common values for all accounts.
					if job.Address == common.ZeroAddress {
						resultCh <- &migrationResult{
							migrationDuration: migrationDuration{
								Address:  job.Address,
								Duration: time.Since(start),
							},
							Migrated: job.Payloads,
						}
						continue
					}

					if _, ok := knownProblematicAccounts[job.Address]; ok {
						log.Info().
							Hex("address", job.Address[:]).
							Msg("skipping problematic account")
						resultCh <- &migrationResult{
							migrationDuration: migrationDuration{
								Address:  job.Address,
								Duration: time.Since(start),
							},
							Migrated: job.Payloads,
						}
						continue
					}

					var err error
					accountMigrated := job.Payloads
					for m, migrator := range migrations {

						select {
						case <-ctx.Done():
							return
						default:
						}

						accountMigrated, err = migrator.MigrateAccount(ctx, job.Address, accountMigrated)
						if err != nil {
							log.Error().
								Err(err).
								Int("migration_index", m).
								Type("migration", migrator).
								Hex("address", job.Address[:]).
								Msg("could not migrate account")
							cancel(fmt.Errorf("could not migrate account: %w", err))
							return
						}
					}

					resultCh <- &migrationResult{
						migrationDuration: migrationDuration{
							Address:  job.Address,
							Duration: time.Since(start),
						},
						Migrated: accountMigrated,
					}
				}
			}
		}()
	}

	go func() {
<<<<<<< HEAD
=======
		defer close(jobs)
>>>>>>> d488ae3b
		for {
			g, err := accountGroups.Next()
			if err != nil {
				cancel(fmt.Errorf("could not get next account group: %w", err))
				return
			}

			if g == nil {
				break
			}

			job := jobMigrateAccountGroup{
				Address:  g.Address,
				Payloads: g.Payloads,
			}

			select {
			case <-ctx.Done():
				return
			case jobs <- job:
			}
		}
	}()

	// read job results
<<<<<<< HEAD
	logAccount := moduleUtil.LogProgress(log, "processing account group", accountGroups.Len())

	migrated := make([]*ledger.Payload, 0)
	durations := newMigrationDurations(logTopNDurations)
	for i := 0; i < accountGroups.Len(); i++ {
		select {
		case <-ctx.Done():
=======
	logAccount := moduleUtil.LogProgress(
		log,
		moduleUtil.DefaultLogProgressConfig(
			"processing account group",
			accountGroups.Len(),
		),
	)

	migrated := make([]*ledger.Payload, 0, accountGroups.AllPayloadsCount())
	durations := newMigrationDurations(logTopNDurations)
	contextDone := false
	for i := 0; i < accountGroups.Len(); i++ {
		select {
		case <-ctx.Done():
			contextDone = true
>>>>>>> d488ae3b
			break
		case result := <-resultCh:
			durations.Add(result)

			accountMigrated := result.Migrated
			migrated = append(migrated, accountMigrated...)
			logAccount(1)
		}
<<<<<<< HEAD
	}
	close(jobs)
=======
		if contextDone {
			break
		}
	}
>>>>>>> d488ae3b

	// make sure to exit all workers before returning from this function
	// so that the migrator can be closed properly
	log.Info().Msg("waiting for migration workers to finish")
	wg.Wait()

	log.Info().
		Array("top_longest_migrations", durations.Array()).
		Msgf("Top longest migrations")

	if ctx.Err() != nil {
		return nil, fmt.Errorf("fail to migrate payload: %w", ctx.Err())
	}

	return migrated, nil
}

var knownProblematicAccounts = map[common.Address]string{
	// Testnet accounts with broken contracts
	mustHexToAddress("434a1f199a7ae3ba"): "Broken contract FanTopPermission",
	mustHexToAddress("454c9991c2b8d947"): "Broken contract Test",
	mustHexToAddress("48602d8056ff9d93"): "Broken contract FanTopPermission",
	mustHexToAddress("5d63c34d7f05e5a4"): "Broken contract FanTopPermission",
	mustHexToAddress("5e3448b3cffb97f2"): "Broken contract FanTopPermission",
	mustHexToAddress("7d8c7e050c694eaa"): "Broken contract Test",
	mustHexToAddress("ba53f16ede01972d"): "Broken contract FanTopPermission",
	mustHexToAddress("c843c1f5a4805c3a"): "Broken contract FanTopPermission",
	mustHexToAddress("48d3be92e6e4a973"): "Broken contract FanTopPermission",
	// Mainnet account
}

type jobMigrateAccountGroup struct {
	Address  common.Address
	Payloads []*ledger.Payload
}

type migrationResult struct {
	migrationDuration

	Migrated []*ledger.Payload
}

type migrationDuration struct {
	Address  common.Address
	Duration time.Duration
}

// migrationDurations implements heap methods for the timer results
type migrationDurations struct {
	v []migrationDuration

	KeepTopN int
}

// newMigrationDurations creates a new migrationDurations which are used to track the
// accounts that took the longest time to migrate.
func newMigrationDurations(keepTopN int) *migrationDurations {
	return &migrationDurations{
		v:        make([]migrationDuration, 0, keepTopN),
		KeepTopN: keepTopN,
	}
}

func (h *migrationDurations) Len() int { return len(h.v) }
func (h *migrationDurations) Less(i, j int) bool {
	return h.v[i].Duration < h.v[j].Duration
}
func (h *migrationDurations) Swap(i, j int) {
	h.v[i], h.v[j] = h.v[j], h.v[i]
}
func (h *migrationDurations) Push(x interface{}) {
	h.v = append(h.v, x.(migrationDuration))
}
func (h *migrationDurations) Pop() interface{} {
	old := h.v
	n := len(old)
	x := old[n-1]
	h.v = old[0 : n-1]
	return x
}

func (h *migrationDurations) Array() zerolog.LogArrayMarshaler {
	array := zerolog.Arr()
	for _, result := range h.v {
		array = array.Str(fmt.Sprintf("%s: %s", result.Address.Hex(), result.Duration.String()))
	}
	return array
}

func (h *migrationDurations) Add(result *migrationResult) {
	if h.Len() < h.KeepTopN || result.Duration > h.v[0].Duration {
		if h.Len() == h.KeepTopN {
			heap.Pop(h) // remove the element with the smallest duration
		}
		heap.Push(h, result.migrationDuration)
	}
<<<<<<< HEAD
=======
}

func mustHexToAddress(hex string) common.Address {
	address, err := common.HexToAddress(hex)
	if err != nil {
		panic(err)
	}
	return address
>>>>>>> d488ae3b
}<|MERGE_RESOLUTION|>--- conflicted
+++ resolved
@@ -106,17 +106,10 @@
 
 	// group the Payloads by account
 	accountGroups := util.GroupPayloadsByAccount(log, allPayloads, nWorker)
-<<<<<<< HEAD
 
 	// migrate the Payloads under accounts
 	migrated, err := MigrateGroupConcurrently(log, migrations, accountGroups, nWorker)
 
-=======
-
-	// migrate the Payloads under accounts
-	migrated, err := MigrateGroupConcurrently(log, migrations, accountGroups, nWorker)
-
->>>>>>> d488ae3b
 	if err != nil {
 		return nil, fmt.Errorf("could not migrate accounts: %w", err)
 	}
@@ -128,7 +121,6 @@
 
 	return migrated, nil
 }
-<<<<<<< HEAD
 
 // MigrateGroupConcurrently migrate the Payloads in the given account groups.
 // It uses nWorker to process the Payloads concurrently. The Payloads in each account
@@ -146,25 +138,6 @@
 
 	jobs := make(chan jobMigrateAccountGroup, accountGroups.Len())
 
-=======
-
-// MigrateGroupConcurrently migrate the Payloads in the given account groups.
-// It uses nWorker to process the Payloads concurrently. The Payloads in each account
-// are processed sequentially by the given migrations in order.
-func MigrateGroupConcurrently(
-	log zerolog.Logger,
-	migrations []AccountBasedMigration,
-	accountGroups *util.PayloadAccountGrouping,
-	nWorker int,
-) ([]*ledger.Payload, error) {
-
-	ctx := context.Background()
-	ctx, cancel := context.WithCancelCause(ctx)
-	defer cancel(nil)
-
-	jobs := make(chan jobMigrateAccountGroup, accountGroups.Len())
-
->>>>>>> d488ae3b
 	wg := sync.WaitGroup{}
 	wg.Add(nWorker)
 	resultCh := make(chan *migrationResult, accountGroups.Len())
@@ -244,10 +217,7 @@
 	}
 
 	go func() {
-<<<<<<< HEAD
-=======
 		defer close(jobs)
->>>>>>> d488ae3b
 		for {
 			g, err := accountGroups.Next()
 			if err != nil {
@@ -273,15 +243,6 @@
 	}()
 
 	// read job results
-<<<<<<< HEAD
-	logAccount := moduleUtil.LogProgress(log, "processing account group", accountGroups.Len())
-
-	migrated := make([]*ledger.Payload, 0)
-	durations := newMigrationDurations(logTopNDurations)
-	for i := 0; i < accountGroups.Len(); i++ {
-		select {
-		case <-ctx.Done():
-=======
 	logAccount := moduleUtil.LogProgress(
 		log,
 		moduleUtil.DefaultLogProgressConfig(
@@ -297,7 +258,6 @@
 		select {
 		case <-ctx.Done():
 			contextDone = true
->>>>>>> d488ae3b
 			break
 		case result := <-resultCh:
 			durations.Add(result)
@@ -306,15 +266,10 @@
 			migrated = append(migrated, accountMigrated...)
 			logAccount(1)
 		}
-<<<<<<< HEAD
-	}
-	close(jobs)
-=======
 		if contextDone {
 			break
 		}
 	}
->>>>>>> d488ae3b
 
 	// make sure to exit all workers before returning from this function
 	// so that the migrator can be closed properly
@@ -411,8 +366,6 @@
 		}
 		heap.Push(h, result.migrationDuration)
 	}
-<<<<<<< HEAD
-=======
 }
 
 func mustHexToAddress(hex string) common.Address {
@@ -421,5 +374,4 @@
 		panic(err)
 	}
 	return address
->>>>>>> d488ae3b
 }