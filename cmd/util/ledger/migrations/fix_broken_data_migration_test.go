package migrations

import (
	"bytes"
	"context"
	"encoding/hex"
	"testing"

	"github.com/onflow/cadence/runtime/common"
	"github.com/rs/zerolog"
	"github.com/stretchr/testify/assert"
	"github.com/stretchr/testify/require"

	"github.com/onflow/flow-go/cmd/util/ledger/util"
	"github.com/onflow/flow-go/cmd/util/ledger/util/registers"
	"github.com/onflow/flow-go/ledger"
)

func TestFixSlabsWithBrokenReferences(t *testing.T) {
	t.Parallel()

	rawAddress := mustDecodeHex("5e3448b3cffb97f2")

	address := common.MustBytesToAddress(rawAddress)

	ownerKey := ledger.KeyPart{Type: 0, Value: rawAddress}

	oldPayloads := []*ledger.Payload{
		// account status "a.s" register
		ledger.NewPayload(
			ledger.NewKey([]ledger.KeyPart{ownerKey, {Type: 2, Value: mustDecodeHex("612e73")}}),
			mustDecodeHex("00000000000000083900000000000000090000000000000001"),
		),

		// storage domain register
		ledger.NewPayload(
			ledger.NewKey([]ledger.KeyPart{ownerKey, {Type: 2, Value: mustDecodeHex("73746f72616765")}}),
			mustDecodeHex("0000000000000008"),
		),

		// public domain register
		ledger.NewPayload(
			ledger.NewKey([]ledger.KeyPart{ownerKey, {Type: 2, Value: mustDecodeHex("7075626c6963")}}),
			mustDecodeHex("0000000000000007"),
		),

		// MapDataSlab [balance:1000.00089000 uuid:13797744]
		ledger.NewPayload(
			ledger.NewKey([]ledger.KeyPart{ownerKey, {Type: 2, Value: mustDecodeHex("240000000000000001")}}),
			mustDecodeHex("008883d88483d8c082487e60df042a9c086869466c6f77546f6b656e6f466c6f77546f6b656e2e5661756c7402021b146e6a6a4c5eee08008883005b00000000000000100887f9d0544c60cbefe0afc51d7f46609b0000000000000002826762616c616e6365d8bc1b00000017487843a8826475756964d8a41a00d28970"),
		),

		// MapDataSlab [uuid:13799884 roles:StorageIDStorable({[94 52 72 179 207 251 151 242] [0 0 0 0 0 0 0 3]}) recipient:0x5e3448b3cffb97f2]
		ledger.NewPayload(
			ledger.NewKey([]ledger.KeyPart{ownerKey, {Type: 2, Value: mustDecodeHex("240000000000000002")}}),
			mustDecodeHex("00c883d88483d8c0824848602d8056ff9d937046616e546f705065726d697373696f6e7746616e546f705065726d697373696f6e2e486f6c64657202031bb9d0e9f36650574100c883005b000000000000001820d6c23f2e85e694b0070dbc21a9822de5725916c4a005e99b0000000000000003826475756964d8a41a00d291cc8265726f6c6573d8ff505e3448b3cffb97f200000000000000038269726563697069656e74d883485e3448b3cffb97f2"),
		),

		// This slab contains broken references.
		// MapDataSlab [StorageIDStorable({[0 0 0 0 0 0 0 0] [0 0 0 0 0 0 0 45]}):Capability<&A.48602d8056ff9d93.FanTopPermission.Admin>(address: 0x48602d8056ff9d93, path: /private/FanTopAdmin)]
		ledger.NewPayload(
			ledger.NewKey([]ledger.KeyPart{ownerKey, {Type: 2, Value: mustDecodeHex("240000000000000003")}}),
			mustDecodeHex("00c883d8d982d8d582d8c0824848602d8056ff9d937046616e546f705065726d697373696f6e7546616e546f705065726d697373696f6e2e526f6c65d8ddf6011b535c9de83a38cab000c883005b000000000000000856c1dcdf34d761b79b000000000000000182d8ff500000000000000000000000000000002dd8c983d8834848602d8056ff9d93d8c882026b46616e546f7041646d696ed8db82f4d8d582d8c0824848602d8056ff9d937046616e546f705065726d697373696f6e7646616e546f705065726d697373696f6e2e41646d696e"),
		),

		// MapDataSlab [resources:StorageIDStorable({[94 52 72 179 207 251 151 242] [0 0 0 0 0 0 0 5]}) uuid:15735719 address:0x5e3448b3cffb97f2]
		ledger.NewPayload(
			ledger.NewKey([]ledger.KeyPart{ownerKey, {Type: 2, Value: mustDecodeHex("240000000000000004")}}),
			mustDecodeHex("00c883d88483d8c0824848602d8056ff9d937346616e546f705065726d697373696f6e563261781a46616e546f705065726d697373696f6e5632612e486f6c64657202031b5a99ef3adb06d40600c883005b00000000000000185c9fead93697b692967de568f789d3c2d5e974502c8b12e99b000000000000000382697265736f7572636573d8ff505e3448b3cffb97f20000000000000005826475756964d8a41a00f01ba7826761646472657373d883485e3448b3cffb97f2"),
		),

		// MapDataSlab ["admin":StorageIDStorable({[94 52 72 179 207 251 151 242] [0 0 0 0 0 0 0 6]})]
		ledger.NewPayload(
			ledger.NewKey([]ledger.KeyPart{ownerKey, {Type: 2, Value: mustDecodeHex("240000000000000005")}}),
			mustDecodeHex("00c883d8d982d8d408d8dc82d8d40581d8d682d8c0824848602d8056ff9d937346616e546f705065726d697373696f6e563261781846616e546f705065726d697373696f6e5632612e526f6c65011b8059ccce9aa48cfb00c883005b00000000000000087a89c005baa53d9a9b000000000000000182d8876561646d696ed8ff505e3448b3cffb97f20000000000000006"),
		),

		// MapDataSlab [role:"admin" uuid:15735727]
		ledger.NewPayload(
			ledger.NewKey([]ledger.KeyPart{ownerKey, {Type: 2, Value: mustDecodeHex("240000000000000006")}}),
			mustDecodeHex("008883d88483d8c0824848602d8056ff9d937346616e546f705065726d697373696f6e563261781946616e546f705065726d697373696f6e5632612e41646d696e02021b4fc212cd0f233183008883005b0000000000000010858862f5e3e45e48d2bf75097a8aaf819b00000000000000028264726f6c65d8876561646d696e826475756964d8a41a00f01baf"),
		),

		// MapDataSlab [
		//	FanTopPermissionV2a:PathLink<&{A.48602d8056ff9d93.FanTopPermissionV2a.Receiver}>(/storage/FanTopPermissionV2a)
		//  flowTokenReceiver:PathLink<&{A.9a0766d93b6608b7.FungibleToken.Receiver}>(/storage/flowTokenVault)
		//  flowTokenBalance:PathLink<&{A.9a0766d93b6608b7.FungibleToken.Balance}>(/storage/flowTokenVault)
		//  FanTopPermission:PathLink<&{A.48602d8056ff9d93.FanTopPermission.Receiver}>(/storage/FanTopPermission)]
		ledger.NewPayload(
			ledger.NewKey([]ledger.KeyPart{ownerKey, {Type: 2, Value: mustDecodeHex("240000000000000007")}}),
			mustDecodeHex("008883f6041bc576c5f201b94974008883005b00000000000000207971082fb163397089dbafb546246f429beff1dc622768dcb916d25455dc0be39b0000000000000004827346616e546f705065726d697373696f6e563261d8cb82d8c882017346616e546f705065726d697373696f6e563261d8db82f4d8dc82d8d40581d8d682d8c0824848602d8056ff9d937346616e546f705065726d697373696f6e563261781c46616e546f705065726d697373696f6e5632612e52656365697665728271666c6f77546f6b656e5265636569766572d8cb82d8c882016e666c6f77546f6b656e5661756c74d8db82f4d8dc82d8d582d8c082487e60df042a9c086869466c6f77546f6b656e6f466c6f77546f6b656e2e5661756c7481d8d682d8c082489a0766d93b6608b76d46756e6769626c65546f6b656e7646756e6769626c65546f6b656e2e52656365697665728270666c6f77546f6b656e42616c616e6365d8cb82d8c882016e666c6f77546f6b656e5661756c74d8db82f4d8dc82d8d582d8c082487e60df042a9c086869466c6f77546f6b656e6f466c6f77546f6b656e2e5661756c7481d8d682d8c082489a0766d93b6608b76d46756e6769626c65546f6b656e7546756e6769626c65546f6b656e2e42616c616e6365827046616e546f705065726d697373696f6ed8cb82d8c882017046616e546f705065726d697373696f6ed8db82f4d8dc82d8d40581d8d682d8c0824848602d8056ff9d937046616e546f705065726d697373696f6e781946616e546f705065726d697373696f6e2e5265636569766572"),
		),

		// MapDataSlab [
		//	FanTopPermission:StorageIDStorable({[94 52 72 179 207 251 151 242] [0 0 0 0 0 0 0 2]})
		//  FanTopPermissionV2a:StorageIDStorable({[94 52 72 179 207 251 151 242] [0 0 0 0 0 0 0 4]})
		//  flowTokenVault:StorageIDStorable({[94 52 72 179 207 251 151 242] [0 0 0 0 0 0 0 1]})]
		ledger.NewPayload(
			ledger.NewKey([]ledger.KeyPart{ownerKey, {Type: 2, Value: mustDecodeHex("240000000000000008")}}),
			mustDecodeHex("008883f6031b7d303e276f3b803f008883005b00000000000000180a613a86f5856a480b3a715aa29b9876e5d7742a5a1df8e09b0000000000000003827046616e546f705065726d697373696f6ed8ff505e3448b3cffb97f20000000000000002827346616e546f705065726d697373696f6e563261d8ff505e3448b3cffb97f20000000000000004826e666c6f77546f6b656e5661756c74d8ff505e3448b3cffb97f20000000000000001"),
		),
	}

	slabIndexWithBrokenReferences := mustDecodeHex("240000000000000003")

	slabWithBrokenReferences := ledger.NewPayload(
		ledger.NewKey([]ledger.KeyPart{ownerKey, {Type: 2, Value: slabIndexWithBrokenReferences}}),
		mustDecodeHex("00c883d8d982d8d582d8c0824848602d8056ff9d937046616e546f705065726d697373696f6e7546616e546f705065726d697373696f6e2e526f6c65d8ddf6011b535c9de83a38cab000c883005b000000000000000856c1dcdf34d761b79b000000000000000182d8ff500000000000000000000000000000002dd8c983d8834848602d8056ff9d93d8c882026b46616e546f7041646d696ed8db82f4d8d582d8c0824848602d8056ff9d937046616e546f705065726d697373696f6e7646616e546f705065726d697373696f6e2e41646d696e"),
	)

	fixedSlabWithBrokenReferences := ledger.NewPayload(
		ledger.NewKey([]ledger.KeyPart{ownerKey, {Type: 2, Value: slabIndexWithBrokenReferences}}),
<<<<<<< HEAD
		ledger.Value(mustDecodeHex("108883d8d982d8d582d8c0824848602d8056ff9d937046616e546f705065726d697373696f6e7546616e546f705065726d697373696f6e2e526f6c65d8ddf6001b535c9de83a38cab08300590000990000")),
=======
		mustDecodeHex("008883d8d982d8d582d8c0824848602d8056ff9d937046616e546f705065726d697373696f6e7546616e546f705065726d697373696f6e2e526f6c65d8ddf6001b535c9de83a38cab0008883005b00000000000000009b0000000000000000"),
>>>>>>> 25e15ee5
	)

	// Account status register is updated to include address ID counter and new storage used.
	accountStatusRegisterID := mustDecodeHex("612e73")
	updatedAccountStatusRegister := ledger.NewPayload(
		ledger.NewKey([]ledger.KeyPart{ownerKey, {Type: 2, Value: accountStatusRegisterID}}),
<<<<<<< HEAD
		ledger.Value([]byte{0x0, 0x0, 0x0, 0x0, 0x0, 0x0, 0x0, 0x7, 0xbe, 0x0, 0x0, 0x0, 0x0, 0x0, 0x0, 0x0, 0x9, 0x0, 0x0, 0x0, 0x0, 0x0, 0x0, 0x0, 0x1, 0x0, 0x0, 0x0, 0x0, 0x0, 0x0, 0x0, 0x0}),
=======
		[]byte{0x0, 0x0, 0x0, 0x0, 0x0, 0x0, 0x0, 0x7, 0xcc, 0x0, 0x0, 0x0, 0x0, 0x0, 0x0, 0x0, 0x9, 0x0, 0x0, 0x0, 0x0, 0x0, 0x0, 0x0, 0x1, 0x0, 0x0, 0x0, 0x0, 0x0, 0x0, 0x0, 0x0},
>>>>>>> 25e15ee5
	)

	expectedNewPayloads := make([]*ledger.Payload, len(oldPayloads))
	copy(expectedNewPayloads, oldPayloads)

	for i, payload := range expectedNewPayloads {
		payloadKey, err := payload.Key()
		require.NoError(t, err)

		key := payloadKey.KeyParts[1].Value

		if bytes.Equal(key, slabIndexWithBrokenReferences) {
			expectedNewPayloads[i] = fixedSlabWithBrokenReferences
		} else if bytes.Equal(key, accountStatusRegisterID) {
			expectedNewPayloads[i] = updatedAccountStatusRegister
		}
	}

	rwf := &testReportWriterFactory{}

	log := zerolog.New(zerolog.NewTestWriter(t))

	accountsToFix := map[common.Address]struct{}{
		address: {},
	}

	migration := NewFixBrokenReferencesInSlabsMigration(t.TempDir(), rwf, accountsToFix)

	registersByAccount, err := registers.NewByAccountFromPayloads(oldPayloads)
	require.NoError(t, err)

	err = migration.InitMigration(log, registersByAccount, 1)
	require.NoError(t, err)

	accountRegisters := registersByAccount.AccountRegisters(string(address[:]))

	err = migration.MigrateAccount(
		context.Background(),
		address,
		accountRegisters,
	)
	require.NoError(t, err)

	err = migration.Close()
	require.NoError(t, err)

	newPayloads := registersByAccount.Payloads()

	require.Equal(t, len(expectedNewPayloads), len(newPayloads))

	for _, expected := range expectedNewPayloads {
		k, _ := expected.Key()
		rawExpectedKey := expected.EncodedKey()

		var found bool
		for _, p := range newPayloads {
			if bytes.Equal(rawExpectedKey, p.EncodedKey()) {
				found = true
				require.Equal(t, expected.Value(), p.Value(), k.String())
				break
			}
		}
		require.True(t, found)
	}

	writer := rwf.reportWriters[fixSlabsWithBrokenReferencesName]
	assert.Equal(t,
		[]any{
			fixedSlabsWithBrokenReferences{
				Account:        address.Hex(),
				BrokenPayloads: []*ledger.Payload{slabWithBrokenReferences},
				FixedPayloads:  []*ledger.Payload{fixedSlabWithBrokenReferences},
			},
		},
		writer.entries,
	)

	readIsPartial, readBrokenPayloads, err := util.ReadPayloadFile(log, migration.payloadsFile)
	require.NoError(t, err)
	assert.True(t, readIsPartial)
	assert.Equal(t, []*ledger.Payload{slabWithBrokenReferences}, readBrokenPayloads)
}

func mustDecodeHex(s string) []byte {
	b, err := hex.DecodeString(s)
	if err != nil {
		panic(err)
	}
	return b
}<|MERGE_RESOLUTION|>--- conflicted
+++ resolved
@@ -110,22 +110,14 @@
 
 	fixedSlabWithBrokenReferences := ledger.NewPayload(
 		ledger.NewKey([]ledger.KeyPart{ownerKey, {Type: 2, Value: slabIndexWithBrokenReferences}}),
-<<<<<<< HEAD
 		ledger.Value(mustDecodeHex("108883d8d982d8d582d8c0824848602d8056ff9d937046616e546f705065726d697373696f6e7546616e546f705065726d697373696f6e2e526f6c65d8ddf6001b535c9de83a38cab08300590000990000")),
-=======
-		mustDecodeHex("008883d8d982d8d582d8c0824848602d8056ff9d937046616e546f705065726d697373696f6e7546616e546f705065726d697373696f6e2e526f6c65d8ddf6001b535c9de83a38cab0008883005b00000000000000009b0000000000000000"),
->>>>>>> 25e15ee5
 	)
 
 	// Account status register is updated to include address ID counter and new storage used.
 	accountStatusRegisterID := mustDecodeHex("612e73")
 	updatedAccountStatusRegister := ledger.NewPayload(
 		ledger.NewKey([]ledger.KeyPart{ownerKey, {Type: 2, Value: accountStatusRegisterID}}),
-<<<<<<< HEAD
 		ledger.Value([]byte{0x0, 0x0, 0x0, 0x0, 0x0, 0x0, 0x0, 0x7, 0xbe, 0x0, 0x0, 0x0, 0x0, 0x0, 0x0, 0x0, 0x9, 0x0, 0x0, 0x0, 0x0, 0x0, 0x0, 0x0, 0x1, 0x0, 0x0, 0x0, 0x0, 0x0, 0x0, 0x0, 0x0}),
-=======
-		[]byte{0x0, 0x0, 0x0, 0x0, 0x0, 0x0, 0x0, 0x7, 0xcc, 0x0, 0x0, 0x0, 0x0, 0x0, 0x0, 0x0, 0x9, 0x0, 0x0, 0x0, 0x0, 0x0, 0x0, 0x0, 0x1, 0x0, 0x0, 0x0, 0x0, 0x0, 0x0, 0x0, 0x0},
->>>>>>> 25e15ee5
 	)
 
 	expectedNewPayloads := make([]*ledger.Payload, len(oldPayloads))
