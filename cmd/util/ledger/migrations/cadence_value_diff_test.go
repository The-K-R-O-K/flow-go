--- conflicted
+++ resolved
@@ -7,11 +7,7 @@
 	"github.com/onflow/cadence/runtime/common"
 	"github.com/onflow/cadence/runtime/interpreter"
 
-<<<<<<< HEAD
-	"github.com/onflow/flow-go/cmd/util/ledger/util"
 	"github.com/onflow/flow-go/cmd/util/ledger/util/snapshot"
-=======
->>>>>>> ace0ac8d
 	"github.com/onflow/flow-go/fvm/environment"
 	"github.com/onflow/flow-go/ledger"
 	"github.com/onflow/flow-go/ledger/common/convert"
@@ -175,18 +171,12 @@
 			)
 
 			mr, err := NewMigratorRuntime(
-<<<<<<< HEAD
-				address,
-				[]*ledger.Payload{accountStatusPayload},
-				util.RuntimeInterfaceConfig{},
-				snapshot.LargeChangeSetOrReadonlySnapshot,
-=======
 				[]*ledger.Payload{
 					accountStatusPayload,
 				},
 				flow.Emulator,
 				MigratorRuntimeConfig{},
->>>>>>> ace0ac8d
+				snapshot.LargeChangeSetOrReadonlySnapshot,
 			)
 			require.NoError(t, err)
 
@@ -284,18 +274,12 @@
 			)
 
 			mr, err := NewMigratorRuntime(
-<<<<<<< HEAD
-				address,
-				[]*ledger.Payload{accountStatusPayload},
-				util.RuntimeInterfaceConfig{},
-				snapshot.LargeChangeSetOrReadonlySnapshot,
-=======
 				[]*ledger.Payload{
 					accountStatusPayload,
 				},
 				flow.Emulator,
 				MigratorRuntimeConfig{},
->>>>>>> ace0ac8d
+				snapshot.LargeChangeSetOrReadonlySnapshot,
 			)
 			require.NoError(t, err)
 
@@ -400,18 +384,12 @@
 			)
 
 			mr, err := NewMigratorRuntime(
-<<<<<<< HEAD
-				address,
-				[]*ledger.Payload{accountStatusPayload},
-				util.RuntimeInterfaceConfig{},
-				snapshot.LargeChangeSetOrReadonlySnapshot,
-=======
 				[]*ledger.Payload{
 					accountStatusPayload,
 				},
 				flow.Emulator,
 				MigratorRuntimeConfig{},
->>>>>>> ace0ac8d
+				snapshot.LargeChangeSetOrReadonlySnapshot,
 			)
 			require.NoError(t, err)
 
@@ -527,18 +505,12 @@
 			)
 
 			mr, err := NewMigratorRuntime(
-<<<<<<< HEAD
-				address,
-				[]*ledger.Payload{accountStatusPayload},
-				util.RuntimeInterfaceConfig{},
-				snapshot.LargeChangeSetOrReadonlySnapshot,
-=======
 				[]*ledger.Payload{
 					accountStatusPayload,
 				},
 				flow.Emulator,
 				MigratorRuntimeConfig{},
->>>>>>> ace0ac8d
+				snapshot.LargeChangeSetOrReadonlySnapshot,
 			)
 			require.NoError(t, err)
 
@@ -661,18 +633,12 @@
 	)
 
 	mr, err := NewMigratorRuntime(
-<<<<<<< HEAD
-		address,
-		[]*ledger.Payload{accountStatusPayload},
-		util.RuntimeInterfaceConfig{},
-		snapshot.LargeChangeSetOrReadonlySnapshot,
-=======
 		[]*ledger.Payload{
 			accountStatusPayload,
 		},
 		flow.Emulator,
 		MigratorRuntimeConfig{},
->>>>>>> ace0ac8d
+		snapshot.LargeChangeSetOrReadonlySnapshot,
 	)
 	require.NoError(t, err)
 
