--- conflicted
+++ resolved
@@ -152,11 +152,7 @@
 
 		inter := &interpreter.Interpreter{}
 		for _, domain := range domains {
-<<<<<<< HEAD
-			storageMap := storage.GetStorageMap(owner, domain, true)
-=======
 			storageMap := storage.GetStorageMap(owner, domain, false)
->>>>>>> 91c96b70
 			itr := storageMap.Iterator(inter)
 			key, value := itr.Next()
 			for value != nil {
