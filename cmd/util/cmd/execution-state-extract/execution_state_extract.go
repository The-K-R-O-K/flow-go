package extract

import (
	"encoding/json"
	"fmt"
	"math"
	"os"
	"time"

	"github.com/onflow/cadence/runtime/common"
	"github.com/rs/zerolog"
	"go.uber.org/atomic"

	migrators "github.com/onflow/flow-go/cmd/util/ledger/migrations"
	"github.com/onflow/flow-go/cmd/util/ledger/reporters"
	"github.com/onflow/flow-go/cmd/util/ledger/util"
	"github.com/onflow/flow-go/ledger"
	"github.com/onflow/flow-go/ledger/common/hash"
	"github.com/onflow/flow-go/ledger/common/pathfinder"
	"github.com/onflow/flow-go/ledger/complete"
	"github.com/onflow/flow-go/ledger/complete/mtrie/trie"
	"github.com/onflow/flow-go/ledger/complete/wal"
	"github.com/onflow/flow-go/model/bootstrap"
	"github.com/onflow/flow-go/model/flow"
	"github.com/onflow/flow-go/module/metrics"
	"github.com/onflow/flow-go/storage"
)

func getStateCommitment(commits storage.Commits, blockHash flow.Identifier) (flow.StateCommitment, error) {
	return commits.ByBlockID(blockHash)
}

func extractExecutionState(
	log zerolog.Logger,
	dir string,
	targetHash flow.StateCommitment,
	outputDir string,
	nWorker int, // number of concurrent worker to migration payloads
	runMigrations bool,
<<<<<<< HEAD
	chainID flow.ChainID,
	evmContractChange migrators.EVMContractChange,
	stagedContractsFile string,
=======
	outputPayloadFile string,
	exportPayloadsByAddresses []common.Address,
>>>>>>> 85cc4792
) error {

	log.Info().Msg("init WAL")

	diskWal, err := wal.NewDiskWAL(
		log,
		nil,
		metrics.NewNoopCollector(),
		dir,
		complete.DefaultCacheSize,
		pathfinder.PathByteSize,
		wal.SegmentSize,
	)
	if err != nil {
		return fmt.Errorf("cannot create disk WAL: %w", err)
	}

	log.Info().Msg("init ledger")

	led, err := complete.NewLedger(
		diskWal,
		complete.DefaultCacheSize,
		&metrics.NoopCollector{},
		log,
		complete.DefaultPathFinderVersion)
	if err != nil {
		return fmt.Errorf("cannot create ledger from write-a-head logs and checkpoints: %w", err)
	}

	const (
		checkpointDistance = math.MaxInt // A large number to prevent checkpoint creation.
		checkpointsToKeep  = 1
	)

	log.Info().Msg("init compactor")

	compactor, err := complete.NewCompactor(led, diskWal, log, complete.DefaultCacheSize, checkpointDistance, checkpointsToKeep, atomic.NewBool(false), &metrics.NoopCollector{})
	if err != nil {
		return fmt.Errorf("cannot create compactor: %w", err)
	}

	log.Info().Msgf("waiting for compactor to load checkpoint and WAL")

	<-compactor.Ready()

	defer func() {
		<-led.Done()
		<-compactor.Done()
	}()

<<<<<<< HEAD
	var migrations []ledger.Migration

	stagedContracts, err := migrators.StagedContractsFromCSV(stagedContractsFile)
	if err != nil {
		return err
	}

	if runMigrations {
		rwf := reporters.NewReportFileWriterFactory(dir, log)

		migrations = migrators.NewCadence1Migrations(
			log,
			rwf,
			nWorker,
			chainID,
			evmContractChange,
			stagedContracts,
		)
	}
=======
	migrations := newMigrations(log, dir, nWorker, runMigrations)
>>>>>>> 85cc4792

	newState := ledger.State(targetHash)

	// migrate the trie if there are migrations
	newTrie, err := led.MigrateAt(
		newState,
		migrations,
		complete.DefaultPathFinderVersion,
	)

	if err != nil {
		return err
	}

	// create reporter
	reporter := reporters.NewExportReporter(
		log,
		func() flow.StateCommitment { return targetHash },
	)

	newMigratedState := ledger.State(newTrie.RootHash())
	err = reporter.Report(nil, newMigratedState)
	if err != nil {
		log.Error().Err(err).Msgf("can not generate report for migrated state: %v", newMigratedState)
	}

	exportPayloads := len(outputPayloadFile) > 0
	if exportPayloads {
		payloads := newTrie.AllPayloads()

		exportedPayloadCount, err := util.CreatePayloadFile(
			log,
			outputPayloadFile,
			payloads,
			exportPayloadsByAddresses,
		)
		if err != nil {
			return fmt.Errorf("cannot generate payloads file: %w", err)
		}

		log.Info().Msgf("Exported %d payloads out of %d payloads", exportedPayloadCount, len(payloads))

		return nil
	}

	migratedState, err := createCheckpoint(
		newTrie,
		log,
		outputDir,
		bootstrap.FilenameWALRootCheckpoint,
	)
	if err != nil {
		return fmt.Errorf("cannot generate the output checkpoint: %w", err)
	}

	log.Info().Msgf(
		"New state commitment for the exported state is: %s (base64: %s)",
		migratedState.String(),
		migratedState.Base64(),
	)

	return nil
}

func createCheckpoint(
	newTrie *trie.MTrie,
	log zerolog.Logger,
	outputDir,
	outputFile string,
) (ledger.State, error) {
	stateCommitment := ledger.State(newTrie.RootHash())

	log.Info().Msgf("successfully built new trie. NEW ROOT STATECOMMIEMENT: %v", stateCommitment.String())

	err := os.MkdirAll(outputDir, os.ModePerm)
	if err != nil {
		return ledger.State(hash.DummyHash), fmt.Errorf("could not create output dir %s: %w", outputDir, err)
	}

	err = wal.StoreCheckpointV6Concurrently([]*trie.MTrie{newTrie}, outputDir, outputFile, log)

	// Writing the checkpoint takes time to write and copy.
	// Without relying on an exit code or stdout, we need to know when the copy is complete.
	writeStatusFileErr := writeStatusFile("checkpoint_status.json", err)
	if writeStatusFileErr != nil {
		return ledger.State(hash.DummyHash), fmt.Errorf("failed to write checkpoint status file: %w", writeStatusFileErr)
	}

	if err != nil {
		return ledger.State(hash.DummyHash), fmt.Errorf("failed to store the checkpoint: %w", err)
	}

	log.Info().Msgf("checkpoint file successfully stored at: %v %v", outputDir, outputFile)
	return stateCommitment, nil
}

func writeStatusFile(fileName string, e error) error {
	checkpointStatus := map[string]bool{"succeeded": e == nil}
	checkpointStatusJson, _ := json.MarshalIndent(checkpointStatus, "", " ")
	err := os.WriteFile(fileName, checkpointStatusJson, 0644)
	return err
}

func extractExecutionStateFromPayloads(
	log zerolog.Logger,
	dir string,
	outputDir string,
	nWorker int, // number of concurrent worker to migation payloads
	runMigrations bool,
	inputPayloadFile string,
	outputPayloadFile string,
	exportPayloadsByAddresses []common.Address,
) error {

	payloads, err := util.ReadPayloadFile(log, inputPayloadFile)
	if err != nil {
		return err
	}

	log.Info().Msgf("read %d payloads", len(payloads))

	migrations := newMigrations(log, dir, nWorker, runMigrations)

	payloads, err = migratePayloads(log, payloads, migrations)
	if err != nil {
		return err
	}

	exportPayloads := len(outputPayloadFile) > 0
	if exportPayloads {
		exportedPayloadCount, err := util.CreatePayloadFile(
			log,
			outputPayloadFile,
			payloads,
			exportPayloadsByAddresses,
		)
		if err != nil {
			return fmt.Errorf("cannot generate payloads file: %w", err)
		}

		log.Info().Msgf("Exported %d payloads out of %d payloads", exportedPayloadCount, len(payloads))

		return nil
	}

	newTrie, err := createTrieFromPayloads(log, payloads)
	if err != nil {
		return err
	}

	migratedState, err := createCheckpoint(
		newTrie,
		log,
		outputDir,
		bootstrap.FilenameWALRootCheckpoint,
	)
	if err != nil {
		return fmt.Errorf("cannot generate the output checkpoint: %w", err)
	}

	log.Info().Msgf(
		"New state commitment for the exported state is: %s (base64: %s)",
		migratedState.String(),
		migratedState.Base64(),
	)

	return nil
}

func migratePayloads(logger zerolog.Logger, payloads []*ledger.Payload, migrations []ledger.Migration) ([]*ledger.Payload, error) {

	if len(migrations) == 0 {
		return payloads, nil
	}

	var err error
	payloadCount := len(payloads)

	// migrate payloads
	for i, migrate := range migrations {
		logger.Info().Msgf("migration %d/%d is underway", i, len(migrations))

		start := time.Now()
		payloads, err = migrate(payloads)
		elapsed := time.Since(start)

		if err != nil {
			return nil, fmt.Errorf("error applying migration (%d): %w", i, err)
		}

		newPayloadCount := len(payloads)

		if payloadCount != newPayloadCount {
			logger.Warn().
				Int("migration_step", i).
				Int("expected_size", payloadCount).
				Int("outcome_size", newPayloadCount).
				Msg("payload counts has changed during migration, make sure this is expected.")
		}
		logger.Info().Str("timeTaken", elapsed.String()).Msgf("migration %d is done", i)

		payloadCount = newPayloadCount
	}

	return payloads, nil
}

func createTrieFromPayloads(logger zerolog.Logger, payloads []*ledger.Payload) (*trie.MTrie, error) {
	// get paths
	paths, err := pathfinder.PathsFromPayloads(payloads, complete.DefaultPathFinderVersion)
	if err != nil {
		return nil, fmt.Errorf("cannot export checkpoint, can't construct paths: %w", err)
	}

	logger.Info().Msgf("constructing a new trie with migrated payloads (count: %d)...", len(payloads))

	emptyTrie := trie.NewEmptyMTrie()

	derefPayloads := make([]ledger.Payload, len(payloads))
	for i, p := range payloads {
		derefPayloads[i] = *p
	}

	// no need to prune the data since it has already been prunned through migrations
	applyPruning := false
	newTrie, _, err := trie.NewTrieWithUpdatedRegisters(emptyTrie, paths, derefPayloads, applyPruning)
	if err != nil {
		return nil, fmt.Errorf("constructing updated trie failed: %w", err)
	}

	return newTrie, nil
}

func newMigrations(
	log zerolog.Logger,
	dir string,
	nWorker int, // number of concurrent worker to migation payloads
	runMigrations bool,
) []ledger.Migration {
	if runMigrations {
		rwf := reporters.NewReportFileWriterFactory(dir, log)

		migrations := []ledger.Migration{
			migrators.CreateAccountBasedMigration(
				log,
				nWorker,
				[]migrators.AccountBasedMigration{
					migrators.NewAtreeRegisterMigrator(
						rwf,
						flagValidateMigration,
						flagLogVerboseValidationError,
					),

					&migrators.DeduplicateContractNamesMigration{},

					// This will fix storage used discrepancies caused by the
					// DeduplicateContractNamesMigration.
					&migrators.AccountUsageMigrator{},
				}),
		}

		return migrations
	}

	return nil
}<|MERGE_RESOLUTION|>--- conflicted
+++ resolved
@@ -37,14 +37,11 @@
 	outputDir string,
 	nWorker int, // number of concurrent worker to migration payloads
 	runMigrations bool,
-<<<<<<< HEAD
 	chainID flow.ChainID,
 	evmContractChange migrators.EVMContractChange,
-	stagedContractsFile string,
-=======
+	stagedContracts []migrators.StagedContract,
 	outputPayloadFile string,
 	exportPayloadsByAddresses []common.Address,
->>>>>>> 85cc4792
 ) error {
 
 	log.Info().Msg("init WAL")
@@ -95,29 +92,15 @@
 		<-compactor.Done()
 	}()
 
-<<<<<<< HEAD
-	var migrations []ledger.Migration
-
-	stagedContracts, err := migrators.StagedContractsFromCSV(stagedContractsFile)
-	if err != nil {
-		return err
-	}
-
-	if runMigrations {
-		rwf := reporters.NewReportFileWriterFactory(dir, log)
-
-		migrations = migrators.NewCadence1Migrations(
-			log,
-			rwf,
-			nWorker,
-			chainID,
-			evmContractChange,
-			stagedContracts,
-		)
-	}
-=======
-	migrations := newMigrations(log, dir, nWorker, runMigrations)
->>>>>>> 85cc4792
+	migrations := newMigrations(
+		log,
+		dir,
+		nWorker,
+		runMigrations,
+		chainID,
+		evmContractChange,
+		stagedContracts,
+	)
 
 	newState := ledger.State(targetHash)
 
@@ -227,6 +210,9 @@
 	outputDir string,
 	nWorker int, // number of concurrent worker to migation payloads
 	runMigrations bool,
+	chainID flow.ChainID,
+	evmContractChange migrators.EVMContractChange,
+	stagedContracts []migrators.StagedContract,
 	inputPayloadFile string,
 	outputPayloadFile string,
 	exportPayloadsByAddresses []common.Address,
@@ -239,7 +225,15 @@
 
 	log.Info().Msgf("read %d payloads", len(payloads))
 
-	migrations := newMigrations(log, dir, nWorker, runMigrations)
+	migrations := newMigrations(
+		log,
+		dir,
+		nWorker,
+		runMigrations,
+		chainID,
+		evmContractChange,
+		stagedContracts,
+	)
 
 	payloads, err = migratePayloads(log, payloads, migrations)
 	if err != nil {
@@ -354,33 +348,24 @@
 func newMigrations(
 	log zerolog.Logger,
 	dir string,
-	nWorker int, // number of concurrent worker to migation payloads
+	nWorker int,
 	runMigrations bool,
+	chainID flow.ChainID,
+	evmContractChange migrators.EVMContractChange,
+	stagedContracts []migrators.StagedContract,
 ) []ledger.Migration {
-	if runMigrations {
-		rwf := reporters.NewReportFileWriterFactory(dir, log)
-
-		migrations := []ledger.Migration{
-			migrators.CreateAccountBasedMigration(
-				log,
-				nWorker,
-				[]migrators.AccountBasedMigration{
-					migrators.NewAtreeRegisterMigrator(
-						rwf,
-						flagValidateMigration,
-						flagLogVerboseValidationError,
-					),
-
-					&migrators.DeduplicateContractNamesMigration{},
-
-					// This will fix storage used discrepancies caused by the
-					// DeduplicateContractNamesMigration.
-					&migrators.AccountUsageMigrator{},
-				}),
-		}
-
-		return migrations
-	}
-
-	return nil
+	if !runMigrations {
+		return nil
+	}
+
+	rwf := reporters.NewReportFileWriterFactory(dir, log)
+
+	return migrators.NewCadence1Migrations(
+		log,
+		rwf,
+		nWorker,
+		chainID,
+		evmContractChange,
+		stagedContracts,
+	)
 }