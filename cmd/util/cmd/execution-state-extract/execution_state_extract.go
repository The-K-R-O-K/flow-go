package extract

import (
	"fmt"

	"github.com/rs/zerolog"

	mgr "github.com/onflow/flow-go/cmd/util/ledger/migrations"
	"github.com/onflow/flow-go/ledger"
	"github.com/onflow/flow-go/ledger/common/pathfinder"
	"github.com/onflow/flow-go/ledger/complete"
	"github.com/onflow/flow-go/ledger/complete/wal"
	"github.com/onflow/flow-go/model/bootstrap"
	"github.com/onflow/flow-go/model/flow"
	"github.com/onflow/flow-go/module/metrics"
	"github.com/onflow/flow-go/storage"
)

func getStateCommitment(commits storage.Commits, blockHash flow.Identifier) (flow.StateCommitment, error) {
	return commits.ByBlockID(blockHash)
}

func extractExecutionState(
	dir string,
	targetHash flow.StateCommitment,
	outputDir string,
	log zerolog.Logger,
	migrate bool,
	report bool,
<<<<<<< HEAD
=======
	cleanupStorage bool,
>>>>>>> 06aa4643
) error {

	diskWal, err := wal.NewDiskWAL(
		zerolog.Nop(),
		nil,
		metrics.NewNoopCollector(),
		dir,
		complete.DefaultCacheSize,
		pathfinder.PathByteSize,
		wal.SegmentSize,
	)
	if err != nil {
		return fmt.Errorf("cannot create disk WAL: %w", err)
	}
	defer func() {
		<-diskWal.Done()
	}()

	led, err := complete.NewLedger(
		diskWal,
		complete.DefaultCacheSize,
		&metrics.NoopCollector{},
		log,
		complete.DefaultPathFinderVersion)
	if err != nil {
		return fmt.Errorf("cannot create ledger from write-a-head logs and checkpoints: %w", err)
	}

	migrations := []ledger.Migration{}
	reporters := []ledger.Reporter{}

	if migrate {
<<<<<<< HEAD
		storageFormatV6Migration := mgr.StorageFormatV6Migration{
			Log:       log,
			OutputDir: outputDir,
		}
		migrations = []ledger.Migration{
			storageFormatV6Migration.Migrate,
=======
		storageFormatV5Migration := mgr.StorageFormatV5Migration{
			Log:            log,
			OutputDir:      outputDir,
			CleanupStorage: cleanupStorage,
		}

		storageUsedUpdateMigration := mgr.StorageUsedUpdateMigration{
			Log:       log,
			OutputDir: outputDir,
		}

		migrations = []ledger.Migration{
			mgr.PruneMigration,
			storageFormatV5Migration.Migrate,
			storageUsedUpdateMigration.Migrate,
>>>>>>> 06aa4643
		}
	}
	if report {
		reporters = []ledger.Reporter{
			mgr.ContractReporter{
				Log:       log,
				OutputDir: outputDir,
			},
			mgr.StorageReporter{
				Log:       log,
				OutputDir: outputDir,
			},
		}
	}
	newState, err := led.ExportCheckpointAt(
		ledger.State(targetHash),
		migrations,
		reporters,
		complete.DefaultPathFinderVersion,
		outputDir,
		bootstrap.FilenameWALRootCheckpoint,
	)
	if err != nil {
		return fmt.Errorf("cannot generate the output checkpoint: %w", err)
	}

	log.Info().Msgf(
		"New state commitment for the exported state is: %s (base64: %s)",
		newState.String(),
		newState.Base64(),
	)

	return nil
}<|MERGE_RESOLUTION|>--- conflicted
+++ resolved
@@ -27,10 +27,6 @@
 	log zerolog.Logger,
 	migrate bool,
 	report bool,
-<<<<<<< HEAD
-=======
-	cleanupStorage bool,
->>>>>>> 06aa4643
 ) error {
 
 	diskWal, err := wal.NewDiskWAL(
@@ -63,18 +59,9 @@
 	reporters := []ledger.Reporter{}
 
 	if migrate {
-<<<<<<< HEAD
 		storageFormatV6Migration := mgr.StorageFormatV6Migration{
-			Log:       log,
-			OutputDir: outputDir,
-		}
-		migrations = []ledger.Migration{
-			storageFormatV6Migration.Migrate,
-=======
-		storageFormatV5Migration := mgr.StorageFormatV5Migration{
 			Log:            log,
 			OutputDir:      outputDir,
-			CleanupStorage: cleanupStorage,
 		}
 
 		storageUsedUpdateMigration := mgr.StorageUsedUpdateMigration{
@@ -84,9 +71,8 @@
 
 		migrations = []ledger.Migration{
 			mgr.PruneMigration,
-			storageFormatV5Migration.Migrate,
+			storageFormatV6Migration.Migrate,
 			storageUsedUpdateMigration.Migrate,
->>>>>>> 06aa4643
 		}
 	}
 	if report {
