--- conflicted
+++ resolved
@@ -368,37 +368,7 @@
 	fixSlabsWithBrokenReferences bool,
 ) []ledger.Migration {
 	if runMigrations {
-<<<<<<< HEAD
-
-		rwf := reporters.NewReportFileWriterFactory(dir, log)
-=======
 		rwf := reporters.NewReportFileWriterFactory(outputDir, log)
-
-		var acctBasedMigrations []migrators.AccountBasedMigration
-
-		if flagFilterUnreferencedSlabs {
-			acctBasedMigrations = append(acctBasedMigrations, migrators.NewFilterUnreferencedSlabsMigration(
-				outputDir,
-				rwf,
-			))
-		}
-
-		acctBasedMigrations = append(acctBasedMigrations,
-			migrators.NewAtreeRegisterMigrator(
-				rwf,
-				flagValidateMigration,
-				flagLogVerboseValidationError,
-				flagContinueMigrationOnValidationError,
-				flagCheckStorageHealthBeforeMigration,
-				flagCheckStorageHealthAfterMigration,
-			),
-
-			&migrators.DeduplicateContractNamesMigration{},
-
-			// This will fix storage used discrepancies caused by the previous migrations
-			&migrators.AccountUsageMigrator{},
-		)
->>>>>>> c7e0f38b
 
 		var accountBasedMigrations []migrators.AccountBasedMigration
 
@@ -408,6 +378,16 @@
 				migrators.NewFixBrokenReferencesInSlabsMigration(
 					rwf,
 					migrators.TestnetAccountsWithBrokenSlabReferences,
+				),
+			)
+		}
+
+		if flagFilterUnreferencedSlabs {
+			accountBasedMigrations = append(
+				accountBasedMigrations,
+				migrators.NewFilterUnreferencedSlabsMigration(
+					outputDir,
+					rwf,
 				),
 			)
 		}
@@ -433,11 +413,7 @@
 			migrators.CreateAccountBasedMigration(
 				log,
 				nWorker,
-<<<<<<< HEAD
 				accountBasedMigrations,
-=======
-				acctBasedMigrations,
->>>>>>> c7e0f38b
 			),
 		}
 	}
