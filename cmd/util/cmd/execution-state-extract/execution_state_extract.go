--- conflicted
+++ resolved
@@ -20,15 +20,11 @@
 
 func extractExecutionState(dir string, targetHash flow.StateCommitment, outputDir string, log zerolog.Logger) error {
 
-<<<<<<< HEAD
+
 	led, err := complete.NewLedger(dir, 1000, &metrics.NoopCollector{}, log, nil, 0)
-
-=======
-	led, err := complete.NewLedger(dir, 1000, &metrics.NoopCollector{}, log, nil, complete.DefaultPathFinderVersion)
 	if err != nil {
 		return fmt.Errorf("cannot create ledger from write-a-head logs and checkpoints: %w", err)
 	}
->>>>>>> cb461737
 	filePath := path.Join(outputDir, "root.checkpoint")
 
 	newState, err := led.ExportCheckpointAt(targetHash,
