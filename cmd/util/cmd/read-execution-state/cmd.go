package read

import (
	"time"

	"github.com/rs/zerolog"
	"github.com/rs/zerolog/log"
	"github.com/spf13/cobra"

	list_accounts "github.com/onflow/flow-go/cmd/util/cmd/read-execution-state/list-accounts"
	list_tries "github.com/onflow/flow-go/cmd/util/cmd/read-execution-state/list-tries"
	list_wals "github.com/onflow/flow-go/cmd/util/cmd/read-execution-state/list-wals"

	"github.com/onflow/flow-go/ledger/common/pathfinder"
	"github.com/onflow/flow-go/ledger/complete"
	"github.com/onflow/flow-go/ledger/complete/mtrie"
	"github.com/onflow/flow-go/ledger/complete/wal"
	"github.com/onflow/flow-go/module/metrics"
)

var (
	flagExecutionStateDir string
)

var Cmd = &cobra.Command{
	Use:   "read-execution-state",
	Short: "Reads Execution State and will allow (one day) queries against it",
	Run:   run,
}

func init() {

	Cmd.PersistentFlags().StringVar(&flagExecutionStateDir, "execution-state-dir", "",
		"Execution Node state dir (where WAL logs are written")
	_ = Cmd.MarkPersistentFlagRequired("execution-state-dir")

	addSubcommands()
}

func addSubcommands() {
	Cmd.AddCommand(list_tries.Init(loadExecutionState))
	Cmd.AddCommand(list_accounts.Init(loadExecutionState))
	Cmd.AddCommand(list_wals.Init())
}

func loadExecutionState() *mtrie.Forest {

	w, err := wal.NewDiskWAL(
		zerolog.Nop(),
		nil,
		metrics.NewNoopCollector(),
		flagExecutionStateDir,
		complete.DefaultCacheSize,
		pathfinder.PathByteSize,
		wal.SegmentSize,
	)
	if err != nil {
		log.Fatal().Err(err).Msg("error while creating WAL")
	}
	defer func() {
		<-w.Done()
	}()

<<<<<<< HEAD
	forest, err := mtrie.NewForest(flagExecutionStateDir, complete.DefaultCacheSize, metrics.NewNoopCollector(), nil)
=======
	forest, err := mtrie.NewForest(pathfinder.PathByteSize, complete.DefaultCacheSize, metrics.NewNoopCollector(), nil)
>>>>>>> e01a7f68
	if err != nil {
		log.Fatal().Err(err).Msg("error while creating mForest")
	}

	err = w.ReplayOnForest(forest)
	if err != nil {
		log.Fatal().Err(err).Msg("error while replaying execution state")
	}

	return forest
}

func run(*cobra.Command, []string) {

	log.Info().Msg("reading")

	startTime := time.Now()

	_ = loadExecutionState()

	duration := time.Since(startTime)

	log.Info().Float64("total_time_s", duration.Seconds()).Msg("finished")
}<|MERGE_RESOLUTION|>--- conflicted
+++ resolved
@@ -61,11 +61,7 @@
 		<-w.Done()
 	}()
 
-<<<<<<< HEAD
-	forest, err := mtrie.NewForest(flagExecutionStateDir, complete.DefaultCacheSize, metrics.NewNoopCollector(), nil)
-=======
-	forest, err := mtrie.NewForest(pathfinder.PathByteSize, complete.DefaultCacheSize, metrics.NewNoopCollector(), nil)
->>>>>>> e01a7f68
+	forest, err := mtrie.NewForest(complete.DefaultCacheSize, metrics.NewNoopCollector(), nil)
 	if err != nil {
 		log.Fatal().Err(err).Msg("error while creating mForest")
 	}
