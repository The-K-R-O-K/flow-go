package node_builder

import (
	"context"
	"encoding/hex"
	"encoding/json"
	"errors"
	"fmt"
<<<<<<< HEAD
	"path"
=======
	"os"
	"path/filepath"
>>>>>>> d3d77664
	"strings"
	"time"

	badger "github.com/ipfs/go-ds-badger2"
	dht "github.com/libp2p/go-libp2p-kad-dht"
	"github.com/libp2p/go-libp2p/core/host"
	"github.com/libp2p/go-libp2p/core/peer"
	"github.com/libp2p/go-libp2p/core/routing"
	"github.com/onflow/go-bitswap"
	"github.com/rs/zerolog"
	"github.com/spf13/pflag"
	"google.golang.org/grpc/credentials"

<<<<<<< HEAD
=======
	"github.com/onflow/flow-go/crypto"

>>>>>>> d3d77664
	"github.com/onflow/flow-go/admin/commands"
	stateSyncCommands "github.com/onflow/flow-go/admin/commands/state_synchronization"
	"github.com/onflow/flow-go/cmd"
	"github.com/onflow/flow-go/consensus"
	"github.com/onflow/flow-go/consensus/hotstuff"
	"github.com/onflow/flow-go/consensus/hotstuff/committees"
	"github.com/onflow/flow-go/consensus/hotstuff/notifications"
	"github.com/onflow/flow-go/consensus/hotstuff/notifications/pubsub"
	hotsignature "github.com/onflow/flow-go/consensus/hotstuff/signature"
	hotstuffvalidator "github.com/onflow/flow-go/consensus/hotstuff/validator"
	"github.com/onflow/flow-go/consensus/hotstuff/verification"
	recovery "github.com/onflow/flow-go/consensus/recovery/protocol"
	"github.com/onflow/flow-go/engine/access/apiproxy"
	"github.com/onflow/flow-go/engine/access/ingestion"
	"github.com/onflow/flow-go/engine/access/rest"
	restapiproxy "github.com/onflow/flow-go/engine/access/rest/apiproxy"
	"github.com/onflow/flow-go/engine/access/rest/routes"
	"github.com/onflow/flow-go/engine/access/rpc"
	"github.com/onflow/flow-go/engine/access/rpc/backend"
	rpcConnection "github.com/onflow/flow-go/engine/access/rpc/connection"
	"github.com/onflow/flow-go/engine/access/state_stream"
	statestreambackend "github.com/onflow/flow-go/engine/access/state_stream/backend"
	"github.com/onflow/flow-go/engine/common/follower"
	synceng "github.com/onflow/flow-go/engine/common/synchronization"
	"github.com/onflow/flow-go/engine/execution/computation/query"
	"github.com/onflow/flow-go/engine/protocol"
	"github.com/onflow/flow-go/ledger"
	"github.com/onflow/flow-go/ledger/complete/wal"
	"github.com/onflow/flow-go/model/bootstrap"
	"github.com/onflow/flow-go/model/encodable"
	"github.com/onflow/flow-go/model/flow"
	"github.com/onflow/flow-go/model/flow/filter"
	"github.com/onflow/flow-go/module"
	"github.com/onflow/flow-go/module/blobs"
	"github.com/onflow/flow-go/module/chainsync"
<<<<<<< HEAD
	"github.com/onflow/flow-go/module/execution"
=======
	"github.com/onflow/flow-go/module/executiondatasync/execution_data"
>>>>>>> d3d77664
	execdatacache "github.com/onflow/flow-go/module/executiondatasync/execution_data/cache"
	finalizer "github.com/onflow/flow-go/module/finalizer/consensus"
	"github.com/onflow/flow-go/module/grpcserver"
	"github.com/onflow/flow-go/module/id"
	"github.com/onflow/flow-go/module/local"
	"github.com/onflow/flow-go/module/mempool/herocache"
	"github.com/onflow/flow-go/module/metrics"
	"github.com/onflow/flow-go/module/state_synchronization"
<<<<<<< HEAD
	"github.com/onflow/flow-go/module/state_synchronization/indexer"
=======
>>>>>>> d3d77664
	edrequester "github.com/onflow/flow-go/module/state_synchronization/requester"
	consensus_follower "github.com/onflow/flow-go/module/upstream"
	"github.com/onflow/flow-go/network"
	alspmgr "github.com/onflow/flow-go/network/alsp/manager"
	netcache "github.com/onflow/flow-go/network/cache"
	"github.com/onflow/flow-go/network/channels"
	"github.com/onflow/flow-go/network/converter"
	"github.com/onflow/flow-go/network/p2p"
	"github.com/onflow/flow-go/network/p2p/blob"
	p2pbuilder "github.com/onflow/flow-go/network/p2p/builder"
	p2pbuilderconfig "github.com/onflow/flow-go/network/p2p/builder/config"
	"github.com/onflow/flow-go/network/p2p/cache"
	"github.com/onflow/flow-go/network/p2p/conduit"
	p2pdht "github.com/onflow/flow-go/network/p2p/dht"
	"github.com/onflow/flow-go/network/p2p/keyutils"
	p2plogging "github.com/onflow/flow-go/network/p2p/logging"
	"github.com/onflow/flow-go/network/p2p/subscription"
	"github.com/onflow/flow-go/network/p2p/translator"
	"github.com/onflow/flow-go/network/p2p/unicast/protocols"
	"github.com/onflow/flow-go/network/p2p/utils"
	"github.com/onflow/flow-go/network/slashing"
	"github.com/onflow/flow-go/network/underlay"
	"github.com/onflow/flow-go/network/validator"
	stateprotocol "github.com/onflow/flow-go/state/protocol"
	badgerState "github.com/onflow/flow-go/state/protocol/badger"
	"github.com/onflow/flow-go/state/protocol/blocktimer"
	"github.com/onflow/flow-go/state/protocol/events/gadgets"
	"github.com/onflow/flow-go/storage"
	bstorage "github.com/onflow/flow-go/storage/badger"
<<<<<<< HEAD
	pStorage "github.com/onflow/flow-go/storage/pebble"
=======
>>>>>>> d3d77664
	"github.com/onflow/flow-go/utils/grpcutils"
	"github.com/onflow/flow-go/utils/io"
)

// ObserverBuilder extends cmd.NodeBuilder and declares additional functions needed to bootstrap an Access node
// These functions are shared by observer builders.
// The Staked network allows the access nodes to communicate among themselves, while the public network allows the
// observers and an Access node to communicate.
//
//                                 public network                           private network
//  +------------------------+
//  | observer 1             |<--------------------------|
//  +------------------------+                           v
//  +------------------------+                         +----------------------+              +------------------------+
//  | observer 2             |<----------------------->| Access Node (staked) |<------------>| All other staked Nodes |
//  +------------------------+                         +----------------------+              +------------------------+
//  +------------------------+                           ^
//  | observer 3             |<--------------------------|
//  +------------------------+

// ObserverServiceConfig defines all the user defined parameters required to bootstrap an access node
// For a node running as a standalone process, the config fields will be populated from the command line params,
// while for a node running as a library, the config fields are expected to be initialized by the caller.
type ObserverServiceConfig struct {
<<<<<<< HEAD
	bootstrapNodeAddresses       []string
	bootstrapNodePublicKeys      []string
	observerNetworkingKeyPath    string
	bootstrapIdentities          flow.IdentityList // the identity list of bootstrap peers the node uses to discover other nodes
	apiRatelimits                map[string]int
	apiBurstlimits               map[string]int
	rpcConf                      rpc.Config
	rpcMetricsEnabled            bool
	executionDataSyncEnabled     bool
	executionDataIndexingEnabled bool
	registersDBPath              string
	checkpointFile               string
	apiTimeout                   time.Duration
	upstreamNodeAddresses        []string
	upstreamNodePublicKeys       []string
	upstreamIdentities           flow.IdentityList // the identity list of upstream peers the node uses to forward API requests to
	scriptExecutorConfig         query.QueryConfig
=======
	bootstrapNodeAddresses    []string
	bootstrapNodePublicKeys   []string
	observerNetworkingKeyPath string
	bootstrapIdentities       flow.IdentityList // the identity list of bootstrap peers the node uses to discover other nodes
	apiRatelimits             map[string]int
	apiBurstlimits            map[string]int
	rpcConf                   rpc.Config
	rpcMetricsEnabled         bool
	apiTimeout                time.Duration
	upstreamNodeAddresses     []string
	upstreamNodePublicKeys    []string
	upstreamIdentities        flow.IdentityList // the identity list of upstream peers the node uses to forward API requests to
	executionDataSyncEnabled  bool
	executionDataDir          string
	executionDataStartHeight  uint64
	executionDataConfig       edrequester.ExecutionDataConfig
	executionDataCacheSize    uint32 // TODO: remove it when state stream is added
>>>>>>> d3d77664
}

// DefaultObserverServiceConfig defines all the default values for the ObserverServiceConfig
func DefaultObserverServiceConfig() *ObserverServiceConfig {
	homedir, _ := os.UserHomeDir()
	return &ObserverServiceConfig{
		rpcConf: rpc.Config{
			UnsecureGRPCListenAddr: "0.0.0.0:9000",
			SecureGRPCListenAddr:   "0.0.0.0:9001",
			HTTPListenAddr:         "0.0.0.0:8000",
			CollectionAddr:         "",
			HistoricalAccessAddrs:  "",
			BackendConfig: backend.Config{
				CollectionClientTimeout:   3 * time.Second,
				ExecutionClientTimeout:    3 * time.Second,
				ConnectionPoolSize:        backend.DefaultConnectionPoolSize,
				MaxHeightRange:            backend.DefaultMaxHeightRange,
				PreferredExecutionNodeIDs: nil,
				FixedExecutionNodeIDs:     nil,
			},
			RestConfig: rest.Config{
				ListenAddress: "",
				WriteTimeout:  rest.DefaultWriteTimeout,
				ReadTimeout:   rest.DefaultReadTimeout,
				IdleTimeout:   rest.DefaultIdleTimeout,
			},
			MaxMsgSize:     grpcutils.DefaultMaxMsgSize,
			CompressorName: grpcutils.NoCompressor,
		},
		rpcMetricsEnabled:         false,
		apiRatelimits:             nil,
		apiBurstlimits:            nil,
		bootstrapNodeAddresses:    []string{},
		bootstrapNodePublicKeys:   []string{},
		observerNetworkingKeyPath: cmd.NotSet,
		apiTimeout:                3 * time.Second,
		upstreamNodeAddresses:     []string{},
		upstreamNodePublicKeys:    []string{},
		executionDataSyncEnabled:  false,
		executionDataDir:          filepath.Join(homedir, ".flow", "execution_data"),
		executionDataStartHeight:  0,
		executionDataConfig: edrequester.ExecutionDataConfig{
			InitialBlockHeight: 0,
			MaxSearchAhead:     edrequester.DefaultMaxSearchAhead,
			FetchTimeout:       edrequester.DefaultFetchTimeout,
			MaxFetchTimeout:    edrequester.DefaultMaxFetchTimeout,
			RetryDelay:         edrequester.DefaultRetryDelay,
			MaxRetryDelay:      edrequester.DefaultMaxRetryDelay,
		},
		executionDataCacheSize: state_stream.DefaultCacheSize,
	}
}

// ObserverServiceBuilder provides the common functionality needed to bootstrap a Flow observer service
// It is composed of the FlowNodeBuilder, the ObserverServiceConfig and contains all the components and modules needed for the observers
type ObserverServiceBuilder struct {
	*cmd.FlowNodeBuilder
	*ObserverServiceConfig

	// components
	LibP2PNode             p2p.LibP2PNode
	FollowerState          stateprotocol.FollowerState
	SyncCore               *chainsync.Core
	RpcEng                 *rpc.Engine
	FollowerDistributor    *pubsub.FollowerDistributor
	Committee              hotstuff.DynamicCommittee
	Finalized              *flow.Header
	Pending                []*flow.Header
	FollowerCore           module.HotStuffFollower
	ExecutionDataRequester state_synchronization.ExecutionDataRequester
	ExecutionIndexer       *indexer.Indexer
	ExecutionIndexerCore   *indexer.IndexerCore
	ScriptExecutor         *backend.ScriptExecutor
	RegistersAsyncStore    *execution.RegistersAsyncStore
	IndexerDependencies    *cmd.DependencyList

	// available until after the network has started. Hence, a factory function that needs to be called just before
	// creating the sync engine
	SyncEngineParticipantsProviderFactory func() module.IdentifierProvider

	// engines
	IngestEng   *ingestion.Engine
	FollowerEng *follower.ComplianceEngine
	SyncEng     *synceng.Engine

	// Public network
	peerID peer.ID

	RestMetrics   *metrics.RestCollector
	AccessMetrics module.AccessMetrics
	// grpc servers
	secureGrpcServer   *grpcserver.GrpcServer
	unsecureGrpcServer *grpcserver.GrpcServer

	ExecutionDataDownloader execution_data.Downloader
	ExecutionDataRequester  state_synchronization.ExecutionDataRequester
	ExecutionDataStore      execution_data.ExecutionDataStore
}

// deriveBootstrapPeerIdentities derives the Flow Identity of the bootstrap peers from the parameters.
// These are the identities of the observers also acting as the DHT bootstrap server
func (builder *ObserverServiceBuilder) deriveBootstrapPeerIdentities() error {
	// if bootstrap identities already provided (as part of alternate initialization as a library the skip reading command
	// line params)
	if builder.bootstrapIdentities != nil {
		return nil
	}

	ids, err := BootstrapIdentities(builder.bootstrapNodeAddresses, builder.bootstrapNodePublicKeys)
	if err != nil {
		return fmt.Errorf("failed to derive bootstrap peer identities: %w", err)
	}

	builder.bootstrapIdentities = ids

	return nil
}

// deriveBootstrapPeerIdentities derives the Flow Identity of the bootstrap peers from the parameters.
// These are the identities of the observers also acting as the DHT bootstrap server
func (builder *ObserverServiceBuilder) deriveUpstreamIdentities() error {
	// if bootstrap identities already provided (as part of alternate initialization as a library the skip reading command
	// line params)
	if builder.upstreamIdentities != nil {
		return nil
	}

	// BootstrapIdentities converts the bootstrap node addresses and keys to a Flow Identity list where
	// each Flow Identity is initialized with the passed address, the networking key
	// and the Node ID set to ZeroID, role set to Access, 0 stake and no staking key.
	addresses := builder.upstreamNodeAddresses
	keys := builder.upstreamNodePublicKeys
	if len(addresses) != len(keys) {
		return fmt.Errorf("number of addresses and keys provided for the boostrap nodes don't match")
	}

	ids := make([]*flow.Identity, len(addresses))
	for i, address := range addresses {
		key := keys[i]

		// json unmarshaller needs a quotes before and after the string
		// the pflags.StringSliceVar does not retain quotes for the command line arg even if escaped with \"
		// hence this additional check to ensure the key is indeed quoted
		if !strings.HasPrefix(key, "\"") {
			key = fmt.Sprintf("\"%s\"", key)
		}

		// create the identity of the peer by setting only the relevant fields
		ids[i] = &flow.Identity{
			NodeID:        flow.ZeroID, // the NodeID is the hash of the staking key and for the public network it does not apply
			Address:       address,
			Role:          flow.RoleAccess, // the upstream node has to be an access node
			NetworkPubKey: nil,
		}

		// networking public key
		var networkKey encodable.NetworkPubKey
		err := json.Unmarshal([]byte(key), &networkKey)
		if err == nil {
			ids[i].NetworkPubKey = networkKey
		}
	}

	builder.upstreamIdentities = ids

	return nil
}

func (builder *ObserverServiceBuilder) buildFollowerState() *ObserverServiceBuilder {
	builder.Module("mutable follower state", func(node *cmd.NodeConfig) error {
		// For now, we only support state implementations from package badger.
		// If we ever support different implementations, the following can be replaced by a type-aware factory
		state, ok := node.State.(*badgerState.State)
		if !ok {
			return fmt.Errorf("only implementations of type badger.State are currently supported but read-only state has type %T", node.State)
		}

		followerState, err := badgerState.NewFollowerState(
			node.Logger,
			node.Tracer,
			node.ProtocolEvents,
			state,
			node.Storage.Index,
			node.Storage.Payloads,
			blocktimer.DefaultBlockTimer,
		)
		builder.FollowerState = followerState

		return err
	})

	return builder
}

func (builder *ObserverServiceBuilder) buildSyncCore() *ObserverServiceBuilder {
	builder.Module("sync core", func(node *cmd.NodeConfig) error {
		syncCore, err := chainsync.New(node.Logger, node.SyncCoreConfig, metrics.NewChainSyncCollector(node.RootChainID), node.RootChainID)
		builder.SyncCore = syncCore

		return err
	})

	return builder
}

func (builder *ObserverServiceBuilder) buildCommittee() *ObserverServiceBuilder {
	builder.Component("committee", func(node *cmd.NodeConfig) (module.ReadyDoneAware, error) {
		// initialize consensus committee's membership state
		// This committee state is for the HotStuff follower, which follows the MAIN CONSENSUS committee
		// Note: node.Me.NodeID() is not part of the consensus committee
		committee, err := committees.NewConsensusCommittee(node.State, node.Me.NodeID())
		node.ProtocolEvents.AddConsumer(committee)
		builder.Committee = committee

		return committee, err
	})

	return builder
}

func (builder *ObserverServiceBuilder) buildLatestHeader() *ObserverServiceBuilder {
	builder.Module("latest header", func(node *cmd.NodeConfig) error {
		finalized, pending, err := recovery.FindLatest(node.State, node.Storage.Headers)
		builder.Finalized, builder.Pending = finalized, pending

		return err
	})

	return builder
}

func (builder *ObserverServiceBuilder) buildFollowerCore() *ObserverServiceBuilder {
	builder.Component("follower core", func(node *cmd.NodeConfig) (module.ReadyDoneAware, error) {
		// create a finalizer that will handle updating the protocol
		// state when the follower detects newly finalized blocks
		final := finalizer.NewFinalizer(node.DB, node.Storage.Headers, builder.FollowerState, node.Tracer)

		followerCore, err := consensus.NewFollower(
			node.Logger,
			node.Metrics.Mempool,
			node.Storage.Headers,
			final,
			builder.FollowerDistributor,
			node.FinalizedRootBlock.Header,
			node.RootQC,
			builder.Finalized,
			builder.Pending,
		)
		if err != nil {
			return nil, fmt.Errorf("could not initialize follower core: %w", err)
		}
		builder.FollowerCore = followerCore

		return builder.FollowerCore, nil
	})

	return builder
}

func (builder *ObserverServiceBuilder) buildFollowerEngine() *ObserverServiceBuilder {
	builder.Component("follower engine", func(node *cmd.NodeConfig) (module.ReadyDoneAware, error) {
		var heroCacheCollector module.HeroCacheMetrics = metrics.NewNoopCollector()
		if node.HeroCacheMetricsEnable {
			heroCacheCollector = metrics.FollowerCacheMetrics(node.MetricsRegisterer)
		}
		packer := hotsignature.NewConsensusSigDataPacker(builder.Committee)
		verifier := verification.NewCombinedVerifier(builder.Committee, packer) // verifier for HotStuff signature constructs (QCs, TCs, votes)
		val := hotstuffvalidator.New(builder.Committee, verifier)

		core, err := follower.NewComplianceCore(
			node.Logger,
			node.Metrics.Mempool,
			heroCacheCollector,
			builder.FollowerDistributor,
			builder.FollowerState,
			builder.FollowerCore,
			val,
			builder.SyncCore,
			node.Tracer,
		)
		if err != nil {
			return nil, fmt.Errorf("could not create follower core: %w", err)
		}

		builder.FollowerEng, err = follower.NewComplianceLayer(
			node.Logger,
			node.EngineRegistry,
			node.Me,
			node.Metrics.Engine,
			node.Storage.Headers,
			builder.Finalized,
			core,
			builder.ComplianceConfig,
			follower.WithChannel(channels.PublicReceiveBlocks),
		)
		if err != nil {
			return nil, fmt.Errorf("could not create follower engine: %w", err)
		}
		builder.FollowerDistributor.AddOnBlockFinalizedConsumer(builder.FollowerEng.OnFinalizedBlock)

		return builder.FollowerEng, nil
	})

	return builder
}

func (builder *ObserverServiceBuilder) buildSyncEngine() *ObserverServiceBuilder {
	builder.Component("sync engine", func(node *cmd.NodeConfig) (module.ReadyDoneAware, error) {
		spamConfig, err := synceng.NewSpamDetectionConfig()
		if err != nil {
			return nil, fmt.Errorf("could not initialize spam detection config: %w", err)
		}

		sync, err := synceng.New(
			node.Logger,
			node.Metrics.Engine,
			node.EngineRegistry,
			node.Me,
			node.State,
			node.Storage.Blocks,
			builder.FollowerEng,
			builder.SyncCore,
			builder.SyncEngineParticipantsProviderFactory(),
			spamConfig,
		)
		if err != nil {
			return nil, fmt.Errorf("could not create synchronization engine: %w", err)
		}
		builder.SyncEng = sync
		builder.FollowerDistributor.AddFinalizationConsumer(sync)

		return builder.SyncEng, nil
	})

	return builder
}

func (builder *ObserverServiceBuilder) BuildConsensusFollower() cmd.NodeBuilder {
	builder.
		buildFollowerState().
		buildSyncCore().
		buildCommittee().
		buildLatestHeader().
		buildFollowerCore().
		buildFollowerEngine().
		buildSyncEngine()

	return builder
}

type Option func(*ObserverServiceConfig)

func NewFlowObserverServiceBuilder(opts ...Option) *ObserverServiceBuilder {
	config := DefaultObserverServiceConfig()
	for _, opt := range opts {
		opt(config)
	}
	anb := &ObserverServiceBuilder{
		ObserverServiceConfig: config,
		FlowNodeBuilder:       cmd.FlowNode("observer"),
		FollowerDistributor:   pubsub.NewFollowerDistributor(),
	}
	anb.FollowerDistributor.AddProposalViolationConsumer(notifications.NewSlashingViolationsConsumer(anb.Logger))
	// the observer gets a version of the root snapshot file that does not contain any node addresses
	// hence skip all the root snapshot validations that involved an identity address
	anb.FlowNodeBuilder.SkipNwAddressBasedValidations = true
	return anb
}

func (builder *ObserverServiceBuilder) ParseFlags() error {

	builder.BaseFlags()

	builder.extraFlags()

	return builder.ParseAndPrintFlags()
}

func (builder *ObserverServiceBuilder) extraFlags() {
	builder.ExtraFlags(func(flags *pflag.FlagSet) {
		defaultConfig := DefaultObserverServiceConfig()

		flags.StringVarP(&builder.rpcConf.UnsecureGRPCListenAddr,
			"rpc-addr",
			"r",
			defaultConfig.rpcConf.UnsecureGRPCListenAddr,
			"the address the unsecured gRPC server listens on")
		flags.StringVar(&builder.rpcConf.SecureGRPCListenAddr,
			"secure-rpc-addr",
			defaultConfig.rpcConf.SecureGRPCListenAddr,
			"the address the secure gRPC server listens on")
		flags.StringVarP(&builder.rpcConf.HTTPListenAddr, "http-addr", "h", defaultConfig.rpcConf.HTTPListenAddr, "the address the http proxy server listens on")
		flags.StringVar(&builder.rpcConf.RestConfig.ListenAddress,
			"rest-addr",
			defaultConfig.rpcConf.RestConfig.ListenAddress,
			"the address the REST server listens on (if empty the REST server will not be started)")
		flags.DurationVar(&builder.rpcConf.RestConfig.WriteTimeout,
			"rest-write-timeout",
			defaultConfig.rpcConf.RestConfig.WriteTimeout,
			"timeout to use when writing REST response")
		flags.DurationVar(&builder.rpcConf.RestConfig.ReadTimeout,
			"rest-read-timeout",
			defaultConfig.rpcConf.RestConfig.ReadTimeout,
			"timeout to use when reading REST request headers")
		flags.DurationVar(&builder.rpcConf.RestConfig.IdleTimeout, "rest-idle-timeout", defaultConfig.rpcConf.RestConfig.IdleTimeout, "idle timeout for REST connections")
		flags.UintVar(&builder.rpcConf.MaxMsgSize,
			"rpc-max-message-size",
			defaultConfig.rpcConf.MaxMsgSize,
			"the maximum message size in bytes for messages sent or received over grpc")
		flags.UintVar(&builder.rpcConf.BackendConfig.ConnectionPoolSize,
			"connection-pool-size",
			defaultConfig.rpcConf.BackendConfig.ConnectionPoolSize,
			"maximum number of connections allowed in the connection pool, size of 0 disables the connection pooling, and anything less than the default size will be overridden to use the default size")
		flags.UintVar(&builder.rpcConf.BackendConfig.MaxHeightRange,
			"rpc-max-height-range",
			defaultConfig.rpcConf.BackendConfig.MaxHeightRange,
			"maximum size for height range requests")
		flags.StringToIntVar(&builder.apiRatelimits,
			"api-rate-limits",
			defaultConfig.apiRatelimits,
			"per second rate limits for Access API methods e.g. Ping=300,GetTransaction=500 etc.")
		flags.StringToIntVar(&builder.apiBurstlimits,
			"api-burst-limits",
			defaultConfig.apiBurstlimits,
			"burst limits for Access API methods e.g. Ping=100,GetTransaction=100 etc.")
		flags.StringVar(&builder.observerNetworkingKeyPath,
			"observer-networking-key-path",
			defaultConfig.observerNetworkingKeyPath,
			"path to the networking key for observer")
		flags.StringSliceVar(&builder.bootstrapNodeAddresses,
			"bootstrap-node-addresses",
			defaultConfig.bootstrapNodeAddresses,
			"the network addresses of the bootstrap access node if this is an observer e.g. access-001.mainnet.flow.org:9653,access-002.mainnet.flow.org:9653")
		flags.StringSliceVar(&builder.bootstrapNodePublicKeys,
			"bootstrap-node-public-keys",
			defaultConfig.bootstrapNodePublicKeys,
			"the networking public key of the bootstrap access node if this is an observer (in the same order as the bootstrap node addresses) e.g. \"d57a5e9c5.....\",\"44ded42d....\"")
		flags.DurationVar(&builder.apiTimeout, "upstream-api-timeout", defaultConfig.apiTimeout, "tcp timeout for Flow API gRPC sockets to upstrem nodes")
		flags.StringSliceVar(&builder.upstreamNodeAddresses,
			"upstream-node-addresses",
			defaultConfig.upstreamNodeAddresses,
			"the gRPC network addresses of the upstream access node. e.g. access-001.mainnet.flow.org:9000,access-002.mainnet.flow.org:9000")
		flags.StringSliceVar(&builder.upstreamNodePublicKeys,
			"upstream-node-public-keys",
			defaultConfig.upstreamNodePublicKeys,
			"the networking public key of the upstream access node (in the same order as the upstream node addresses) e.g. \"d57a5e9c5.....\",\"44ded42d....\"")
		flags.BoolVar(&builder.rpcMetricsEnabled, "rpc-metrics-enabled", defaultConfig.rpcMetricsEnabled, "whether to enable the rpc metrics")
<<<<<<< HEAD
		flags.BoolVar(&builder.executionDataIndexingEnabled,
			"execution-data-indexing-enabled",
			defaultConfig.executionDataIndexingEnabled,
			"whether to enable the execution data indexing")
=======

		// ExecutionDataRequester config
		flags.BoolVar(&builder.executionDataSyncEnabled, "execution-data-sync-enabled", defaultConfig.executionDataSyncEnabled, "whether to enable the execution data sync protocol")
		flags.StringVar(&builder.executionDataDir, "execution-data-dir", defaultConfig.executionDataDir, "directory to use for Execution Data database")
		flags.Uint64Var(&builder.executionDataStartHeight, "execution-data-start-height", defaultConfig.executionDataStartHeight, "height of first block to sync execution data from when starting with an empty Execution Data database")
		flags.Uint64Var(&builder.executionDataConfig.MaxSearchAhead,
			"execution-data-max-search-ahead",
			defaultConfig.executionDataConfig.MaxSearchAhead,
			"max number of heights to search ahead of the lowest outstanding execution data height")
		flags.DurationVar(&builder.executionDataConfig.FetchTimeout,
			"execution-data-fetch-timeout",
			defaultConfig.executionDataConfig.FetchTimeout,
			"initial timeout to use when fetching execution data from the network. timeout increases using an incremental backoff until execution-data-max-fetch-timeout. e.g. 30s")
		flags.DurationVar(&builder.executionDataConfig.MaxFetchTimeout,
			"execution-data-max-fetch-timeout",
			defaultConfig.executionDataConfig.MaxFetchTimeout,
			"maximum timeout to use when fetching execution data from the network e.g. 300s")
		flags.DurationVar(&builder.executionDataConfig.RetryDelay,
			"execution-data-retry-delay",
			defaultConfig.executionDataConfig.RetryDelay,
			"initial delay for exponential backoff when fetching execution data fails e.g. 10s")
		flags.DurationVar(&builder.executionDataConfig.MaxRetryDelay,
			"execution-data-max-retry-delay",
			defaultConfig.executionDataConfig.MaxRetryDelay,
			"maximum delay for exponential backoff when fetching execution data fails e.g. 5m")
		flags.Uint32Var(&builder.executionDataCacheSize, "execution-data-cache-size", defaultConfig.executionDataCacheSize, "block execution data cache size")
>>>>>>> d3d77664
	})
}

func publicNetworkMsgValidators(log zerolog.Logger, idProvider module.IdentityProvider, selfID flow.Identifier) []network.MessageValidator {
	return []network.MessageValidator{
		// filter out messages sent by this node itself
		validator.ValidateNotSender(selfID),
		validator.NewAnyValidator(
			// message should be either from a valid staked node
			validator.NewOriginValidator(
				id.NewIdentityFilterIdentifierProvider(filter.IsValidCurrentEpochParticipant, idProvider),
			),
			// or the message should be specifically targeted for this node
			validator.ValidateTarget(log, selfID),
		),
	}
}

// BootstrapIdentities converts the bootstrap node addresses and keys to a Flow Identity list where
// each Flow Identity is initialized with the passed address, the networking key
// and the Node ID set to ZeroID, role set to Access, 0 stake and no staking key.
func BootstrapIdentities(addresses []string, keys []string) (flow.IdentityList, error) {
	if len(addresses) != len(keys) {
		return nil, fmt.Errorf("number of addresses and keys provided for the boostrap nodes don't match")
	}

	ids := make([]*flow.Identity, len(addresses))
	for i, address := range addresses {
		bytes, err := hex.DecodeString(keys[i])
		if err != nil {
			return nil, fmt.Errorf("failed to decode secured GRPC server public key hex %w", err)
		}

		publicFlowNetworkingKey, err := crypto.DecodePublicKey(crypto.ECDSAP256, bytes)
		if err != nil {
			return nil, fmt.Errorf("failed to get public flow networking key could not decode public key bytes %w", err)
		}

		// create the identity of the peer by setting only the relevant fields
		ids[i] = &flow.Identity{
			NodeID:        flow.ZeroID, // the NodeID is the hash of the staking key and for the public network it does not apply
			Address:       address,
			Role:          flow.RoleAccess, // the upstream node has to be an access node
			NetworkPubKey: publicFlowNetworkingKey,
		}
	}
	return ids, nil
}

func (builder *ObserverServiceBuilder) initNodeInfo() error {
	// use the networking key that was loaded from the configured file
	networkingKey, err := loadNetworkingKey(builder.observerNetworkingKeyPath)
	if err != nil {
		return fmt.Errorf("could not load networking private key: %w", err)
	}

	pubKey, err := keyutils.LibP2PPublicKeyFromFlow(networkingKey.PublicKey())
	if err != nil {
		return fmt.Errorf("could not load networking public key: %w", err)
	}

	builder.peerID, err = peer.IDFromPublicKey(pubKey)
	if err != nil {
		return fmt.Errorf("could not get peer ID from public key: %w", err)
	}

	builder.NodeID, err = translator.NewPublicNetworkIDTranslator().GetFlowID(builder.peerID)
	if err != nil {
		return fmt.Errorf("could not get flow node ID: %w", err)
	}

	builder.NodeConfig.NetworkKey = networkingKey // copy the key to NodeConfig
	builder.NodeConfig.StakingKey = nil           // no staking key for the observer

	return nil
}

func (builder *ObserverServiceBuilder) InitIDProviders() {
	builder.Module("id providers", func(node *cmd.NodeConfig) error {
		idCache, err := cache.NewProtocolStateIDCache(node.Logger, node.State, builder.ProtocolEvents)
		if err != nil {
			return fmt.Errorf("could not initialize ProtocolStateIDCache: %w", err)
		}
		builder.IDTranslator = translator.NewHierarchicalIDTranslator(idCache, translator.NewPublicNetworkIDTranslator())

		// The following wrapper allows to black-list byzantine nodes via an admin command:
		// the wrapper overrides the 'Ejected' flag of disallow-listed nodes to true
		builder.IdentityProvider, err = cache.NewNodeDisallowListWrapper(idCache, node.DB, func() network.DisallowListNotificationConsumer {
			return builder.NetworkUnderlay
		})
		if err != nil {
			return fmt.Errorf("could not initialize NodeBlockListWrapper: %w", err)
		}

		// use the default identifier provider
		builder.SyncEngineParticipantsProviderFactory = func() module.IdentifierProvider {
			return id.NewCustomIdentifierProvider(func() flow.IdentifierList {
				pids := builder.LibP2PNode.GetPeersForProtocol(protocols.FlowProtocolID(builder.SporkID))
				result := make(flow.IdentifierList, 0, len(pids))

				for _, pid := range pids {
					// exclude own Identifier
					if pid == builder.peerID {
						continue
					}

					if flowID, err := builder.IDTranslator.GetFlowID(pid); err != nil {
						// TODO: this is an instance of "log error and continue with best effort" anti-pattern
						builder.Logger.Err(err).Str("peer", p2plogging.PeerId(pid)).Msg("failed to translate to Flow ID")
					} else {
						result = append(result, flowID)
					}
				}

				return result
			})
		}

		return nil
	})
}

func (builder *ObserverServiceBuilder) Initialize() error {
	if err := builder.deriveBootstrapPeerIdentities(); err != nil {
		return err
	}

	if err := builder.deriveUpstreamIdentities(); err != nil {
		return err
	}

	if err := builder.validateParams(); err != nil {
		return err
	}

	if err := builder.initNodeInfo(); err != nil {
		return err
	}

	builder.InitIDProviders()

	builder.enqueuePublicNetworkInit()

	builder.enqueueConnectWithStakedAN()

	builder.enqueueRPCServer()

	if builder.BaseConfig.MetricsEnabled {
		builder.EnqueueMetricsServerInit()
		if err := builder.RegisterBadgerMetrics(); err != nil {
			return err
		}
	}

	builder.PreInit(builder.initObserverLocal())

	return nil
}

func (builder *ObserverServiceBuilder) validateParams() error {
	if builder.BaseConfig.BindAddr == cmd.NotSet || builder.BaseConfig.BindAddr == "" {
		return errors.New("bind address not specified")
	}
	if builder.ObserverServiceConfig.observerNetworkingKeyPath == cmd.NotSet {
		return errors.New("networking key not provided")
	}
	if len(builder.bootstrapIdentities) > 0 {
		return nil
	}
	if len(builder.bootstrapNodeAddresses) == 0 {
		return errors.New("no bootstrap node address provided")
	}
	if len(builder.bootstrapNodeAddresses) != len(builder.bootstrapNodePublicKeys) {
		return errors.New("number of bootstrap node addresses and public keys should match")
	}
	if len(builder.upstreamNodePublicKeys) > 0 && len(builder.upstreamNodeAddresses) != len(builder.upstreamNodePublicKeys) {
		return errors.New("number of upstream node addresses and public keys must match if public keys given")
	}
	return nil
}

// initPublicLibp2pNode creates a libp2p node for the observer service in the public (unstaked) network.
// The factory function is later passed into the initMiddleware function to eventually instantiate the p2p.LibP2PNode instance
// The LibP2P host is created with the following options:
// * DHT as client and seeded with the given bootstrap peers
// * The specified bind address as the listen address
// * The passed in private key as the libp2p key
// * No connection gater
// * No connection manager
// * No peer manager
// * Default libp2p pubsub options.
// Args:
// - networkKey: the private key to use for the libp2p node
// Returns:
// - p2p.LibP2PNode: the libp2p node
// - error: if any error occurs. Any error returned is considered irrecoverable.
func (builder *ObserverServiceBuilder) initPublicLibp2pNode(networkKey crypto.PrivateKey) (p2p.LibP2PNode, error) {
	var pis []peer.AddrInfo

	for _, b := range builder.bootstrapIdentities {
		pi, err := utils.PeerAddressInfo(*b)
		if err != nil {
			return nil, fmt.Errorf("could not extract peer address info from bootstrap identity %v: %w", b, err)
		}

		pis = append(pis, pi)
	}

	params := &p2pbuilder.LibP2PNodeBuilderConfig{
		Logger: builder.Logger,
		MetricsConfig: &p2pbuilderconfig.MetricsConfig{
			HeroCacheFactory: builder.HeroCacheMetricsFactory(),
			Metrics:          builder.Metrics.Network,
		},
		NetworkingType:             network.PublicNetwork,
		Address:                    builder.BaseConfig.BindAddr,
		NetworkKey:                 networkKey,
		SporkId:                    builder.SporkID,
		IdProvider:                 builder.IdentityProvider,
		ResourceManagerParams:      &builder.FlowConfig.NetworkConfig.ResourceManager,
		RpcInspectorParams:         &builder.FlowConfig.NetworkConfig.GossipSub.RpcInspector,
		PeerManagerParams:          p2pbuilderconfig.PeerManagerDisableConfig(),
		SubscriptionProviderParams: &builder.FlowConfig.NetworkConfig.GossipSub.SubscriptionProvider,
		DisallowListCacheCfg: &p2p.DisallowListCacheConfig{
			MaxSize: builder.FlowConfig.NetworkConfig.DisallowListNotificationCacheSize,
			Metrics: metrics.DisallowListCacheMetricsFactory(builder.HeroCacheMetricsFactory(), network.PublicNetwork),
		},
		UnicastConfig: &p2pbuilderconfig.UnicastConfig{
			Unicast:                builder.FlowConfig.NetworkConfig.Unicast,
			RateLimiterDistributor: builder.UnicastRateLimiterDistributor,
		},
		GossipSubCfg: &builder.FlowConfig.NetworkConfig.GossipSub,
	}
	nodeBuilder, err := p2pbuilder.NewNodeBuilder(params)
	if err != nil {
		return nil, fmt.Errorf("could not create libp2p node builder: %w", err)
	}
	libp2pNode, err := nodeBuilder.
		SetSubscriptionFilter(
			subscription.NewRoleBasedFilter(
				subscription.UnstakedRole, builder.IdentityProvider,
			),
		).
		SetRoutingSystem(func(ctx context.Context, h host.Host) (routing.Routing, error) {
			return p2pdht.NewDHT(ctx, h, protocols.FlowPublicDHTProtocolID(builder.SporkID),
				builder.Logger,
				builder.Metrics.Network,
				p2pdht.AsClient(),
				dht.BootstrapPeers(pis...),
			)
		}).
		Build()

	if err != nil {
		return nil, fmt.Errorf("could not initialize libp2p node for observer: %w", err)
	}

	builder.LibP2PNode = libp2pNode

	return builder.LibP2PNode, nil
}

// initObserverLocal initializes the observer's ID, network key and network address
// Currently, it reads a node-info.priv.json like any other node.
// TODO: read the node ID from the special bootstrap files
func (builder *ObserverServiceBuilder) initObserverLocal() func(node *cmd.NodeConfig) error {
	return func(node *cmd.NodeConfig) error {
		// for an observer, set the identity here explicitly since it will not be found in the protocol state
		self := &flow.Identity{
			NodeID:        node.NodeID,
			NetworkPubKey: node.NetworkKey.PublicKey(),
			StakingPubKey: nil,             // no staking key needed for the observer
			Role:          flow.RoleAccess, // observer can only run as an access node
			Address:       builder.BindAddr,
		}

		var err error
		node.Me, err = local.NewNoKey(self)
		if err != nil {
			return fmt.Errorf("could not initialize local: %w", err)
		}
		return nil
	}
}

// Build enqueues the sync engine and the follower engine for the observer.
// Currently, the observer only runs the follower engine.
func (builder *ObserverServiceBuilder) Build() (cmd.Node, error) {
	if builder.executionDataSyncEnabled {
		builder.BuildExecutionSyncComponents()
	}

	builder.BuildConsensusFollower()
	if builder.executionDataSyncEnabled {
		builder.BuildExecutionSyncComponents()
	}
	return builder.FlowNodeBuilder.Build()
}

func (builder *ObserverServiceBuilder) BuildExecutionSyncComponents() *ObserverServiceBuilder {
<<<<<<< HEAD

	var executionDataStoreCache *execdatacache.ExecutionDataCache
	var execDataDistributor *edrequester.ExecutionDataDistributor

	if builder.executionDataIndexingEnabled {
		var indexedBlockHeight storage.ConsumerProgress

		builder.
			AdminCommand("execute-script", func(config *cmd.NodeConfig) commands.AdminCommand {
				return stateSyncCommands.NewExecuteScriptCommand(builder.ScriptExecutor)
			}).
			Module("indexed block height consumer progress", func(node *cmd.NodeConfig) error {
				// Note: progress is stored in the MAIN db since that is where indexed execution data is stored.
				indexedBlockHeight = bstorage.NewConsumerProgress(builder.DB, module.ConsumeProgressExecutionDataIndexerBlockHeight)
				return nil
			}).DependableComponent("execution data indexer", func(node *cmd.NodeConfig) (module.ReadyDoneAware, error) {
			// Note: using a DependableComponent here to ensure that the indexer does not block
			// other components from starting while bootstrapping the register db since it may
			// take hours to complete.

			pdb, err := pStorage.OpenRegisterPebbleDB(builder.registersDBPath)
			if err != nil {
				return nil, fmt.Errorf("could not open registers db: %w", err)
			}
			builder.ShutdownFunc(func() error {
				return pdb.Close()
			})

			bootstrapped, err := pStorage.IsBootstrapped(pdb)
			if err != nil {
				return nil, fmt.Errorf("could not check if registers db is bootstrapped: %w", err)
			}

			if !bootstrapped {
				checkpointFile := builder.checkpointFile
				if checkpointFile == cmd.NotSet {
					checkpointFile = path.Join(builder.BootstrapDir, bootstrap.PathRootCheckpoint)
				}

				// currently, the checkpoint must be from the root block.
				// read the root hash from the provided checkpoint and verify it matches the
				// state commitment from the root snapshot.
				err := wal.CheckpointHasRootHash(
					node.Logger,
					"", // checkpoint file already full path
					checkpointFile,
					ledger.RootHash(node.RootSeal.FinalState),
				)
				if err != nil {
					return nil, fmt.Errorf("could not verify checkpoint file: %w", err)
				}

				checkpointHeight := builder.SealedRootBlock.Header.Height

				if builder.SealedRootBlock.ID() != builder.RootSeal.BlockID {
					return nil, fmt.Errorf("mismatching sealed root block and root seal: %v != %v",
						builder.SealedRootBlock.ID(), builder.RootSeal.BlockID)
				}

				rootHash := ledger.RootHash(builder.RootSeal.FinalState)
				bootstrap, err := pStorage.NewRegisterBootstrap(pdb, checkpointFile, checkpointHeight, rootHash, builder.Logger)
				if err != nil {
					return nil, fmt.Errorf("could not create registers bootstrap: %w", err)
				}

				// TODO: find a way to hook a context up to this to allow a graceful shutdown
				workerCount := 10
				err = bootstrap.IndexCheckpointFile(context.Background(), workerCount)
				if err != nil {
					return nil, fmt.Errorf("could not load checkpoint file: %w", err)
				}
			}

			registers, err := pStorage.NewRegisters(pdb)
			if err != nil {
				return nil, fmt.Errorf("could not create registers storage: %w", err)
			}

			builder.Storage.RegisterIndex = registers

			indexerCore, err := indexer.New(
				builder.Logger,
				metrics.NewExecutionStateIndexerCollector(),
				builder.DB,
				builder.Storage.RegisterIndex,
				builder.Storage.Headers,
				builder.Storage.Events,
				builder.Storage.LightTransactionResults,
				builder.IngestEng.OnCollection,
			)
			if err != nil {
				return nil, err
			}
			builder.ExecutionIndexerCore = indexerCore

			// execution state worker uses a jobqueue to process new execution data and indexes it by using the indexer.
			builder.ExecutionIndexer, err = indexer.NewIndexer(
				builder.Logger,
				registers.FirstHeight(),
				registers,
				indexerCore,
				executionDataStoreCache,
				builder.ExecutionDataRequester.HighestConsecutiveHeight,
				indexedBlockHeight,
			)
			if err != nil {
				return nil, err
			}

			err = builder.RegistersAsyncStore.InitDataAvailable(registers)
			if err != nil {
				return nil, err
			}

			// setup requester to notify indexer when new execution data is received
			execDataDistributor.AddOnExecutionDataReceivedConsumer(builder.ExecutionIndexer.OnExecutionData)

			// create script execution module, this depends on the indexer being initialized and the
			// having the register storage bootstrapped
			scripts, err := execution.NewScripts(
				builder.Logger,
				metrics.NewExecutionCollector(builder.Tracer),
				builder.RootChainID,
				query.NewProtocolStateWrapper(builder.State),
				builder.Storage.Headers,
				builder.ExecutionIndexerCore.RegisterValue,
				builder.scriptExecutorConfig,
			)
			if err != nil {
				return nil, err
			}

			builder.ScriptExecutor.InitReporter(builder.ExecutionIndexer, scripts)

			return builder.ExecutionIndexer, nil
		}, builder.IndexerDependencies)

	}
=======
	var ds *badger.Datastore
	var bs network.BlobService
	var processedBlockHeight storage.ConsumerProgress
	var processedNotifications storage.ConsumerProgress
	var publicBsDependable *module.ProxiedReadyDoneAware
	var execDataDistributor *edrequester.ExecutionDataDistributor
	var execDataCacheBackend *herocache.BlockExecutionData

	// setup dependency chain to ensure indexer starts after the requester
	requesterDependable := module.NewProxiedReadyDoneAware()

	builder.
		AdminCommand("read-execution-data", func(config *cmd.NodeConfig) commands.AdminCommand {
			return stateSyncCommands.NewReadExecutionDataCommand(builder.ExecutionDataStore)
		}).
		Module("execution data datastore and blobstore", func(node *cmd.NodeConfig) error {
			datastoreDir := filepath.Join(builder.executionDataDir, "blobstore")
			err := os.MkdirAll(datastoreDir, 0700)
			if err != nil {
				return err
			}

			ds, err = badger.NewDatastore(datastoreDir, &badger.DefaultOptions)
			if err != nil {
				return err
			}

			builder.ShutdownFunc(func() error {
				if err := ds.Close(); err != nil {
					return fmt.Errorf("could not close execution data datastore: %w", err)
				}
				return nil
			})

			return nil
		}).
		Module("processed block height consumer progress", func(node *cmd.NodeConfig) error {
			// Note: progress is stored in the datastore's DB since that is where the jobqueue
			// writes execution data to.
			processedBlockHeight = bstorage.NewConsumerProgress(ds.DB, module.ConsumeProgressExecutionDataRequesterBlockHeight)
			return nil
		}).
		Module("processed notifications consumer progress", func(node *cmd.NodeConfig) error {
			// Note: progress is stored in the datastore's DB since that is where the jobqueue
			// writes execution data to.
			processedNotifications = bstorage.NewConsumerProgress(ds.DB, module.ConsumeProgressExecutionDataRequesterNotification)
			return nil
		}).
		Module("blobservice peer manager dependencies", func(node *cmd.NodeConfig) error {
			publicBsDependable = module.NewProxiedReadyDoneAware()
			builder.PeerManagerDependencies.Add(publicBsDependable)
			return nil
		}).
		Module("execution datastore", func(node *cmd.NodeConfig) error {
			blobstore := blobs.NewBlobstore(ds)
			builder.ExecutionDataStore = execution_data.NewExecutionDataStore(blobstore, execution_data.DefaultSerializer)
			return nil
		}).
		Module("execution data cache", func(node *cmd.NodeConfig) error {
			var heroCacheCollector module.HeroCacheMetrics = metrics.NewNoopCollector()
			if builder.HeroCacheMetricsEnable {
				heroCacheCollector = metrics.AccessNodeExecutionDataCacheMetrics(builder.MetricsRegisterer)
			}

			execDataCacheBackend = herocache.NewBlockExecutionData(builder.executionDataCacheSize, builder.Logger, heroCacheCollector)

			return nil
		}).
		Component("public execution data service", func(node *cmd.NodeConfig) (module.ReadyDoneAware, error) {
			opts := []network.BlobServiceOption{
				blob.WithBitswapOptions(
					// Only allow block requests from staked ENs and ANs
					bitswap.WithPeerBlockRequestFilter(
						blob.AuthorizedRequester(nil, builder.IdentityProvider, builder.Logger),
					),
					bitswap.WithTracer(
						blob.NewTracer(node.Logger.With().Str("public_blob_service", channels.PublicExecutionDataService.String()).Logger()),
					),
				),
			}

			var err error
			bs, err = node.EngineRegistry.RegisterBlobService(channels.PublicExecutionDataService, ds, opts...)
			if err != nil {
				return nil, fmt.Errorf("could not register blob service: %w", err)
			}

			// add blobservice into ReadyDoneAware dependency passed to peer manager
			// this starts the blob service and configures peer manager to wait for the blobservice
			// to be ready before starting
			publicBsDependable.Init(bs)

			builder.ExecutionDataDownloader = execution_data.NewDownloader(bs)

			return builder.ExecutionDataDownloader, nil
		}).
		Component("execution data requester", func(node *cmd.NodeConfig) (module.ReadyDoneAware, error) {
			// Validation of the start block height needs to be done after loading state
			if builder.executionDataStartHeight > 0 {
				if builder.executionDataStartHeight <= builder.FinalizedRootBlock.Header.Height {
					return nil, fmt.Errorf(
						"execution data start block height (%d) must be greater than the root block height (%d)",
						builder.executionDataStartHeight, builder.FinalizedRootBlock.Header.Height)
				}

				latestSeal, err := builder.State.Sealed().Head()
				if err != nil {
					return nil, fmt.Errorf("failed to get latest sealed height")
				}

				// Note: since the root block of a spork is also sealed in the root protocol state, the
				// latest sealed height is always equal to the root block height. That means that at the
				// very beginning of a spork, this check will always fail. Operators should not specify
				// an InitialBlockHeight when starting from the beginning of a spork.
				if builder.executionDataStartHeight > latestSeal.Height {
					return nil, fmt.Errorf(
						"execution data start block height (%d) must be less than or equal to the latest sealed block height (%d)",
						builder.executionDataStartHeight, latestSeal.Height)
				}

				// executionDataStartHeight is provided as the first block to sync, but the
				// requester expects the initial last processed height, which is the first height - 1
				builder.executionDataConfig.InitialBlockHeight = builder.executionDataStartHeight - 1
			} else {
				builder.executionDataConfig.InitialBlockHeight = builder.FinalizedRootBlock.Header.Height
			}

			execDataDistributor = edrequester.NewExecutionDataDistributor()

			// Execution Data cache with a downloader as the backend. This is used by the requester
			// to download and cache execution data for each block. It shares a cache backend instance
			// with the datastore implementation.
			executionDataCache := execdatacache.NewExecutionDataCache(
				builder.ExecutionDataDownloader,
				builder.Storage.Headers,
				builder.Storage.Seals,
				builder.Storage.Results,
				execDataCacheBackend,
			)

			r, err := edrequester.New(
				builder.Logger,
				metrics.NewExecutionDataRequesterCollector(),
				builder.ExecutionDataDownloader,
				executionDataCache,
				processedBlockHeight,
				processedNotifications,
				builder.State,
				builder.Storage.Headers,
				builder.executionDataConfig,
				execDataDistributor,
			)
			if err != nil {
				return nil, fmt.Errorf("failed to create execution data requester: %w", err)
			}
			builder.ExecutionDataRequester = r

			builder.FollowerDistributor.AddOnBlockFinalizedConsumer(builder.ExecutionDataRequester.OnBlockFinalized)

			// add requester into ReadyDoneAware dependency passed to indexer. This allows the indexer
			// to wait for the requester to be ready before starting.
			requesterDependable.Init(builder.ExecutionDataRequester)

			return builder.ExecutionDataRequester, nil
		})
>>>>>>> d3d77664

	return builder
}

// enqueuePublicNetworkInit enqueues the observer network component initialized for the observer
func (builder *ObserverServiceBuilder) enqueuePublicNetworkInit() {
	var publicLibp2pNode p2p.LibP2PNode
	builder.
		Component("public libp2p node", func(node *cmd.NodeConfig) (module.ReadyDoneAware, error) {
			var err error
			publicLibp2pNode, err = builder.initPublicLibp2pNode(node.NetworkKey)
			if err != nil {
				return nil, fmt.Errorf("could not create public libp2p node: %w", err)
			}

			return publicLibp2pNode, nil
		}).
		Component("public network", func(node *cmd.NodeConfig) (module.ReadyDoneAware, error) {
			receiveCache := netcache.NewHeroReceiveCache(builder.FlowConfig.NetworkConfig.NetworkReceivedMessageCacheSize,
				builder.Logger,
				metrics.NetworkReceiveCacheMetricsFactory(builder.HeroCacheMetricsFactory(), network.PublicNetwork))

			err := node.Metrics.Mempool.Register(metrics.PrependPublicPrefix(metrics.ResourceNetworkingReceiveCache), receiveCache.Size)
			if err != nil {
				return nil, fmt.Errorf("could not register networking receive cache metric: %w", err)
			}

			net, err := underlay.NewNetwork(&underlay.NetworkConfig{
				Logger:                builder.Logger.With().Str("component", "public-network").Logger(),
				Codec:                 builder.CodecFactory(),
				Me:                    builder.Me,
				Topology:              nil, // topology is nil since it is managed by libp2p; //TODO: can we set empty topology?
				Libp2pNode:            publicLibp2pNode,
				Metrics:               builder.Metrics.Network,
				BitSwapMetrics:        builder.Metrics.Bitswap,
				IdentityProvider:      builder.IdentityProvider,
				ReceiveCache:          receiveCache,
				ConduitFactory:        conduit.NewDefaultConduitFactory(),
				SporkId:               builder.SporkID,
				UnicastMessageTimeout: underlay.DefaultUnicastTimeout,
				IdentityTranslator:    builder.IDTranslator,
				AlspCfg: &alspmgr.MisbehaviorReportManagerConfig{
					Logger:                  builder.Logger,
					SpamRecordCacheSize:     builder.FlowConfig.NetworkConfig.AlspConfig.SpamRecordCacheSize,
					SpamReportQueueSize:     builder.FlowConfig.NetworkConfig.AlspConfig.SpamReportQueueSize,
					DisablePenalty:          builder.FlowConfig.NetworkConfig.AlspConfig.DisablePenalty,
					HeartBeatInterval:       builder.FlowConfig.NetworkConfig.AlspConfig.HearBeatInterval,
					AlspMetrics:             builder.Metrics.Network,
					HeroCacheMetricsFactory: builder.HeroCacheMetricsFactory(),
					NetworkType:             network.PublicNetwork,
				},
				SlashingViolationConsumerFactory: func(adapter network.ConduitAdapter) network.ViolationsConsumer {
					return slashing.NewSlashingViolationsConsumer(builder.Logger, builder.Metrics.Network, adapter)
				},
			}, underlay.WithMessageValidators(publicNetworkMsgValidators(node.Logger, node.IdentityProvider, node.NodeID)...))
			if err != nil {
				return nil, fmt.Errorf("could not initialize network: %w", err)
			}

			builder.NetworkUnderlay = net
			builder.EngineRegistry = converter.NewNetwork(net, channels.SyncCommittee, channels.PublicSyncCommittee)

			builder.Logger.Info().Msgf("network will run on address: %s", builder.BindAddr)

			idEvents := gadgets.NewIdentityDeltas(builder.NetworkUnderlay.UpdateNodeAddresses)
			builder.ProtocolEvents.AddConsumer(idEvents)

			return builder.EngineRegistry, nil
		})
}

// enqueueConnectWithStakedAN enqueues the upstream connector component which connects the libp2p host of the observer
// service with the AN.
// Currently, there is an issue with LibP2P stopping advertisements of subscribed topics if no peers are connected
// (https://github.com/libp2p/go-libp2p-pubsub/issues/442). This means that an observer could end up not being
// discovered by other observers if it subscribes to a topic before connecting to the AN. Hence, the need
// of an explicit connect to the AN before the node attempts to subscribe to topics.
func (builder *ObserverServiceBuilder) enqueueConnectWithStakedAN() {
	builder.Component("upstream connector", func(_ *cmd.NodeConfig) (module.ReadyDoneAware, error) {
		return consensus_follower.NewUpstreamConnector(builder.bootstrapIdentities, builder.LibP2PNode, builder.Logger), nil
	})
}

func (builder *ObserverServiceBuilder) enqueueRPCServer() {
	builder.Module("creating grpc servers", func(node *cmd.NodeConfig) error {
		builder.secureGrpcServer = grpcserver.NewGrpcServerBuilder(node.Logger,
			builder.rpcConf.SecureGRPCListenAddr,
			builder.rpcConf.MaxMsgSize,
			builder.rpcMetricsEnabled,
			builder.apiRatelimits,
			builder.apiBurstlimits,
			grpcserver.WithTransportCredentials(builder.rpcConf.TransportCredentials)).Build()

		builder.unsecureGrpcServer = grpcserver.NewGrpcServerBuilder(node.Logger,
			builder.rpcConf.UnsecureGRPCListenAddr,
			builder.rpcConf.MaxMsgSize,
			builder.rpcMetricsEnabled,
			builder.apiRatelimits,
			builder.apiBurstlimits).Build()

		return nil
	})
	builder.Module("rest metrics", func(node *cmd.NodeConfig) error {
		m, err := metrics.NewRestCollector(routes.URLToRoute, node.MetricsRegisterer)
		if err != nil {
			return err
		}
		builder.RestMetrics = m
		return nil
	})
	builder.Module("access metrics", func(node *cmd.NodeConfig) error {
		builder.AccessMetrics = metrics.NewAccessCollector(
			metrics.WithRestMetrics(builder.RestMetrics),
		)
		return nil
	})
	builder.Module("server certificate", func(node *cmd.NodeConfig) error {
		// generate the server certificate that will be served by the GRPC server
		x509Certificate, err := grpcutils.X509Certificate(node.NetworkKey)
		if err != nil {
			return err
		}
		tlsConfig := grpcutils.DefaultServerTLSConfig(x509Certificate)
		builder.rpcConf.TransportCredentials = credentials.NewTLS(tlsConfig)
		return nil
	})
	builder.Component("RPC engine", func(node *cmd.NodeConfig) (module.ReadyDoneAware, error) {
		accessMetrics := builder.AccessMetrics
		config := builder.rpcConf
		backendConfig := config.BackendConfig
		cacheSize := int(backendConfig.ConnectionPoolSize)

		var connBackendCache *rpcConnection.Cache
		if cacheSize > 0 {
			backendCache, err := backend.NewCache(node.Logger, accessMetrics, cacheSize)
			if err != nil {
				return nil, fmt.Errorf("could not initialize backend cache: %w", err)
			}
			connBackendCache = rpcConnection.NewCache(backendCache, cacheSize)
		}

		connFactory := &rpcConnection.ConnectionFactoryImpl{
			CollectionGRPCPort:        0,
			ExecutionGRPCPort:         0,
			CollectionNodeGRPCTimeout: builder.apiTimeout,
			ExecutionNodeGRPCTimeout:  builder.apiTimeout,
			AccessMetrics:             accessMetrics,
			Log:                       node.Logger,
			Manager: rpcConnection.NewManager(
				connBackendCache,
				node.Logger,
				accessMetrics,
				config.MaxMsgSize,
				backendConfig.CircuitBreakerConfig,
				config.CompressorName,
			),
		}

		accessBackend, err := backend.New(backend.Params{
			State:                     node.State,
			Blocks:                    node.Storage.Blocks,
			Headers:                   node.Storage.Headers,
			Collections:               node.Storage.Collections,
			Transactions:              node.Storage.Transactions,
			ExecutionReceipts:         node.Storage.Receipts,
			ExecutionResults:          node.Storage.Results,
			ChainID:                   node.RootChainID,
			AccessMetrics:             accessMetrics,
			ConnFactory:               connFactory,
			RetryEnabled:              false,
			MaxHeightRange:            backendConfig.MaxHeightRange,
			PreferredExecutionNodeIDs: backendConfig.PreferredExecutionNodeIDs,
			FixedExecutionNodeIDs:     backendConfig.FixedExecutionNodeIDs,
			Log:                       node.Logger,
			SnapshotHistoryLimit:      backend.DefaultSnapshotHistoryLimit,
			Communicator:              backend.NewNodeCommunicator(backendConfig.CircuitBreakerConfig.Enabled),
		})
		if err != nil {
			return nil, fmt.Errorf("could not initialize backend: %w", err)
		}

		observerCollector := metrics.NewObserverCollector()
		restHandler, err := restapiproxy.NewRestProxyHandler(
			accessBackend,
			builder.upstreamIdentities,
			connFactory,
			builder.Logger,
			observerCollector,
			node.RootChainID.Chain())
		if err != nil {
			return nil, err
		}

		stateStreamConfig := statestreambackend.Config{}
		engineBuilder, err := rpc.NewBuilder(
			node.Logger,
			node.State,
			config,
			node.RootChainID,
			accessMetrics,
			builder.rpcMetricsEnabled,
			builder.Me,
			accessBackend,
			restHandler,
			builder.secureGrpcServer,
			builder.unsecureGrpcServer,
			nil, // state streaming is not supported
			stateStreamConfig,
		)
		if err != nil {
			return nil, err
		}

		// upstream access node forwarder
		forwarder, err := apiproxy.NewFlowAccessAPIForwarder(builder.upstreamIdentities, connFactory)
		if err != nil {
			return nil, err
		}

		rpcHandler := &apiproxy.FlowAccessAPIRouter{
			Logger:   builder.Logger,
			Metrics:  observerCollector,
			Upstream: forwarder,
			Observer: protocol.NewHandler(protocol.New(
				node.State,
				node.Storage.Blocks,
				node.Storage.Headers,
				backend.NewNetworkAPI(
					node.State,
					node.RootChainID,
					node.Storage.Headers,
					backend.DefaultSnapshotHistoryLimit,
				),
			)),
		}

		// build the rpc engine
		builder.RpcEng, err = engineBuilder.
			WithRpcHandler(rpcHandler).
			WithLegacy().
			Build()
		if err != nil {
			return nil, err
		}
		builder.FollowerDistributor.AddOnBlockFinalizedConsumer(builder.RpcEng.OnFinalizedBlock)
		return builder.RpcEng, nil
	})

	// build secure grpc server
	builder.Component("secure grpc server", func(node *cmd.NodeConfig) (module.ReadyDoneAware, error) {
		return builder.secureGrpcServer, nil
	})

	// build unsecure grpc server
	builder.Component("unsecure grpc server", func(node *cmd.NodeConfig) (module.ReadyDoneAware, error) {
		return builder.unsecureGrpcServer, nil
	})
}

func loadNetworkingKey(path string) (crypto.PrivateKey, error) {
	data, err := io.ReadFile(path)
	if err != nil {
		return nil, fmt.Errorf("could not read networking key (path=%s): %w", path, err)
	}

	keyBytes, err := hex.DecodeString(strings.Trim(string(data), "\n "))
	if err != nil {
		return nil, fmt.Errorf("could not hex decode networking key (path=%s): %w", path, err)
	}

	networkingKey, err := crypto.DecodePrivateKey(crypto.ECDSASecp256k1, keyBytes)
	if err != nil {
		return nil, fmt.Errorf("could not decode networking key (path=%s): %w", path, err)
	}

	return networkingKey, nil
}<|MERGE_RESOLUTION|>--- conflicted
+++ resolved
@@ -6,12 +6,9 @@
 	"encoding/json"
 	"errors"
 	"fmt"
-<<<<<<< HEAD
+	"os"
 	"path"
-=======
-	"os"
 	"path/filepath"
->>>>>>> d3d77664
 	"strings"
 	"time"
 
@@ -25,11 +22,6 @@
 	"github.com/spf13/pflag"
 	"google.golang.org/grpc/credentials"
 
-<<<<<<< HEAD
-=======
-	"github.com/onflow/flow-go/crypto"
-
->>>>>>> d3d77664
 	"github.com/onflow/flow-go/admin/commands"
 	stateSyncCommands "github.com/onflow/flow-go/admin/commands/state_synchronization"
 	"github.com/onflow/flow-go/cmd"
@@ -42,6 +34,7 @@
 	hotstuffvalidator "github.com/onflow/flow-go/consensus/hotstuff/validator"
 	"github.com/onflow/flow-go/consensus/hotstuff/verification"
 	recovery "github.com/onflow/flow-go/consensus/recovery/protocol"
+	"github.com/onflow/flow-go/crypto"
 	"github.com/onflow/flow-go/engine/access/apiproxy"
 	"github.com/onflow/flow-go/engine/access/ingestion"
 	"github.com/onflow/flow-go/engine/access/rest"
@@ -65,11 +58,8 @@
 	"github.com/onflow/flow-go/module"
 	"github.com/onflow/flow-go/module/blobs"
 	"github.com/onflow/flow-go/module/chainsync"
-<<<<<<< HEAD
 	"github.com/onflow/flow-go/module/execution"
-=======
 	"github.com/onflow/flow-go/module/executiondatasync/execution_data"
->>>>>>> d3d77664
 	execdatacache "github.com/onflow/flow-go/module/executiondatasync/execution_data/cache"
 	finalizer "github.com/onflow/flow-go/module/finalizer/consensus"
 	"github.com/onflow/flow-go/module/grpcserver"
@@ -78,10 +68,7 @@
 	"github.com/onflow/flow-go/module/mempool/herocache"
 	"github.com/onflow/flow-go/module/metrics"
 	"github.com/onflow/flow-go/module/state_synchronization"
-<<<<<<< HEAD
 	"github.com/onflow/flow-go/module/state_synchronization/indexer"
-=======
->>>>>>> d3d77664
 	edrequester "github.com/onflow/flow-go/module/state_synchronization/requester"
 	consensus_follower "github.com/onflow/flow-go/module/upstream"
 	"github.com/onflow/flow-go/network"
@@ -111,10 +98,7 @@
 	"github.com/onflow/flow-go/state/protocol/events/gadgets"
 	"github.com/onflow/flow-go/storage"
 	bstorage "github.com/onflow/flow-go/storage/badger"
-<<<<<<< HEAD
 	pStorage "github.com/onflow/flow-go/storage/pebble"
-=======
->>>>>>> d3d77664
 	"github.com/onflow/flow-go/utils/grpcutils"
 	"github.com/onflow/flow-go/utils/io"
 )
@@ -139,7 +123,6 @@
 // For a node running as a standalone process, the config fields will be populated from the command line params,
 // while for a node running as a library, the config fields are expected to be initialized by the caller.
 type ObserverServiceConfig struct {
-<<<<<<< HEAD
 	bootstrapNodeAddresses       []string
 	bootstrapNodePublicKeys      []string
 	observerNetworkingKeyPath    string
@@ -148,8 +131,6 @@
 	apiBurstlimits               map[string]int
 	rpcConf                      rpc.Config
 	rpcMetricsEnabled            bool
-	executionDataSyncEnabled     bool
-	executionDataIndexingEnabled bool
 	registersDBPath              string
 	checkpointFile               string
 	apiTimeout                   time.Duration
@@ -157,25 +138,12 @@
 	upstreamNodePublicKeys       []string
 	upstreamIdentities           flow.IdentityList // the identity list of upstream peers the node uses to forward API requests to
 	scriptExecutorConfig         query.QueryConfig
-=======
-	bootstrapNodeAddresses    []string
-	bootstrapNodePublicKeys   []string
-	observerNetworkingKeyPath string
-	bootstrapIdentities       flow.IdentityList // the identity list of bootstrap peers the node uses to discover other nodes
-	apiRatelimits             map[string]int
-	apiBurstlimits            map[string]int
-	rpcConf                   rpc.Config
-	rpcMetricsEnabled         bool
-	apiTimeout                time.Duration
-	upstreamNodeAddresses     []string
-	upstreamNodePublicKeys    []string
-	upstreamIdentities        flow.IdentityList // the identity list of upstream peers the node uses to forward API requests to
-	executionDataSyncEnabled  bool
-	executionDataDir          string
-	executionDataStartHeight  uint64
-	executionDataConfig       edrequester.ExecutionDataConfig
-	executionDataCacheSize    uint32 // TODO: remove it when state stream is added
->>>>>>> d3d77664
+	executionDataSyncEnabled     bool
+	executionDataIndexingEnabled bool
+	executionDataDir             string
+	executionDataStartHeight     uint64
+	executionDataConfig          edrequester.ExecutionDataConfig
+	executionDataCacheSize       uint32 // TODO: remove it when state stream is added
 }
 
 // DefaultObserverServiceConfig defines all the default values for the ObserverServiceConfig
@@ -205,18 +173,22 @@
 			MaxMsgSize:     grpcutils.DefaultMaxMsgSize,
 			CompressorName: grpcutils.NoCompressor,
 		},
-		rpcMetricsEnabled:         false,
-		apiRatelimits:             nil,
-		apiBurstlimits:            nil,
-		bootstrapNodeAddresses:    []string{},
-		bootstrapNodePublicKeys:   []string{},
-		observerNetworkingKeyPath: cmd.NotSet,
-		apiTimeout:                3 * time.Second,
-		upstreamNodeAddresses:     []string{},
-		upstreamNodePublicKeys:    []string{},
-		executionDataSyncEnabled:  false,
-		executionDataDir:          filepath.Join(homedir, ".flow", "execution_data"),
-		executionDataStartHeight:  0,
+		rpcMetricsEnabled:            false,
+		apiRatelimits:                nil,
+		apiBurstlimits:               nil,
+		bootstrapNodeAddresses:       []string{},
+		bootstrapNodePublicKeys:      []string{},
+		observerNetworkingKeyPath:    cmd.NotSet,
+		apiTimeout:                   3 * time.Second,
+		upstreamNodeAddresses:        []string{},
+		upstreamNodePublicKeys:       []string{},
+		registersDBPath:              filepath.Join(homedir, ".flow", "execution_state"),
+		checkpointFile:               cmd.NotSet,
+		scriptExecutorConfig:         query.NewDefaultConfig(),
+		executionDataSyncEnabled:     false,
+		executionDataIndexingEnabled: false,
+		executionDataDir:             filepath.Join(homedir, ".flow", "execution_data"),
+		executionDataStartHeight:     0,
 		executionDataConfig: edrequester.ExecutionDataConfig{
 			InitialBlockHeight: 0,
 			MaxSearchAhead:     edrequester.DefaultMaxSearchAhead,
@@ -271,7 +243,6 @@
 	unsecureGrpcServer *grpcserver.GrpcServer
 
 	ExecutionDataDownloader execution_data.Downloader
-	ExecutionDataRequester  state_synchronization.ExecutionDataRequester
 	ExecutionDataStore      execution_data.ExecutionDataStore
 }
 
@@ -623,12 +594,10 @@
 			defaultConfig.upstreamNodePublicKeys,
 			"the networking public key of the upstream access node (in the same order as the upstream node addresses) e.g. \"d57a5e9c5.....\",\"44ded42d....\"")
 		flags.BoolVar(&builder.rpcMetricsEnabled, "rpc-metrics-enabled", defaultConfig.rpcMetricsEnabled, "whether to enable the rpc metrics")
-<<<<<<< HEAD
 		flags.BoolVar(&builder.executionDataIndexingEnabled,
 			"execution-data-indexing-enabled",
 			defaultConfig.executionDataIndexingEnabled,
 			"whether to enable the execution data indexing")
-=======
 
 		// ExecutionDataRequester config
 		flags.BoolVar(&builder.executionDataSyncEnabled, "execution-data-sync-enabled", defaultConfig.executionDataSyncEnabled, "whether to enable the execution data sync protocol")
@@ -655,7 +624,6 @@
 			defaultConfig.executionDataConfig.MaxRetryDelay,
 			"maximum delay for exponential backoff when fetching execution data fails e.g. 5m")
 		flags.Uint32Var(&builder.executionDataCacheSize, "execution-data-cache-size", defaultConfig.executionDataCacheSize, "block execution data cache size")
->>>>>>> d3d77664
 	})
 }
 
@@ -944,10 +912,6 @@
 // Build enqueues the sync engine and the follower engine for the observer.
 // Currently, the observer only runs the follower engine.
 func (builder *ObserverServiceBuilder) Build() (cmd.Node, error) {
-	if builder.executionDataSyncEnabled {
-		builder.BuildExecutionSyncComponents()
-	}
-
 	builder.BuildConsensusFollower()
 	if builder.executionDataSyncEnabled {
 		builder.BuildExecutionSyncComponents()
@@ -956,146 +920,6 @@
 }
 
 func (builder *ObserverServiceBuilder) BuildExecutionSyncComponents() *ObserverServiceBuilder {
-<<<<<<< HEAD
-
-	var executionDataStoreCache *execdatacache.ExecutionDataCache
-	var execDataDistributor *edrequester.ExecutionDataDistributor
-
-	if builder.executionDataIndexingEnabled {
-		var indexedBlockHeight storage.ConsumerProgress
-
-		builder.
-			AdminCommand("execute-script", func(config *cmd.NodeConfig) commands.AdminCommand {
-				return stateSyncCommands.NewExecuteScriptCommand(builder.ScriptExecutor)
-			}).
-			Module("indexed block height consumer progress", func(node *cmd.NodeConfig) error {
-				// Note: progress is stored in the MAIN db since that is where indexed execution data is stored.
-				indexedBlockHeight = bstorage.NewConsumerProgress(builder.DB, module.ConsumeProgressExecutionDataIndexerBlockHeight)
-				return nil
-			}).DependableComponent("execution data indexer", func(node *cmd.NodeConfig) (module.ReadyDoneAware, error) {
-			// Note: using a DependableComponent here to ensure that the indexer does not block
-			// other components from starting while bootstrapping the register db since it may
-			// take hours to complete.
-
-			pdb, err := pStorage.OpenRegisterPebbleDB(builder.registersDBPath)
-			if err != nil {
-				return nil, fmt.Errorf("could not open registers db: %w", err)
-			}
-			builder.ShutdownFunc(func() error {
-				return pdb.Close()
-			})
-
-			bootstrapped, err := pStorage.IsBootstrapped(pdb)
-			if err != nil {
-				return nil, fmt.Errorf("could not check if registers db is bootstrapped: %w", err)
-			}
-
-			if !bootstrapped {
-				checkpointFile := builder.checkpointFile
-				if checkpointFile == cmd.NotSet {
-					checkpointFile = path.Join(builder.BootstrapDir, bootstrap.PathRootCheckpoint)
-				}
-
-				// currently, the checkpoint must be from the root block.
-				// read the root hash from the provided checkpoint and verify it matches the
-				// state commitment from the root snapshot.
-				err := wal.CheckpointHasRootHash(
-					node.Logger,
-					"", // checkpoint file already full path
-					checkpointFile,
-					ledger.RootHash(node.RootSeal.FinalState),
-				)
-				if err != nil {
-					return nil, fmt.Errorf("could not verify checkpoint file: %w", err)
-				}
-
-				checkpointHeight := builder.SealedRootBlock.Header.Height
-
-				if builder.SealedRootBlock.ID() != builder.RootSeal.BlockID {
-					return nil, fmt.Errorf("mismatching sealed root block and root seal: %v != %v",
-						builder.SealedRootBlock.ID(), builder.RootSeal.BlockID)
-				}
-
-				rootHash := ledger.RootHash(builder.RootSeal.FinalState)
-				bootstrap, err := pStorage.NewRegisterBootstrap(pdb, checkpointFile, checkpointHeight, rootHash, builder.Logger)
-				if err != nil {
-					return nil, fmt.Errorf("could not create registers bootstrap: %w", err)
-				}
-
-				// TODO: find a way to hook a context up to this to allow a graceful shutdown
-				workerCount := 10
-				err = bootstrap.IndexCheckpointFile(context.Background(), workerCount)
-				if err != nil {
-					return nil, fmt.Errorf("could not load checkpoint file: %w", err)
-				}
-			}
-
-			registers, err := pStorage.NewRegisters(pdb)
-			if err != nil {
-				return nil, fmt.Errorf("could not create registers storage: %w", err)
-			}
-
-			builder.Storage.RegisterIndex = registers
-
-			indexerCore, err := indexer.New(
-				builder.Logger,
-				metrics.NewExecutionStateIndexerCollector(),
-				builder.DB,
-				builder.Storage.RegisterIndex,
-				builder.Storage.Headers,
-				builder.Storage.Events,
-				builder.Storage.LightTransactionResults,
-				builder.IngestEng.OnCollection,
-			)
-			if err != nil {
-				return nil, err
-			}
-			builder.ExecutionIndexerCore = indexerCore
-
-			// execution state worker uses a jobqueue to process new execution data and indexes it by using the indexer.
-			builder.ExecutionIndexer, err = indexer.NewIndexer(
-				builder.Logger,
-				registers.FirstHeight(),
-				registers,
-				indexerCore,
-				executionDataStoreCache,
-				builder.ExecutionDataRequester.HighestConsecutiveHeight,
-				indexedBlockHeight,
-			)
-			if err != nil {
-				return nil, err
-			}
-
-			err = builder.RegistersAsyncStore.InitDataAvailable(registers)
-			if err != nil {
-				return nil, err
-			}
-
-			// setup requester to notify indexer when new execution data is received
-			execDataDistributor.AddOnExecutionDataReceivedConsumer(builder.ExecutionIndexer.OnExecutionData)
-
-			// create script execution module, this depends on the indexer being initialized and the
-			// having the register storage bootstrapped
-			scripts, err := execution.NewScripts(
-				builder.Logger,
-				metrics.NewExecutionCollector(builder.Tracer),
-				builder.RootChainID,
-				query.NewProtocolStateWrapper(builder.State),
-				builder.Storage.Headers,
-				builder.ExecutionIndexerCore.RegisterValue,
-				builder.scriptExecutorConfig,
-			)
-			if err != nil {
-				return nil, err
-			}
-
-			builder.ScriptExecutor.InitReporter(builder.ExecutionIndexer, scripts)
-
-			return builder.ExecutionIndexer, nil
-		}, builder.IndexerDependencies)
-
-	}
-=======
 	var ds *badger.Datastore
 	var bs network.BlobService
 	var processedBlockHeight storage.ConsumerProgress
@@ -1103,6 +927,7 @@
 	var publicBsDependable *module.ProxiedReadyDoneAware
 	var execDataDistributor *edrequester.ExecutionDataDistributor
 	var execDataCacheBackend *herocache.BlockExecutionData
+	var executionDataStoreCache *execdatacache.ExecutionDataCache
 
 	// setup dependency chain to ensure indexer starts after the requester
 	requesterDependable := module.NewProxiedReadyDoneAware()
@@ -1261,7 +1086,140 @@
 
 			return builder.ExecutionDataRequester, nil
 		})
->>>>>>> d3d77664
+
+	if builder.executionDataIndexingEnabled {
+		var indexedBlockHeight storage.ConsumerProgress
+
+		builder.
+			AdminCommand("execute-script", func(config *cmd.NodeConfig) commands.AdminCommand {
+				return stateSyncCommands.NewExecuteScriptCommand(builder.ScriptExecutor)
+			}).
+			Module("indexed block height consumer progress", func(node *cmd.NodeConfig) error {
+				// Note: progress is stored in the MAIN db since that is where indexed execution data is stored.
+				indexedBlockHeight = bstorage.NewConsumerProgress(builder.DB, module.ConsumeProgressExecutionDataIndexerBlockHeight)
+				return nil
+			}).DependableComponent("execution data indexer", func(node *cmd.NodeConfig) (module.ReadyDoneAware, error) {
+			// Note: using a DependableComponent here to ensure that the indexer does not block
+			// other components from starting while bootstrapping the register db since it may
+			// take hours to complete.
+
+			pdb, err := pStorage.OpenRegisterPebbleDB(builder.registersDBPath)
+			if err != nil {
+				return nil, fmt.Errorf("could not open registers db: %w", err)
+			}
+			builder.ShutdownFunc(func() error {
+				return pdb.Close()
+			})
+
+			bootstrapped, err := pStorage.IsBootstrapped(pdb)
+			if err != nil {
+				return nil, fmt.Errorf("could not check if registers db is bootstrapped: %w", err)
+			}
+
+			if !bootstrapped {
+				checkpointFile := builder.checkpointFile
+				if checkpointFile == cmd.NotSet {
+					checkpointFile = path.Join(builder.BootstrapDir, bootstrap.PathRootCheckpoint)
+				}
+
+				// currently, the checkpoint must be from the root block.
+				// read the root hash from the provided checkpoint and verify it matches the
+				// state commitment from the root snapshot.
+				err := wal.CheckpointHasRootHash(
+					node.Logger,
+					"", // checkpoint file already full path
+					checkpointFile,
+					ledger.RootHash(node.RootSeal.FinalState),
+				)
+				if err != nil {
+					return nil, fmt.Errorf("could not verify checkpoint file: %w", err)
+				}
+
+				checkpointHeight := builder.SealedRootBlock.Header.Height
+
+				if builder.SealedRootBlock.ID() != builder.RootSeal.BlockID {
+					return nil, fmt.Errorf("mismatching sealed root block and root seal: %v != %v",
+						builder.SealedRootBlock.ID(), builder.RootSeal.BlockID)
+				}
+
+				rootHash := ledger.RootHash(builder.RootSeal.FinalState)
+				bootstrap, err := pStorage.NewRegisterBootstrap(pdb, checkpointFile, checkpointHeight, rootHash, builder.Logger)
+				if err != nil {
+					return nil, fmt.Errorf("could not create registers bootstrap: %w", err)
+				}
+
+				// TODO: find a way to hook a context up to this to allow a graceful shutdown
+				workerCount := 10
+				err = bootstrap.IndexCheckpointFile(context.Background(), workerCount)
+				if err != nil {
+					return nil, fmt.Errorf("could not load checkpoint file: %w", err)
+				}
+			}
+
+			registers, err := pStorage.NewRegisters(pdb)
+			if err != nil {
+				return nil, fmt.Errorf("could not create registers storage: %w", err)
+			}
+
+			builder.Storage.RegisterIndex = registers
+
+			indexerCore, err := indexer.New(
+				builder.Logger,
+				metrics.NewExecutionStateIndexerCollector(),
+				builder.DB,
+				builder.Storage.RegisterIndex,
+				builder.Storage.Headers,
+				builder.Storage.Events,
+				builder.Storage.LightTransactionResults,
+				builder.IngestEng.OnCollection,
+			)
+			if err != nil {
+				return nil, err
+			}
+			builder.ExecutionIndexerCore = indexerCore
+
+			// execution state worker uses a jobqueue to process new execution data and indexes it by using the indexer.
+			builder.ExecutionIndexer, err = indexer.NewIndexer(
+				builder.Logger,
+				registers.FirstHeight(),
+				registers,
+				indexerCore,
+				executionDataStoreCache,
+				builder.ExecutionDataRequester.HighestConsecutiveHeight,
+				indexedBlockHeight,
+			)
+			if err != nil {
+				return nil, err
+			}
+
+			err = builder.RegistersAsyncStore.InitDataAvailable(registers)
+			if err != nil {
+				return nil, err
+			}
+
+			// setup requester to notify indexer when new execution data is received
+			execDataDistributor.AddOnExecutionDataReceivedConsumer(builder.ExecutionIndexer.OnExecutionData)
+
+			// create script execution module, this depends on the indexer being initialized and the
+			// having the register storage bootstrapped
+			scripts, err := execution.NewScripts(
+				builder.Logger,
+				metrics.NewExecutionCollector(builder.Tracer),
+				builder.RootChainID,
+				query.NewProtocolStateWrapper(builder.State),
+				builder.Storage.Headers,
+				builder.ExecutionIndexerCore.RegisterValue,
+				builder.scriptExecutorConfig,
+			)
+			if err != nil {
+				return nil, err
+			}
+
+			builder.ScriptExecutor.InitReporter(builder.ExecutionIndexer, scripts)
+
+			return builder.ExecutionIndexer, nil
+		}, builder.IndexerDependencies)
+	}
 
 	return builder
 }
