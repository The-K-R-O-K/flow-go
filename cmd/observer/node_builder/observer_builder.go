package node_builder

import (
	"context"
	"encoding/hex"
	"encoding/json"
	"errors"
	"fmt"
	"math"
	"os"
	"path"
	"path/filepath"
	"strings"
	"time"

	"github.com/ipfs/boxo/bitswap"
	"github.com/ipfs/go-cid"
	badger "github.com/ipfs/go-ds-badger2"
	dht "github.com/libp2p/go-libp2p-kad-dht"
	"github.com/libp2p/go-libp2p/core/host"
	"github.com/libp2p/go-libp2p/core/peer"
	"github.com/libp2p/go-libp2p/core/routing"
	"github.com/onflow/crypto"
	"github.com/rs/zerolog"
	"github.com/spf13/pflag"
	"google.golang.org/grpc/credentials"

	"github.com/onflow/flow-go/admin/commands"
	stateSyncCommands "github.com/onflow/flow-go/admin/commands/state_synchronization"
	"github.com/onflow/flow-go/cmd"
	"github.com/onflow/flow-go/cmd/build"
	"github.com/onflow/flow-go/consensus"
	"github.com/onflow/flow-go/consensus/hotstuff"
	"github.com/onflow/flow-go/consensus/hotstuff/committees"
	"github.com/onflow/flow-go/consensus/hotstuff/notifications"
	"github.com/onflow/flow-go/consensus/hotstuff/notifications/pubsub"
	hotsignature "github.com/onflow/flow-go/consensus/hotstuff/signature"
	hotstuffvalidator "github.com/onflow/flow-go/consensus/hotstuff/validator"
	"github.com/onflow/flow-go/consensus/hotstuff/verification"
	recovery "github.com/onflow/flow-go/consensus/recovery/protocol"
	"github.com/onflow/flow-go/engine"
	"github.com/onflow/flow-go/engine/access/apiproxy"
	"github.com/onflow/flow-go/engine/access/index"
	"github.com/onflow/flow-go/engine/access/rest"
	restapiproxy "github.com/onflow/flow-go/engine/access/rest/apiproxy"
	"github.com/onflow/flow-go/engine/access/rest/routes"
	"github.com/onflow/flow-go/engine/access/rpc"
	"github.com/onflow/flow-go/engine/access/rpc/backend"
	rpcConnection "github.com/onflow/flow-go/engine/access/rpc/connection"
	"github.com/onflow/flow-go/engine/access/state_stream"
	statestreambackend "github.com/onflow/flow-go/engine/access/state_stream/backend"
	"github.com/onflow/flow-go/engine/access/subscription"
	"github.com/onflow/flow-go/engine/common/follower"
	synceng "github.com/onflow/flow-go/engine/common/synchronization"
	"github.com/onflow/flow-go/engine/common/version"
	"github.com/onflow/flow-go/engine/execution/computation/query"
	"github.com/onflow/flow-go/fvm/storage/derived"
	"github.com/onflow/flow-go/ledger"
	"github.com/onflow/flow-go/ledger/complete/wal"
	"github.com/onflow/flow-go/model/bootstrap"
	"github.com/onflow/flow-go/model/encodable"
	"github.com/onflow/flow-go/model/flow"
	"github.com/onflow/flow-go/model/flow/filter"
	"github.com/onflow/flow-go/module"
	"github.com/onflow/flow-go/module/blobs"
	"github.com/onflow/flow-go/module/chainsync"
	"github.com/onflow/flow-go/module/execution"
	"github.com/onflow/flow-go/module/executiondatasync/execution_data"
	execdatacache "github.com/onflow/flow-go/module/executiondatasync/execution_data/cache"
	"github.com/onflow/flow-go/module/executiondatasync/pruner"
	"github.com/onflow/flow-go/module/executiondatasync/tracker"
	finalizer "github.com/onflow/flow-go/module/finalizer/consensus"
	"github.com/onflow/flow-go/module/grpcserver"
	"github.com/onflow/flow-go/module/id"
	"github.com/onflow/flow-go/module/local"
	"github.com/onflow/flow-go/module/mempool/herocache"
	"github.com/onflow/flow-go/module/mempool/stdmap"
	"github.com/onflow/flow-go/module/metrics"
	"github.com/onflow/flow-go/module/state_synchronization"
	"github.com/onflow/flow-go/module/state_synchronization/indexer"
	edrequester "github.com/onflow/flow-go/module/state_synchronization/requester"
	consensus_follower "github.com/onflow/flow-go/module/upstream"
	"github.com/onflow/flow-go/network"
	alspmgr "github.com/onflow/flow-go/network/alsp/manager"
	netcache "github.com/onflow/flow-go/network/cache"
	"github.com/onflow/flow-go/network/channels"
	"github.com/onflow/flow-go/network/converter"
	"github.com/onflow/flow-go/network/p2p"
	"github.com/onflow/flow-go/network/p2p/blob"
	p2pbuilder "github.com/onflow/flow-go/network/p2p/builder"
	p2pbuilderconfig "github.com/onflow/flow-go/network/p2p/builder/config"
	"github.com/onflow/flow-go/network/p2p/cache"
	"github.com/onflow/flow-go/network/p2p/conduit"
	p2pdht "github.com/onflow/flow-go/network/p2p/dht"
	"github.com/onflow/flow-go/network/p2p/keyutils"
	p2plogging "github.com/onflow/flow-go/network/p2p/logging"
	networkingsubscription "github.com/onflow/flow-go/network/p2p/subscription"
	"github.com/onflow/flow-go/network/p2p/translator"
	"github.com/onflow/flow-go/network/p2p/unicast/protocols"
	"github.com/onflow/flow-go/network/p2p/utils"
	"github.com/onflow/flow-go/network/slashing"
	"github.com/onflow/flow-go/network/underlay"
	"github.com/onflow/flow-go/network/validator"
	stateprotocol "github.com/onflow/flow-go/state/protocol"
	badgerState "github.com/onflow/flow-go/state/protocol/badger"
	"github.com/onflow/flow-go/state/protocol/blocktimer"
	"github.com/onflow/flow-go/state/protocol/events/gadgets"
	"github.com/onflow/flow-go/storage"
	bstorage "github.com/onflow/flow-go/storage/badger"
	pStorage "github.com/onflow/flow-go/storage/pebble"
	"github.com/onflow/flow-go/utils/grpcutils"
	"github.com/onflow/flow-go/utils/io"
)

// ObserverBuilder extends cmd.NodeBuilder and declares additional functions needed to bootstrap an Access node
// These functions are shared by observer builders.
// The Staked network allows the access nodes to communicate among themselves, while the public network allows the
// observers and an Access node to communicate.
//
//                                 public network                           private network
//  +------------------------+
//  | observer 1             |<--------------------------|
//  +------------------------+                           v
//  +------------------------+                         +----------------------+              +------------------------+
//  | observer 2             |<----------------------->| Access Node (staked) |<------------>| All other staked Nodes |
//  +------------------------+                         +----------------------+              +------------------------+
//  +------------------------+                           ^
//  | observer 3             |<--------------------------|
//  +------------------------+

// ObserverServiceConfig defines all the user defined parameters required to bootstrap an access node
// For a node running as a standalone process, the config fields will be populated from the command line params,
// while for a node running as a library, the config fields are expected to be initialized by the caller.
type ObserverServiceConfig struct {
<<<<<<< HEAD
	bootstrapNodeAddresses       []string
	bootstrapNodePublicKeys      []string
	observerNetworkingKeyPath    string
	bootstrapIdentities          flow.IdentitySkeletonList // the identity list of bootstrap peers the node uses to discover other nodes
	apiRatelimits                map[string]int
	apiBurstlimits               map[string]int
	rpcConf                      rpc.Config
	rpcMetricsEnabled            bool
	registersDBPath              string
	checkpointFile               string
	apiTimeout                   time.Duration
	stateStreamConf              statestreambackend.Config
	stateStreamFilterConf        map[string]int
	upstreamNodeAddresses        []string
	upstreamNodePublicKeys       []string
	upstreamIdentities           flow.IdentitySkeletonList // the identity list of upstream peers the node uses to forward API requests to
	scriptExecutorConfig         query.QueryConfig
	logTxTimeToFinalized         bool
	logTxTimeToExecuted          bool
	logTxTimeToFinalizedExecuted bool
	executionDataSyncEnabled     bool
	executionDataIndexingEnabled bool
	localServiceAPIEnabled       bool
	versionControlEnabled        bool
	executionDataDir             string
	executionDataStartHeight     uint64
	executionDataConfig          edrequester.ExecutionDataConfig
	scriptExecMinBlock           uint64
	scriptExecMaxBlock           uint64
	registerCacheType            string
	registerCacheSize            uint
	programCacheSize             uint
=======
	bootstrapNodeAddresses               []string
	bootstrapNodePublicKeys              []string
	observerNetworkingKeyPath            string
	bootstrapIdentities                  flow.IdentitySkeletonList // the identity list of bootstrap peers the node uses to discover other nodes
	apiRatelimits                        map[string]int
	apiBurstlimits                       map[string]int
	rpcConf                              rpc.Config
	rpcMetricsEnabled                    bool
	registersDBPath                      string
	checkpointFile                       string
	apiTimeout                           time.Duration
	stateStreamConf                      statestreambackend.Config
	stateStreamFilterConf                map[string]int
	upstreamNodeAddresses                []string
	upstreamNodePublicKeys               []string
	upstreamIdentities                   flow.IdentitySkeletonList // the identity list of upstream peers the node uses to forward API requests to
	scriptExecutorConfig                 query.QueryConfig
	logTxTimeToFinalized                 bool
	logTxTimeToExecuted                  bool
	logTxTimeToFinalizedExecuted         bool
	executionDataSyncEnabled             bool
	executionDataIndexingEnabled         bool
	executionDataPrunerHeightRangeTarget uint64
	executionDataPrunerThreshold         uint64
	localServiceAPIEnabled               bool
	executionDataDir                     string
	executionDataStartHeight             uint64
	executionDataConfig                  edrequester.ExecutionDataConfig
	scriptExecMinBlock                   uint64
	scriptExecMaxBlock                   uint64
	registerCacheType                    string
	registerCacheSize                    uint
	programCacheSize                     uint
>>>>>>> ac52b6d9
}

// DefaultObserverServiceConfig defines all the default values for the ObserverServiceConfig
func DefaultObserverServiceConfig() *ObserverServiceConfig {
	homedir, _ := os.UserHomeDir()
	return &ObserverServiceConfig{
		rpcConf: rpc.Config{
			UnsecureGRPCListenAddr: "0.0.0.0:9000",
			SecureGRPCListenAddr:   "0.0.0.0:9001",
			HTTPListenAddr:         "0.0.0.0:8000",
			CollectionAddr:         "",
			HistoricalAccessAddrs:  "",
			BackendConfig: backend.Config{
				CollectionClientTimeout:   3 * time.Second,
				ExecutionClientTimeout:    3 * time.Second,
				ConnectionPoolSize:        backend.DefaultConnectionPoolSize,
				MaxHeightRange:            backend.DefaultMaxHeightRange,
				PreferredExecutionNodeIDs: nil,
				FixedExecutionNodeIDs:     nil,
				ScriptExecutionMode:       backend.IndexQueryModeExecutionNodesOnly.String(), // default to ENs only for now
				EventQueryMode:            backend.IndexQueryModeExecutionNodesOnly.String(), // default to ENs only for now
				TxResultQueryMode:         backend.IndexQueryModeExecutionNodesOnly.String(), // default to ENs only for now
			},
			RestConfig: rest.Config{
				ListenAddress: "",
				WriteTimeout:  rest.DefaultWriteTimeout,
				ReadTimeout:   rest.DefaultReadTimeout,
				IdleTimeout:   rest.DefaultIdleTimeout,
			},
			MaxMsgSize:     grpcutils.DefaultMaxMsgSize,
			CompressorName: grpcutils.NoCompressor,
		},
		stateStreamConf: statestreambackend.Config{
			MaxExecutionDataMsgSize: grpcutils.DefaultMaxMsgSize,
			ExecutionDataCacheSize:  subscription.DefaultCacheSize,
			ClientSendTimeout:       subscription.DefaultSendTimeout,
			ClientSendBufferSize:    subscription.DefaultSendBufferSize,
			MaxGlobalStreams:        subscription.DefaultMaxGlobalStreams,
			EventFilterConfig:       state_stream.DefaultEventFilterConfig,
			ResponseLimit:           subscription.DefaultResponseLimit,
			HeartbeatInterval:       subscription.DefaultHeartbeatInterval,
			RegisterIDsRequestLimit: state_stream.DefaultRegisterIDsRequestLimit,
		},
<<<<<<< HEAD
		stateStreamFilterConf:        nil,
		rpcMetricsEnabled:            false,
		apiRatelimits:                nil,
		apiBurstlimits:               nil,
		bootstrapNodeAddresses:       []string{},
		bootstrapNodePublicKeys:      []string{},
		observerNetworkingKeyPath:    cmd.NotSet,
		apiTimeout:                   3 * time.Second,
		upstreamNodeAddresses:        []string{},
		upstreamNodePublicKeys:       []string{},
		registersDBPath:              filepath.Join(homedir, ".flow", "execution_state"),
		checkpointFile:               cmd.NotSet,
		scriptExecutorConfig:         query.NewDefaultConfig(),
		logTxTimeToFinalized:         false,
		logTxTimeToExecuted:          false,
		logTxTimeToFinalizedExecuted: false,
		executionDataSyncEnabled:     false,
		executionDataIndexingEnabled: false,
		localServiceAPIEnabled:       false,
		versionControlEnabled:        true,
		executionDataDir:             filepath.Join(homedir, ".flow", "execution_data"),
		executionDataStartHeight:     0,
=======
		stateStreamFilterConf:                nil,
		rpcMetricsEnabled:                    false,
		apiRatelimits:                        nil,
		apiBurstlimits:                       nil,
		bootstrapNodeAddresses:               []string{},
		bootstrapNodePublicKeys:              []string{},
		observerNetworkingKeyPath:            cmd.NotSet,
		apiTimeout:                           3 * time.Second,
		upstreamNodeAddresses:                []string{},
		upstreamNodePublicKeys:               []string{},
		registersDBPath:                      filepath.Join(homedir, ".flow", "execution_state"),
		checkpointFile:                       cmd.NotSet,
		scriptExecutorConfig:                 query.NewDefaultConfig(),
		logTxTimeToFinalized:                 false,
		logTxTimeToExecuted:                  false,
		logTxTimeToFinalizedExecuted:         false,
		executionDataSyncEnabled:             false,
		executionDataIndexingEnabled:         false,
		executionDataPrunerHeightRangeTarget: 0,
		executionDataPrunerThreshold:         100_000,
		localServiceAPIEnabled:               false,
		executionDataDir:                     filepath.Join(homedir, ".flow", "execution_data"),
		executionDataStartHeight:             0,
>>>>>>> ac52b6d9
		executionDataConfig: edrequester.ExecutionDataConfig{
			InitialBlockHeight: 0,
			MaxSearchAhead:     edrequester.DefaultMaxSearchAhead,
			FetchTimeout:       edrequester.DefaultFetchTimeout,
			MaxFetchTimeout:    edrequester.DefaultMaxFetchTimeout,
			RetryDelay:         edrequester.DefaultRetryDelay,
			MaxRetryDelay:      edrequester.DefaultMaxRetryDelay,
		},
		scriptExecMinBlock: 0,
		scriptExecMaxBlock: math.MaxUint64,
		registerCacheType:  pStorage.CacheTypeTwoQueue.String(),
		registerCacheSize:  0,
		programCacheSize:   0,
	}
}

// ObserverServiceBuilder provides the common functionality needed to bootstrap a Flow observer service
// It is composed of the FlowNodeBuilder, the ObserverServiceConfig and contains all the components and modules needed for the observers
type ObserverServiceBuilder struct {
	*cmd.FlowNodeBuilder
	*ObserverServiceConfig

	// components

	LibP2PNode           p2p.LibP2PNode
	FollowerState        stateprotocol.FollowerState
	SyncCore             *chainsync.Core
	RpcEng               *rpc.Engine
	TransactionTimings   *stdmap.TransactionTimings
	FollowerDistributor  *pubsub.FollowerDistributor
	Committee            hotstuff.DynamicCommittee
	Finalized            *flow.Header
	Pending              []*flow.Header
	FollowerCore         module.HotStuffFollower
	ExecutionIndexer     *indexer.Indexer
	ExecutionIndexerCore *indexer.IndexerCore
	TxResultsIndex       *index.TransactionResultsIndex
	IndexerDependencies  *cmd.DependencyList
	versionControl       *version.VersionControl

	ExecutionDataDownloader execution_data.Downloader
	ExecutionDataRequester  state_synchronization.ExecutionDataRequester
	ExecutionDataStore      execution_data.ExecutionDataStore
	ExecutionDataBlobstore  blobs.Blobstore
	ExecutionDataPruner     *pruner.Pruner
	ExecutionDataDatastore  *badger.Datastore
	ExecutionDataTracker    tracker.Storage

	RegistersAsyncStore *execution.RegistersAsyncStore
	Reporter            *index.Reporter
	EventsIndex         *index.EventsIndex
	ScriptExecutor      *backend.ScriptExecutor

	// available until after the network has started. Hence, a factory function that needs to be called just before
	// creating the sync engine
	SyncEngineParticipantsProviderFactory func() module.IdentifierProvider

	// engines
	FollowerEng    *follower.ComplianceEngine
	SyncEng        *synceng.Engine
	StateStreamEng *statestreambackend.Engine

	// Public network
	peerID peer.ID

	TransactionMetrics *metrics.TransactionCollector
	RestMetrics        *metrics.RestCollector
	AccessMetrics      module.AccessMetrics

	// grpc servers
	secureGrpcServer      *grpcserver.GrpcServer
	unsecureGrpcServer    *grpcserver.GrpcServer
	stateStreamGrpcServer *grpcserver.GrpcServer

	stateStreamBackend *statestreambackend.StateStreamBackend
}

// deriveBootstrapPeerIdentities derives the Flow Identity of the bootstrap peers from the parameters.
// These are the identities of the observers also acting as the DHT bootstrap server
func (builder *ObserverServiceBuilder) deriveBootstrapPeerIdentities() error {
	// if bootstrap identities already provided (as part of alternate initialization as a library the skip reading command
	// line params)
	if builder.bootstrapIdentities != nil {
		return nil
	}

	ids, err := cmd.BootstrapIdentities(builder.bootstrapNodeAddresses, builder.bootstrapNodePublicKeys)
	if err != nil {
		return fmt.Errorf("failed to derive bootstrap peer identities: %w", err)
	}

	builder.bootstrapIdentities = ids

	return nil
}

// deriveBootstrapPeerIdentities derives the Flow Identity of the bootstrap peers from the parameters.
// These are the identities of the observers also acting as the DHT bootstrap server
func (builder *ObserverServiceBuilder) deriveUpstreamIdentities() error {
	// if bootstrap identities already provided (as part of alternate initialization as a library the skip reading command
	// line params)
	if builder.upstreamIdentities != nil {
		return nil
	}

	// BootstrapIdentities converts the bootstrap node addresses and keys to a Flow Identity list where
	// each Flow Identity is initialized with the passed address, the networking key
	// and the Node ID set to ZeroID, role set to Access, 0 stake and no staking key.
	addresses := builder.upstreamNodeAddresses
	keys := builder.upstreamNodePublicKeys
	if len(addresses) != len(keys) {
		return fmt.Errorf("number of addresses and keys provided for the boostrap nodes don't match")
	}

	ids := make(flow.IdentitySkeletonList, len(addresses))
	for i, address := range addresses {
		key := keys[i]

		// json unmarshaller needs a quotes before and after the string
		// the pflags.StringSliceVar does not retain quotes for the command line arg even if escaped with \"
		// hence this additional check to ensure the key is indeed quoted
		if !strings.HasPrefix(key, "\"") {
			key = fmt.Sprintf("\"%s\"", key)
		}

		// create the identity of the peer by setting only the relevant fields
		ids[i] = &flow.IdentitySkeleton{
			NodeID:        flow.ZeroID, // the NodeID is the hash of the staking key and for the public network it does not apply
			Address:       address,
			Role:          flow.RoleAccess, // the upstream node has to be an access node
			NetworkPubKey: nil,
		}

		// networking public key
		var networkKey encodable.NetworkPubKey
		err := json.Unmarshal([]byte(key), &networkKey)
		if err == nil {
			ids[i].NetworkPubKey = networkKey
		}
	}

	builder.upstreamIdentities = ids

	return nil
}

func (builder *ObserverServiceBuilder) buildFollowerState() *ObserverServiceBuilder {
	builder.Module("mutable follower state", func(node *cmd.NodeConfig) error {
		// For now, we only support state implementations from package badger.
		// If we ever support different implementations, the following can be replaced by a type-aware factory
		state, ok := node.State.(*badgerState.State)
		if !ok {
			return fmt.Errorf("only implementations of type badger.State are currently supported but read-only state has type %T", node.State)
		}

		followerState, err := badgerState.NewFollowerState(
			node.Logger,
			node.Tracer,
			node.ProtocolEvents,
			state,
			node.Storage.Index,
			node.Storage.Payloads,
			blocktimer.DefaultBlockTimer,
		)
		builder.FollowerState = followerState

		return err
	})

	return builder
}

func (builder *ObserverServiceBuilder) buildSyncCore() *ObserverServiceBuilder {
	builder.Module("sync core", func(node *cmd.NodeConfig) error {
		syncCore, err := chainsync.New(node.Logger, node.SyncCoreConfig, metrics.NewChainSyncCollector(node.RootChainID), node.RootChainID)
		builder.SyncCore = syncCore

		return err
	})

	return builder
}

func (builder *ObserverServiceBuilder) buildCommittee() *ObserverServiceBuilder {
	builder.Component("committee", func(node *cmd.NodeConfig) (module.ReadyDoneAware, error) {
		// initialize consensus committee's membership state
		// This committee state is for the HotStuff follower, which follows the MAIN CONSENSUS committee
		// Note: node.Me.NodeID() is not part of the consensus committee
		committee, err := committees.NewConsensusCommittee(node.State, node.Me.NodeID())
		node.ProtocolEvents.AddConsumer(committee)
		builder.Committee = committee

		return committee, err
	})

	return builder
}

func (builder *ObserverServiceBuilder) buildLatestHeader() *ObserverServiceBuilder {
	builder.Module("latest header", func(node *cmd.NodeConfig) error {
		finalized, pending, err := recovery.FindLatest(node.State, node.Storage.Headers)
		builder.Finalized, builder.Pending = finalized, pending

		return err
	})

	return builder
}

func (builder *ObserverServiceBuilder) buildFollowerCore() *ObserverServiceBuilder {
	builder.Component("follower core", func(node *cmd.NodeConfig) (module.ReadyDoneAware, error) {
		// create a finalizer that will handle updating the protocol
		// state when the follower detects newly finalized blocks
		final := finalizer.NewFinalizer(node.DB, node.Storage.Headers, builder.FollowerState, node.Tracer)

		followerCore, err := consensus.NewFollower(
			node.Logger,
			node.Metrics.Mempool,
			node.Storage.Headers,
			final,
			builder.FollowerDistributor,
			node.FinalizedRootBlock.Header,
			node.RootQC,
			builder.Finalized,
			builder.Pending,
		)
		if err != nil {
			return nil, fmt.Errorf("could not initialize follower core: %w", err)
		}
		builder.FollowerCore = followerCore

		return builder.FollowerCore, nil
	})

	return builder
}

func (builder *ObserverServiceBuilder) buildFollowerEngine() *ObserverServiceBuilder {
	builder.Component("follower engine", func(node *cmd.NodeConfig) (module.ReadyDoneAware, error) {
		var heroCacheCollector module.HeroCacheMetrics = metrics.NewNoopCollector()
		if node.HeroCacheMetricsEnable {
			heroCacheCollector = metrics.FollowerCacheMetrics(node.MetricsRegisterer)
		}
		packer := hotsignature.NewConsensusSigDataPacker(builder.Committee)
		verifier := verification.NewCombinedVerifier(builder.Committee, packer) // verifier for HotStuff signature constructs (QCs, TCs, votes)
		val := hotstuffvalidator.New(builder.Committee, verifier)

		core, err := follower.NewComplianceCore(
			node.Logger,
			node.Metrics.Mempool,
			heroCacheCollector,
			builder.FollowerDistributor,
			builder.FollowerState,
			builder.FollowerCore,
			val,
			builder.SyncCore,
			node.Tracer,
		)
		if err != nil {
			return nil, fmt.Errorf("could not create follower core: %w", err)
		}

		builder.FollowerEng, err = follower.NewComplianceLayer(
			node.Logger,
			node.EngineRegistry,
			node.Me,
			node.Metrics.Engine,
			node.Storage.Headers,
			builder.Finalized,
			core,
			builder.ComplianceConfig,
			follower.WithChannel(channels.PublicReceiveBlocks),
		)
		if err != nil {
			return nil, fmt.Errorf("could not create follower engine: %w", err)
		}
		builder.FollowerDistributor.AddOnBlockFinalizedConsumer(builder.FollowerEng.OnFinalizedBlock)

		return builder.FollowerEng, nil
	})

	return builder
}

func (builder *ObserverServiceBuilder) buildSyncEngine() *ObserverServiceBuilder {
	builder.Component("sync engine", func(node *cmd.NodeConfig) (module.ReadyDoneAware, error) {
		spamConfig, err := synceng.NewSpamDetectionConfig()
		if err != nil {
			return nil, fmt.Errorf("could not initialize spam detection config: %w", err)
		}

		sync, err := synceng.New(
			node.Logger,
			node.Metrics.Engine,
			node.EngineRegistry,
			node.Me,
			node.State,
			node.Storage.Blocks,
			builder.FollowerEng,
			builder.SyncCore,
			builder.SyncEngineParticipantsProviderFactory(),
			spamConfig,
		)
		if err != nil {
			return nil, fmt.Errorf("could not create synchronization engine: %w", err)
		}
		builder.SyncEng = sync
		builder.FollowerDistributor.AddFinalizationConsumer(sync)

		return builder.SyncEng, nil
	})

	return builder
}

func (builder *ObserverServiceBuilder) BuildConsensusFollower() cmd.NodeBuilder {
	builder.
		buildFollowerState().
		buildSyncCore().
		buildCommittee().
		buildLatestHeader().
		buildFollowerCore().
		buildFollowerEngine().
		buildSyncEngine()

	return builder
}

type Option func(*ObserverServiceConfig)

func NewFlowObserverServiceBuilder(opts ...Option) *ObserverServiceBuilder {
	config := DefaultObserverServiceConfig()
	for _, opt := range opts {
		opt(config)
	}
	anb := &ObserverServiceBuilder{
		ObserverServiceConfig: config,
		FlowNodeBuilder:       cmd.FlowNode("observer"),
		FollowerDistributor:   pubsub.NewFollowerDistributor(),
		IndexerDependencies:   cmd.NewDependencyList(),
	}
	anb.FollowerDistributor.AddProposalViolationConsumer(notifications.NewSlashingViolationsConsumer(anb.Logger))
	// the observer gets a version of the root snapshot file that does not contain any node addresses
	// hence skip all the root snapshot validations that involved an identity address
	anb.FlowNodeBuilder.SkipNwAddressBasedValidations = true
	return anb
}

func (builder *ObserverServiceBuilder) ParseFlags() error {
	builder.BaseFlags()

	builder.extraFlags()

	return builder.ParseAndPrintFlags()
}

func (builder *ObserverServiceBuilder) extraFlags() {
	builder.ExtraFlags(func(flags *pflag.FlagSet) {
		defaultConfig := DefaultObserverServiceConfig()

		flags.StringVarP(&builder.rpcConf.UnsecureGRPCListenAddr,
			"rpc-addr",
			"r",
			defaultConfig.rpcConf.UnsecureGRPCListenAddr,
			"the address the unsecured gRPC server listens on")
		flags.StringVar(&builder.rpcConf.SecureGRPCListenAddr,
			"secure-rpc-addr",
			defaultConfig.rpcConf.SecureGRPCListenAddr,
			"the address the secure gRPC server listens on")
		flags.StringVarP(&builder.rpcConf.HTTPListenAddr, "http-addr", "h", defaultConfig.rpcConf.HTTPListenAddr, "the address the http proxy server listens on")
		flags.StringVar(&builder.rpcConf.RestConfig.ListenAddress,
			"rest-addr",
			defaultConfig.rpcConf.RestConfig.ListenAddress,
			"the address the REST server listens on (if empty the REST server will not be started)")
		flags.DurationVar(&builder.rpcConf.RestConfig.WriteTimeout,
			"rest-write-timeout",
			defaultConfig.rpcConf.RestConfig.WriteTimeout,
			"timeout to use when writing REST response")
		flags.DurationVar(&builder.rpcConf.RestConfig.ReadTimeout,
			"rest-read-timeout",
			defaultConfig.rpcConf.RestConfig.ReadTimeout,
			"timeout to use when reading REST request headers")
		flags.DurationVar(&builder.rpcConf.RestConfig.IdleTimeout, "rest-idle-timeout", defaultConfig.rpcConf.RestConfig.IdleTimeout, "idle timeout for REST connections")
		flags.UintVar(&builder.rpcConf.MaxMsgSize,
			"rpc-max-message-size",
			defaultConfig.rpcConf.MaxMsgSize,
			"the maximum message size in bytes for messages sent or received over grpc")
		flags.UintVar(&builder.rpcConf.BackendConfig.ConnectionPoolSize,
			"connection-pool-size",
			defaultConfig.rpcConf.BackendConfig.ConnectionPoolSize,
			"maximum number of connections allowed in the connection pool, size of 0 disables the connection pooling, and anything less than the default size will be overridden to use the default size")
		flags.UintVar(&builder.rpcConf.BackendConfig.MaxHeightRange,
			"rpc-max-height-range",
			defaultConfig.rpcConf.BackendConfig.MaxHeightRange,
			"maximum size for height range requests")
		flags.StringToIntVar(&builder.apiRatelimits,
			"api-rate-limits",
			defaultConfig.apiRatelimits,
			"per second rate limits for Access API methods e.g. Ping=300,GetTransaction=500 etc.")
		flags.StringToIntVar(&builder.apiBurstlimits,
			"api-burst-limits",
			defaultConfig.apiBurstlimits,
			"burst limits for Access API methods e.g. Ping=100,GetTransaction=100 etc.")
		flags.StringVar(&builder.observerNetworkingKeyPath,
			"observer-networking-key-path",
			defaultConfig.observerNetworkingKeyPath,
			"path to the networking key for observer")
		flags.StringSliceVar(&builder.bootstrapNodeAddresses,
			"bootstrap-node-addresses",
			defaultConfig.bootstrapNodeAddresses,
			"the network addresses of the bootstrap access node if this is an observer e.g. access-001.mainnet.flow.org:9653,access-002.mainnet.flow.org:9653")
		flags.StringSliceVar(&builder.bootstrapNodePublicKeys,
			"bootstrap-node-public-keys",
			defaultConfig.bootstrapNodePublicKeys,
			"the networking public key of the bootstrap access node if this is an observer (in the same order as the bootstrap node addresses) e.g. \"d57a5e9c5.....\",\"44ded42d....\"")
		flags.DurationVar(&builder.apiTimeout, "upstream-api-timeout", defaultConfig.apiTimeout, "tcp timeout for Flow API gRPC sockets to upstrem nodes")
		flags.StringSliceVar(&builder.upstreamNodeAddresses,
			"upstream-node-addresses",
			defaultConfig.upstreamNodeAddresses,
			"the gRPC network addresses of the upstream access node. e.g. access-001.mainnet.flow.org:9000,access-002.mainnet.flow.org:9000")
		flags.StringSliceVar(&builder.upstreamNodePublicKeys,
			"upstream-node-public-keys",
			defaultConfig.upstreamNodePublicKeys,
			"the networking public key of the upstream access node (in the same order as the upstream node addresses) e.g. \"d57a5e9c5.....\",\"44ded42d....\"")

		flags.BoolVar(&builder.logTxTimeToFinalized, "log-tx-time-to-finalized", defaultConfig.logTxTimeToFinalized, "log transaction time to finalized")
		flags.BoolVar(&builder.logTxTimeToExecuted, "log-tx-time-to-executed", defaultConfig.logTxTimeToExecuted, "log transaction time to executed")
		flags.BoolVar(&builder.logTxTimeToFinalizedExecuted,
			"log-tx-time-to-finalized-executed",
			defaultConfig.logTxTimeToFinalizedExecuted,
			"log transaction time to finalized and executed")
		flags.BoolVar(&builder.rpcMetricsEnabled, "rpc-metrics-enabled", defaultConfig.rpcMetricsEnabled, "whether to enable the rpc metrics")
		flags.BoolVar(&builder.executionDataIndexingEnabled,
			"execution-data-indexing-enabled",
			defaultConfig.executionDataIndexingEnabled,
			"whether to enable the execution data indexing")
		flags.BoolVar(&builder.versionControlEnabled,
			"version-control-enabled",
			defaultConfig.versionControlEnabled,
			"whether to enable the version control feature. Default value is true")
		flags.BoolVar(&builder.localServiceAPIEnabled, "local-service-api-enabled", defaultConfig.localServiceAPIEnabled, "whether to use local indexed data for api queries")
		flags.StringVar(&builder.registersDBPath, "execution-state-dir", defaultConfig.registersDBPath, "directory to use for execution-state database")
		flags.StringVar(&builder.checkpointFile, "execution-state-checkpoint", defaultConfig.checkpointFile, "execution-state checkpoint file")

		// Execution data pruner
		flags.Uint64Var(&builder.executionDataPrunerHeightRangeTarget,
			"execution-data-height-range-target",
			defaultConfig.executionDataPrunerHeightRangeTarget,
			"number of blocks of Execution Data to keep on disk. older data is pruned")
		flags.Uint64Var(&builder.executionDataPrunerThreshold,
			"execution-data-height-range-threshold",
			defaultConfig.executionDataPrunerThreshold,
			"number of unpruned blocks of Execution Data beyond the height range target to allow before pruning")

		// ExecutionDataRequester config
		flags.BoolVar(&builder.executionDataSyncEnabled,
			"execution-data-sync-enabled",
			defaultConfig.executionDataSyncEnabled,
			"whether to enable the execution data sync protocol")
		flags.StringVar(&builder.executionDataDir,
			"execution-data-dir",
			defaultConfig.executionDataDir,
			"directory to use for Execution Data database")
		flags.Uint64Var(&builder.executionDataStartHeight,
			"execution-data-start-height",
			defaultConfig.executionDataStartHeight,
			"height of first block to sync execution data from when starting with an empty Execution Data database")
		flags.Uint64Var(&builder.executionDataConfig.MaxSearchAhead,
			"execution-data-max-search-ahead",
			defaultConfig.executionDataConfig.MaxSearchAhead,
			"max number of heights to search ahead of the lowest outstanding execution data height")
		flags.DurationVar(&builder.executionDataConfig.FetchTimeout,
			"execution-data-fetch-timeout",
			defaultConfig.executionDataConfig.FetchTimeout,
			"initial timeout to use when fetching execution data from the network. timeout increases using an incremental backoff until execution-data-max-fetch-timeout. e.g. 30s")
		flags.DurationVar(&builder.executionDataConfig.MaxFetchTimeout,
			"execution-data-max-fetch-timeout",
			defaultConfig.executionDataConfig.MaxFetchTimeout,
			"maximum timeout to use when fetching execution data from the network e.g. 300s")
		flags.DurationVar(&builder.executionDataConfig.RetryDelay,
			"execution-data-retry-delay",
			defaultConfig.executionDataConfig.RetryDelay,
			"initial delay for exponential backoff when fetching execution data fails e.g. 10s")
		flags.DurationVar(&builder.executionDataConfig.MaxRetryDelay,
			"execution-data-max-retry-delay",
			defaultConfig.executionDataConfig.MaxRetryDelay,
			"maximum delay for exponential backoff when fetching execution data fails e.g. 5m")

		// Streaming API
		flags.StringVar(&builder.stateStreamConf.ListenAddr,
			"state-stream-addr",
			defaultConfig.stateStreamConf.ListenAddr,
			"the address the state stream server listens on (if empty the server will not be started)")
		flags.Uint32Var(&builder.stateStreamConf.ExecutionDataCacheSize,
			"execution-data-cache-size",
			defaultConfig.stateStreamConf.ExecutionDataCacheSize,
			"block execution data cache size")
		flags.Uint32Var(&builder.stateStreamConf.MaxGlobalStreams,
			"state-stream-global-max-streams", defaultConfig.stateStreamConf.MaxGlobalStreams,
			"global maximum number of concurrent streams")
		flags.UintVar(&builder.stateStreamConf.MaxExecutionDataMsgSize,
			"state-stream-max-message-size",
			defaultConfig.stateStreamConf.MaxExecutionDataMsgSize,
			"maximum size for a gRPC message containing block execution data")
		flags.StringToIntVar(&builder.stateStreamFilterConf,
			"state-stream-event-filter-limits",
			defaultConfig.stateStreamFilterConf,
			"event filter limits for ExecutionData SubscribeEvents API e.g. EventTypes=100,Addresses=100,Contracts=100 etc.")
		flags.DurationVar(&builder.stateStreamConf.ClientSendTimeout,
			"state-stream-send-timeout",
			defaultConfig.stateStreamConf.ClientSendTimeout,
			"maximum wait before timing out while sending a response to a streaming client e.g. 30s")
		flags.UintVar(&builder.stateStreamConf.ClientSendBufferSize,
			"state-stream-send-buffer-size",
			defaultConfig.stateStreamConf.ClientSendBufferSize,
			"maximum number of responses to buffer within a stream")
		flags.Float64Var(&builder.stateStreamConf.ResponseLimit,
			"state-stream-response-limit",
			defaultConfig.stateStreamConf.ResponseLimit,
			"max number of responses per second to send over streaming endpoints. this helps manage resources consumed by each client querying data not in the cache e.g. 3 or 0.5. 0 means no limit")
		flags.Uint64Var(&builder.stateStreamConf.HeartbeatInterval,
			"state-stream-heartbeat-interval",
			defaultConfig.stateStreamConf.HeartbeatInterval,
			"default interval in blocks at which heartbeat messages should be sent. applied when client did not specify a value.")
		flags.Uint32Var(&builder.stateStreamConf.RegisterIDsRequestLimit,
			"state-stream-max-register-values",
			defaultConfig.stateStreamConf.RegisterIDsRequestLimit,
			"maximum number of register ids to include in a single request to the GetRegisters endpoint")
		flags.StringVar(&builder.rpcConf.BackendConfig.EventQueryMode,
			"event-query-mode",
			defaultConfig.rpcConf.BackendConfig.EventQueryMode,
			"mode to use when querying events. one of [local-only, execution-nodes-only(default), failover]")
		flags.Uint64Var(&builder.scriptExecMinBlock,
			"script-execution-min-height",
			defaultConfig.scriptExecMinBlock,
			"lowest block height to allow for script execution. default: no limit")
		flags.Uint64Var(&builder.scriptExecMaxBlock,
			"script-execution-max-height",
			defaultConfig.scriptExecMaxBlock,
			"highest block height to allow for script execution. default: no limit")

		flags.StringVar(&builder.registerCacheType,
			"register-cache-type",
			defaultConfig.registerCacheType,
			"type of backend cache to use for registers (lru, arc, 2q)")
		flags.UintVar(&builder.registerCacheSize,
			"register-cache-size",
			defaultConfig.registerCacheSize,
			"number of registers to cache for script execution. default: 0 (no cache)")
		flags.UintVar(&builder.programCacheSize,
			"program-cache-size",
			defaultConfig.programCacheSize,
			"[experimental] number of blocks to cache for cadence programs. use 0 to disable cache. default: 0. Note: this is an experimental feature and may cause nodes to become unstable under certain workloads. Use with caution.")
	}).ValidateFlags(func() error {
		if builder.executionDataSyncEnabled {
			if builder.executionDataConfig.FetchTimeout <= 0 {
				return errors.New("execution-data-fetch-timeout must be greater than 0")
			}
			if builder.executionDataConfig.MaxFetchTimeout < builder.executionDataConfig.FetchTimeout {
				return errors.New("execution-data-max-fetch-timeout must be greater than execution-data-fetch-timeout")
			}
			if builder.executionDataConfig.RetryDelay <= 0 {
				return errors.New("execution-data-retry-delay must be greater than 0")
			}
			if builder.executionDataConfig.MaxRetryDelay < builder.executionDataConfig.RetryDelay {
				return errors.New("execution-data-max-retry-delay must be greater than or equal to execution-data-retry-delay")
			}
			if builder.executionDataConfig.MaxSearchAhead == 0 {
				return errors.New("execution-data-max-search-ahead must be greater than 0")
			}
		}
		if builder.stateStreamConf.ListenAddr != "" {
			if builder.stateStreamConf.ExecutionDataCacheSize == 0 {
				return errors.New("execution-data-cache-size must be greater than 0")
			}
			if builder.stateStreamConf.ClientSendBufferSize == 0 {
				return errors.New("state-stream-send-buffer-size must be greater than 0")
			}
			if len(builder.stateStreamFilterConf) > 4 {
				return errors.New("state-stream-event-filter-limits must have at most 4 keys (EventTypes, Addresses, Contracts, AccountAddresses)")
			}
			for key, value := range builder.stateStreamFilterConf {
				switch key {
				case "EventTypes", "Addresses", "Contracts", "AccountAddresses":
					if value <= 0 {
						return fmt.Errorf("state-stream-event-filter-limits %s must be greater than 0", key)
					}
				default:
					return errors.New("state-stream-event-filter-limits may only contain the keys EventTypes, Addresses, Contracts, AccountAddresses")
				}
			}
			if builder.stateStreamConf.ResponseLimit < 0 {
				return errors.New("state-stream-response-limit must be greater than or equal to 0")
			}
			if builder.stateStreamConf.RegisterIDsRequestLimit <= 0 {
				return errors.New("state-stream-max-register-values must be greater than 0")
			}
		}

		return nil
	})
}

func publicNetworkMsgValidators(log zerolog.Logger, idProvider module.IdentityProvider, selfID flow.Identifier) []network.MessageValidator {
	return []network.MessageValidator{
		// filter out messages sent by this node itself
		validator.ValidateNotSender(selfID),
		validator.NewAnyValidator(
			// message should be either from a valid staked node
			validator.NewOriginValidator(
				id.NewIdentityFilterIdentifierProvider(filter.IsValidCurrentEpochParticipant, idProvider),
			),
			// or the message should be specifically targeted for this node
			validator.ValidateTarget(log, selfID),
		),
	}
}

func (builder *ObserverServiceBuilder) initNodeInfo() error {
	// use the networking key that was loaded from the configured file
	networkingKey, err := loadNetworkingKey(builder.observerNetworkingKeyPath)
	if err != nil {
		return fmt.Errorf("could not load networking private key: %w", err)
	}

	pubKey, err := keyutils.LibP2PPublicKeyFromFlow(networkingKey.PublicKey())
	if err != nil {
		return fmt.Errorf("could not load networking public key: %w", err)
	}

	builder.peerID, err = peer.IDFromPublicKey(pubKey)
	if err != nil {
		return fmt.Errorf("could not get peer ID from public key: %w", err)
	}

	builder.NodeID, err = translator.NewPublicNetworkIDTranslator().GetFlowID(builder.peerID)
	if err != nil {
		return fmt.Errorf("could not get flow node ID: %w", err)
	}

	builder.NodeConfig.NetworkKey = networkingKey // copy the key to NodeConfig
	builder.NodeConfig.StakingKey = nil           // no staking key for the observer

	return nil
}

func (builder *ObserverServiceBuilder) InitIDProviders() {
	builder.Module("id providers", func(node *cmd.NodeConfig) error {
		idCache, err := cache.NewProtocolStateIDCache(node.Logger, node.State, builder.ProtocolEvents)
		if err != nil {
			return fmt.Errorf("could not initialize ProtocolStateIDCache: %w", err)
		}
		builder.IDTranslator = translator.NewHierarchicalIDTranslator(idCache, translator.NewPublicNetworkIDTranslator())

		// The following wrapper allows to black-list byzantine nodes via an admin command:
		// the wrapper overrides the 'Ejected' flag of disallow-listed nodes to true
		builder.IdentityProvider, err = cache.NewNodeDisallowListWrapper(idCache, node.DB, func() network.DisallowListNotificationConsumer {
			return builder.NetworkUnderlay
		})
		if err != nil {
			return fmt.Errorf("could not initialize NodeBlockListWrapper: %w", err)
		}

		// use the default identifier provider
		builder.SyncEngineParticipantsProviderFactory = func() module.IdentifierProvider {
			return id.NewCustomIdentifierProvider(func() flow.IdentifierList {
				pids := builder.LibP2PNode.GetPeersForProtocol(protocols.FlowProtocolID(builder.SporkID))
				result := make(flow.IdentifierList, 0, len(pids))

				for _, pid := range pids {
					// exclude own Identifier
					if pid == builder.peerID {
						continue
					}

					if flowID, err := builder.IDTranslator.GetFlowID(pid); err != nil {
						// TODO: this is an instance of "log error and continue with best effort" anti-pattern
						builder.Logger.Err(err).Str("peer", p2plogging.PeerId(pid)).Msg("failed to translate to Flow ID")
					} else {
						result = append(result, flowID)
					}
				}

				return result
			})
		}

		return nil
	})
}

func (builder *ObserverServiceBuilder) Initialize() error {
	if err := builder.deriveBootstrapPeerIdentities(); err != nil {
		return err
	}

	if err := builder.deriveUpstreamIdentities(); err != nil {
		return err
	}

	if err := builder.validateParams(); err != nil {
		return err
	}

	if err := builder.initNodeInfo(); err != nil {
		return err
	}

	builder.InitIDProviders()

	builder.enqueuePublicNetworkInit()

	builder.enqueueConnectWithStakedAN()

	if builder.BaseConfig.MetricsEnabled {
		builder.EnqueueMetricsServerInit()
		if err := builder.RegisterBadgerMetrics(); err != nil {
			return err
		}
	}

	builder.PreInit(builder.initObserverLocal())

	return nil
}

func (builder *ObserverServiceBuilder) validateParams() error {
	if builder.BaseConfig.BindAddr == cmd.NotSet || builder.BaseConfig.BindAddr == "" {
		return errors.New("bind address not specified")
	}
	if builder.ObserverServiceConfig.observerNetworkingKeyPath == cmd.NotSet {
		return errors.New("networking key not provided")
	}
	if len(builder.bootstrapIdentities) > 0 {
		return nil
	}
	if len(builder.bootstrapNodeAddresses) == 0 {
		return errors.New("no bootstrap node address provided")
	}
	if len(builder.bootstrapNodeAddresses) != len(builder.bootstrapNodePublicKeys) {
		return errors.New("number of bootstrap node addresses and public keys should match")
	}
	if len(builder.upstreamNodePublicKeys) > 0 && len(builder.upstreamNodeAddresses) != len(builder.upstreamNodePublicKeys) {
		return errors.New("number of upstream node addresses and public keys must match if public keys given")
	}
	return nil
}

// initPublicLibp2pNode creates a libp2p node for the observer service in the public (unstaked) network.
// The factory function is later passed into the initMiddleware function to eventually instantiate the p2p.LibP2PNode instance
// The LibP2P host is created with the following options:
// * DHT as client and seeded with the given bootstrap peers
// * The specified bind address as the listen address
// * The passed in private key as the libp2p key
// * No connection gater
// * No connection manager
// * No peer manager
// * Default libp2p pubsub options.
// Args:
// - networkKey: the private key to use for the libp2p node
// Returns:
// - p2p.LibP2PNode: the libp2p node
// - error: if any error occurs. Any error returned is considered irrecoverable.
func (builder *ObserverServiceBuilder) initPublicLibp2pNode(networkKey crypto.PrivateKey) (p2p.LibP2PNode, error) {
	var pis []peer.AddrInfo

	for _, b := range builder.bootstrapIdentities {
		pi, err := utils.PeerAddressInfo(*b)
		if err != nil {
			return nil, fmt.Errorf("could not extract peer address info from bootstrap identity %v: %w", b, err)
		}

		pis = append(pis, pi)
	}

	node, err := p2pbuilder.NewNodeBuilder(
		builder.Logger,
		&builder.FlowConfig.NetworkConfig.GossipSub,
		&p2pbuilderconfig.MetricsConfig{
			HeroCacheFactory: builder.HeroCacheMetricsFactory(),
			Metrics:          builder.Metrics.Network,
		},
		network.PublicNetwork,
		builder.BaseConfig.BindAddr,
		networkKey,
		builder.SporkID,
		builder.IdentityProvider,
		&builder.FlowConfig.NetworkConfig.ResourceManager,
		p2pbuilderconfig.PeerManagerDisableConfig(), // disable peer manager for observer node.
		&p2p.DisallowListCacheConfig{
			MaxSize: builder.FlowConfig.NetworkConfig.DisallowListNotificationCacheSize,
			Metrics: metrics.DisallowListCacheMetricsFactory(builder.HeroCacheMetricsFactory(), network.PublicNetwork),
		},
		&p2pbuilderconfig.UnicastConfig{
			Unicast: builder.FlowConfig.NetworkConfig.Unicast,
		}).
		SetSubscriptionFilter(
			networkingsubscription.NewRoleBasedFilter(
				networkingsubscription.UnstakedRole, builder.IdentityProvider,
			),
		).
		SetRoutingSystem(func(ctx context.Context, h host.Host) (routing.Routing, error) {
			return p2pdht.NewDHT(ctx, h, protocols.FlowPublicDHTProtocolID(builder.SporkID),
				builder.Logger,
				builder.Metrics.Network,
				p2pdht.AsClient(),
				dht.BootstrapPeers(pis...),
			)
		}).
		Build()
	if err != nil {
		return nil, fmt.Errorf("could not initialize libp2p node for observer: %w", err)
	}

	builder.LibP2PNode = node

	return builder.LibP2PNode, nil
}

// initObserverLocal initializes the observer's ID, network key and network address
// Currently, it reads a node-info.priv.json like any other node.
// TODO: read the node ID from the special bootstrap files
func (builder *ObserverServiceBuilder) initObserverLocal() func(node *cmd.NodeConfig) error {
	return func(node *cmd.NodeConfig) error {
		// for an observer, set the identity here explicitly since it will not be found in the protocol state
		self := flow.IdentitySkeleton{
			NodeID:        node.NodeID,
			NetworkPubKey: node.NetworkKey.PublicKey(),
			StakingPubKey: nil,             // no staking key needed for the observer
			Role:          flow.RoleAccess, // observer can only run as an access node
			Address:       builder.BindAddr,
		}

		var err error
		node.Me, err = local.NewNoKey(self)
		if err != nil {
			return fmt.Errorf("could not initialize local: %w", err)
		}
		return nil
	}
}

// Build enqueues the sync engine and the follower engine for the observer.
// Currently, the observer only runs the follower engine.
func (builder *ObserverServiceBuilder) Build() (cmd.Node, error) {
	builder.BuildConsensusFollower()

	if builder.executionDataSyncEnabled {
		builder.BuildExecutionSyncComponents()
	}

	builder.enqueueRPCServer()
	return builder.FlowNodeBuilder.Build()
}

func (builder *ObserverServiceBuilder) BuildExecutionSyncComponents() *ObserverServiceBuilder {
	var bs network.BlobService
	var processedBlockHeight storage.ConsumerProgress
	var processedNotifications storage.ConsumerProgress
	var publicBsDependable *module.ProxiedReadyDoneAware
	var execDataDistributor *edrequester.ExecutionDataDistributor
	var execDataCacheBackend *herocache.BlockExecutionData
	var executionDataStoreCache *execdatacache.ExecutionDataCache

	// setup dependency chain to ensure indexer starts after the requester
	requesterDependable := module.NewProxiedReadyDoneAware()
	builder.IndexerDependencies.Add(requesterDependable)

	builder.
		AdminCommand("read-execution-data", func(config *cmd.NodeConfig) commands.AdminCommand {
			return stateSyncCommands.NewReadExecutionDataCommand(builder.ExecutionDataStore)
		}).
		Module("execution data datastore and blobstore", func(node *cmd.NodeConfig) error {
			datastoreDir := filepath.Join(builder.executionDataDir, "blobstore")
			err := os.MkdirAll(datastoreDir, 0700)
			if err != nil {
				return err
			}

			builder.ExecutionDataDatastore, err = badger.NewDatastore(datastoreDir, &badger.DefaultOptions)
			if err != nil {
				return err
			}

			builder.ShutdownFunc(func() error {
				if err := builder.ExecutionDataDatastore.Close(); err != nil {
					return fmt.Errorf("could not close execution data datastore: %w", err)
				}
				return nil
			})

			return nil
		}).
		Module("processed block height consumer progress", func(node *cmd.NodeConfig) error {
			// Note: progress is stored in the datastore's DB since that is where the jobqueue
			// writes execution data to.
			processedBlockHeight = bstorage.NewConsumerProgress(builder.ExecutionDataDatastore.DB, module.ConsumeProgressExecutionDataRequesterBlockHeight)
			return nil
		}).
		Module("processed notifications consumer progress", func(node *cmd.NodeConfig) error {
			// Note: progress is stored in the datastore's DB since that is where the jobqueue
			// writes execution data to.
			processedNotifications = bstorage.NewConsumerProgress(builder.ExecutionDataDatastore.DB, module.ConsumeProgressExecutionDataRequesterNotification)
			return nil
		}).
		Module("blobservice peer manager dependencies", func(node *cmd.NodeConfig) error {
			publicBsDependable = module.NewProxiedReadyDoneAware()
			builder.PeerManagerDependencies.Add(publicBsDependable)
			return nil
		}).
		Module("execution datastore", func(node *cmd.NodeConfig) error {
			builder.ExecutionDataBlobstore = blobs.NewBlobstore(builder.ExecutionDataDatastore)
			builder.ExecutionDataStore = execution_data.NewExecutionDataStore(builder.ExecutionDataBlobstore, execution_data.DefaultSerializer)
			return nil
		}).
		Module("execution data cache", func(node *cmd.NodeConfig) error {
			var heroCacheCollector module.HeroCacheMetrics = metrics.NewNoopCollector()
			if builder.HeroCacheMetricsEnable {
				heroCacheCollector = metrics.AccessNodeExecutionDataCacheMetrics(builder.MetricsRegisterer)
			}

			execDataCacheBackend = herocache.NewBlockExecutionData(builder.stateStreamConf.ExecutionDataCacheSize, builder.Logger, heroCacheCollector)

			// Execution Data cache that uses a blobstore as the backend (instead of a downloader)
			// This ensures that it simply returns a not found error if the blob doesn't exist
			// instead of attempting to download it from the network.
			executionDataStoreCache = execdatacache.NewExecutionDataCache(
				builder.ExecutionDataStore,
				builder.Storage.Headers,
				builder.Storage.Seals,
				builder.Storage.Results,
				execDataCacheBackend,
			)

			return nil
		}).
		Component("public execution data service", func(node *cmd.NodeConfig) (module.ReadyDoneAware, error) {
			opts := []network.BlobServiceOption{
				blob.WithBitswapOptions(
					bitswap.WithTracer(
						blob.NewTracer(node.Logger.With().Str("public_blob_service", channels.PublicExecutionDataService.String()).Logger()),
					),
				),
			}

			var err error
			bs, err = node.EngineRegistry.RegisterBlobService(channels.PublicExecutionDataService, builder.ExecutionDataDatastore, opts...)
			if err != nil {
				return nil, fmt.Errorf("could not register blob service: %w", err)
			}

			// add blobservice into ReadyDoneAware dependency passed to peer manager
			// this starts the blob service and configures peer manager to wait for the blobservice
			// to be ready before starting
			publicBsDependable.Init(bs)

			var downloaderOpts []execution_data.DownloaderOption

			if builder.executionDataPrunerHeightRangeTarget != 0 {
				sealed, err := node.State.Sealed().Head()
				if err != nil {
					return nil, fmt.Errorf("cannot get the sealed block: %w", err)
				}

				trackerDir := filepath.Join(builder.executionDataDir, "tracker")
				builder.ExecutionDataTracker, err = tracker.OpenStorage(
					trackerDir,
					sealed.Height,
					node.Logger,
					tracker.WithPruneCallback(func(c cid.Cid) error {
						// TODO: use a proper context here
						return builder.ExecutionDataBlobstore.DeleteBlob(context.TODO(), c)
					}),
				)
				if err != nil {
					return nil, fmt.Errorf("failed to create execution data tracker: %w", err)
				}

				downloaderOpts = []execution_data.DownloaderOption{
					execution_data.WithExecutionDataTracker(builder.ExecutionDataTracker, node.Storage.Headers),
				}
			}

			builder.ExecutionDataDownloader = execution_data.NewDownloader(bs, downloaderOpts...)

			return builder.ExecutionDataDownloader, nil
		}).
		Component("execution data requester", func(node *cmd.NodeConfig) (module.ReadyDoneAware, error) {
			// Validation of the start block height needs to be done after loading state
			if builder.executionDataStartHeight > 0 {
				if builder.executionDataStartHeight <= builder.FinalizedRootBlock.Header.Height {
					return nil, fmt.Errorf(
						"execution data start block height (%d) must be greater than the root block height (%d)",
						builder.executionDataStartHeight, builder.FinalizedRootBlock.Header.Height)
				}

				latestSeal, err := builder.State.Sealed().Head()
				if err != nil {
					return nil, fmt.Errorf("failed to get latest sealed height")
				}

				// Note: since the root block of a spork is also sealed in the root protocol state, the
				// latest sealed height is always equal to the root block height. That means that at the
				// very beginning of a spork, this check will always fail. Operators should not specify
				// an InitialBlockHeight when starting from the beginning of a spork.
				if builder.executionDataStartHeight > latestSeal.Height {
					return nil, fmt.Errorf(
						"execution data start block height (%d) must be less than or equal to the latest sealed block height (%d)",
						builder.executionDataStartHeight, latestSeal.Height)
				}

				// executionDataStartHeight is provided as the first block to sync, but the
				// requester expects the initial last processed height, which is the first height - 1
				builder.executionDataConfig.InitialBlockHeight = builder.executionDataStartHeight - 1
			} else {
				builder.executionDataConfig.InitialBlockHeight = builder.SealedRootBlock.Header.Height
			}

			execDataDistributor = edrequester.NewExecutionDataDistributor()

			// Execution Data cache with a downloader as the backend. This is used by the requester
			// to download and cache execution data for each block. It shares a cache backend instance
			// with the datastore implementation.
			executionDataCache := execdatacache.NewExecutionDataCache(
				builder.ExecutionDataDownloader,
				builder.Storage.Headers,
				builder.Storage.Seals,
				builder.Storage.Results,
				execDataCacheBackend,
			)

			r, err := edrequester.New(
				builder.Logger,
				metrics.NewExecutionDataRequesterCollector(),
				builder.ExecutionDataDownloader,
				executionDataCache,
				processedBlockHeight,
				processedNotifications,
				builder.State,
				builder.Storage.Headers,
				builder.executionDataConfig,
				execDataDistributor,
			)
			if err != nil {
				return nil, fmt.Errorf("failed to create execution data requester: %w", err)
			}
			builder.ExecutionDataRequester = r

			builder.FollowerDistributor.AddOnBlockFinalizedConsumer(builder.ExecutionDataRequester.OnBlockFinalized)

			// add requester into ReadyDoneAware dependency passed to indexer. This allows the indexer
			// to wait for the requester to be ready before starting.
			requesterDependable.Init(builder.ExecutionDataRequester)

			return builder.ExecutionDataRequester, nil
		}).
		Component("execution data pruner", func(node *cmd.NodeConfig) (module.ReadyDoneAware, error) {
			if builder.executionDataPrunerHeightRangeTarget == 0 {
				return &module.NoopReadyDoneAware{}, nil
			}

			execDataDistributor.AddOnExecutionDataReceivedConsumer(func(data *execution_data.BlockExecutionDataEntity) {
				header, err := node.Storage.Headers.ByBlockID(data.BlockID)
				if err != nil {
					node.Logger.Fatal().Err(err).Msg("failed to get header for execution data")
				}

				if builder.ExecutionDataPruner != nil {
					err = builder.ExecutionDataTracker.SetFulfilledHeight(header.Height)
					if err != nil {
						node.Logger.Fatal().Err(err).Msg("failed to set fulfilled height")
					}

					builder.ExecutionDataPruner.NotifyFulfilledHeight(header.Height)
				}
			})

			var prunerMetrics module.ExecutionDataPrunerMetrics = metrics.NewNoopCollector()
			if node.MetricsEnabled {
				prunerMetrics = metrics.NewExecutionDataPrunerCollector()
			}

			var err error
			builder.ExecutionDataPruner, err = pruner.NewPruner(
				node.Logger,
				prunerMetrics,
				builder.ExecutionDataTracker,
				pruner.WithPruneCallback(func(ctx context.Context) error {
					return builder.ExecutionDataDatastore.CollectGarbage(ctx)
				}),
				pruner.WithHeightRangeTarget(builder.executionDataPrunerHeightRangeTarget),
				pruner.WithThreshold(builder.executionDataPrunerThreshold),
			)
			if err != nil {
				return nil, fmt.Errorf("failed to create execution data pruner: %w", err)
			}

			return builder.ExecutionDataPruner, nil
		})
	if builder.executionDataIndexingEnabled {
		var indexedBlockHeight storage.ConsumerProgress

		builder.Module("indexed block height consumer progress", func(node *cmd.NodeConfig) error {
			// Note: progress is stored in the MAIN db since that is where indexed execution data is stored.
			indexedBlockHeight = bstorage.NewConsumerProgress(builder.DB, module.ConsumeProgressExecutionDataIndexerBlockHeight)
			return nil
		}).Module("transaction results storage", func(node *cmd.NodeConfig) error {
			builder.Storage.LightTransactionResults = bstorage.NewLightTransactionResults(node.Metrics.Cache, node.DB, bstorage.DefaultCacheSize)
			return nil
		}).DependableComponent("execution data indexer", func(node *cmd.NodeConfig) (module.ReadyDoneAware, error) {
			// Note: using a DependableComponent here to ensure that the indexer does not block
			// other components from starting while bootstrapping the register db since it may
			// take hours to complete.

			pdb, err := pStorage.OpenRegisterPebbleDB(builder.registersDBPath)
			if err != nil {
				return nil, fmt.Errorf("could not open registers db: %w", err)
			}
			builder.ShutdownFunc(func() error {
				return pdb.Close()
			})

			bootstrapped, err := pStorage.IsBootstrapped(pdb)
			if err != nil {
				return nil, fmt.Errorf("could not check if registers db is bootstrapped: %w", err)
			}

			if !bootstrapped {
				checkpointFile := builder.checkpointFile
				if checkpointFile == cmd.NotSet {
					checkpointFile = path.Join(builder.BootstrapDir, bootstrap.PathRootCheckpoint)
				}

				// currently, the checkpoint must be from the root block.
				// read the root hash from the provided checkpoint and verify it matches the
				// state commitment from the root snapshot.
				err := wal.CheckpointHasRootHash(
					node.Logger,
					"", // checkpoint file already full path
					checkpointFile,
					ledger.RootHash(node.RootSeal.FinalState),
				)
				if err != nil {
					return nil, fmt.Errorf("could not verify checkpoint file: %w", err)
				}

				checkpointHeight := builder.SealedRootBlock.Header.Height

				if builder.SealedRootBlock.ID() != builder.RootSeal.BlockID {
					return nil, fmt.Errorf("mismatching sealed root block and root seal: %v != %v",
						builder.SealedRootBlock.ID(), builder.RootSeal.BlockID)
				}

				rootHash := ledger.RootHash(builder.RootSeal.FinalState)
				bootstrap, err := pStorage.NewRegisterBootstrap(pdb, checkpointFile, checkpointHeight, rootHash, builder.Logger)
				if err != nil {
					return nil, fmt.Errorf("could not create registers bootstrap: %w", err)
				}

				// TODO: find a way to hook a context up to this to allow a graceful shutdown
				workerCount := 10
				err = bootstrap.IndexCheckpointFile(context.Background(), workerCount)
				if err != nil {
					return nil, fmt.Errorf("could not load checkpoint file: %w", err)
				}
			}

			registers, err := pStorage.NewRegisters(pdb)
			if err != nil {
				return nil, fmt.Errorf("could not create registers storage: %w", err)
			}

			if builder.registerCacheSize > 0 {
				cacheType, err := pStorage.ParseCacheType(builder.registerCacheType)
				if err != nil {
					return nil, fmt.Errorf("could not parse register cache type: %w", err)
				}
				cacheMetrics := metrics.NewCacheCollector(builder.RootChainID)
				registersCache, err := pStorage.NewRegistersCache(registers, cacheType, builder.registerCacheSize, cacheMetrics)
				if err != nil {
					return nil, fmt.Errorf("could not create registers cache: %w", err)
				}
				builder.Storage.RegisterIndex = registersCache
			} else {
				builder.Storage.RegisterIndex = registers
			}

			indexerDerivedChainData, queryDerivedChainData, err := builder.buildDerivedChainData()
			if err != nil {
				return nil, fmt.Errorf("could not create derived chain data: %w", err)
			}

			var collectionExecutedMetric module.CollectionExecutedMetric = metrics.NewNoopCollector()
			indexerCore, err := indexer.New(
				builder.Logger,
				metrics.NewExecutionStateIndexerCollector(),
				builder.DB,
				builder.Storage.RegisterIndex,
				builder.Storage.Headers,
				builder.Storage.Events,
				builder.Storage.Collections,
				builder.Storage.Transactions,
				builder.Storage.LightTransactionResults,
				builder.RootChainID.Chain(),
				indexerDerivedChainData,
				collectionExecutedMetric,
			)
			if err != nil {
				return nil, err
			}
			builder.ExecutionIndexerCore = indexerCore

			// execution state worker uses a jobqueue to process new execution data and indexes it by using the indexer.
			builder.ExecutionIndexer, err = indexer.NewIndexer(
				builder.Logger,
				registers.FirstHeight(),
				registers,
				indexerCore,
				executionDataStoreCache,
				builder.ExecutionDataRequester.HighestConsecutiveHeight,
				indexedBlockHeight,
			)
			if err != nil {
				return nil, err
			}

			// setup requester to notify indexer when new execution data is received
			execDataDistributor.AddOnExecutionDataReceivedConsumer(builder.ExecutionIndexer.OnExecutionData)

			err = builder.Reporter.Initialize(builder.ExecutionIndexer)
			if err != nil {
				return nil, err
			}

			// create script execution module, this depends on the indexer being initialized and the
			// having the register storage bootstrapped
			scripts := execution.NewScripts(
				builder.Logger,
				metrics.NewExecutionCollector(builder.Tracer),
				builder.RootChainID,
				query.NewProtocolStateWrapper(builder.State),
				builder.Storage.Headers,
				builder.ExecutionIndexerCore.RegisterValue,
				builder.scriptExecutorConfig,
				queryDerivedChainData,
				builder.programCacheSize > 0,
			)

			err = builder.ScriptExecutor.Initialize(builder.ExecutionIndexer, scripts)
			if err != nil {
				return nil, err
			}

			err = builder.RegistersAsyncStore.Initialize(registers)
			if err != nil {
				return nil, err
			}

			return builder.ExecutionIndexer, nil
		}, builder.IndexerDependencies)
	}

	if builder.stateStreamConf.ListenAddr != "" {
		builder.Component("exec state stream engine", func(node *cmd.NodeConfig) (module.ReadyDoneAware, error) {
			for key, value := range builder.stateStreamFilterConf {
				switch key {
				case "EventTypes":
					builder.stateStreamConf.MaxEventTypes = value
				case "Addresses":
					builder.stateStreamConf.MaxAddresses = value
				case "Contracts":
					builder.stateStreamConf.MaxContracts = value
				case "AccountAddresses":
					builder.stateStreamConf.MaxAccountAddress = value
				}
			}
			builder.stateStreamConf.RpcMetricsEnabled = builder.rpcMetricsEnabled

			highestAvailableHeight, err := builder.ExecutionDataRequester.HighestConsecutiveHeight()
			if err != nil {
				return nil, fmt.Errorf("could not get highest consecutive height: %w", err)
			}
			broadcaster := engine.NewBroadcaster()

			eventQueryMode, err := backend.ParseIndexQueryMode(builder.rpcConf.BackendConfig.EventQueryMode)
			if err != nil {
				return nil, fmt.Errorf("could not parse event query mode: %w", err)
			}

			// use the events index for events if enabled and the node is configured to use it for
			// regular event queries
			useIndex := builder.executionDataIndexingEnabled &&
				eventQueryMode != backend.IndexQueryModeExecutionNodesOnly

			executionDataTracker := subscription.NewExecutionDataTracker(
				builder.Logger,
				node.State,
				builder.executionDataConfig.InitialBlockHeight,
				node.Storage.Headers,
				broadcaster,
				highestAvailableHeight,
				builder.EventsIndex,
				useIndex,
			)

			builder.stateStreamBackend, err = statestreambackend.New(
				node.Logger,
				node.State,
				node.Storage.Headers,
				node.Storage.Seals,
				node.Storage.Results,
				builder.ExecutionDataStore,
				executionDataStoreCache,
				builder.RegistersAsyncStore,
				builder.EventsIndex,
				useIndex,
				int(builder.stateStreamConf.RegisterIDsRequestLimit),
				subscription.NewSubscriptionHandler(
					builder.Logger,
					broadcaster,
					builder.stateStreamConf.ClientSendTimeout,
					builder.stateStreamConf.ResponseLimit,
					builder.stateStreamConf.ClientSendBufferSize,
				),
				executionDataTracker,
			)
			if err != nil {
				return nil, fmt.Errorf("could not create state stream backend: %w", err)
			}

			stateStreamEng, err := statestreambackend.NewEng(
				node.Logger,
				builder.stateStreamConf,
				executionDataStoreCache,
				node.Storage.Headers,
				node.RootChainID,
				builder.stateStreamGrpcServer,
				builder.stateStreamBackend,
			)
			if err != nil {
				return nil, fmt.Errorf("could not create state stream engine: %w", err)
			}
			builder.StateStreamEng = stateStreamEng

			// setup requester to notify ExecutionDataTracker when new execution data is received
			execDataDistributor.AddOnExecutionDataReceivedConsumer(builder.stateStreamBackend.OnExecutionData)

			return builder.StateStreamEng, nil
		})
	}
	return builder
}

// buildDerivedChainData creates the derived chain data for the indexer and the query engine
// If program caching is disabled, the function will return nil for the indexer cache, and a
// derived chain data object for the query engine cache.
func (builder *ObserverServiceBuilder) buildDerivedChainData() (
	indexerCache *derived.DerivedChainData,
	queryCache *derived.DerivedChainData,
	err error,
) {
	cacheSize := builder.programCacheSize

	// the underlying cache requires size > 0. no data will be written so 1 is fine.
	if cacheSize == 0 {
		cacheSize = 1
	}

	derivedChainData, err := derived.NewDerivedChainData(cacheSize)
	if err != nil {
		return nil, nil, err
	}

	// writes are done by the indexer. using a nil value effectively disables writes to the cache.
	if builder.programCacheSize == 0 {
		return nil, derivedChainData, nil
	}

	return derivedChainData, derivedChainData, nil
}

// enqueuePublicNetworkInit enqueues the observer network component initialized for the observer
func (builder *ObserverServiceBuilder) enqueuePublicNetworkInit() {
	var publicLibp2pNode p2p.LibP2PNode
	builder.
		Component("public libp2p node", func(node *cmd.NodeConfig) (module.ReadyDoneAware, error) {
			var err error
			publicLibp2pNode, err = builder.initPublicLibp2pNode(node.NetworkKey)
			if err != nil {
				return nil, fmt.Errorf("could not create public libp2p node: %w", err)
			}

			return publicLibp2pNode, nil
		}).
		Component("public network", func(node *cmd.NodeConfig) (module.ReadyDoneAware, error) {
			receiveCache := netcache.NewHeroReceiveCache(builder.FlowConfig.NetworkConfig.NetworkReceivedMessageCacheSize,
				builder.Logger,
				metrics.NetworkReceiveCacheMetricsFactory(builder.HeroCacheMetricsFactory(), network.PublicNetwork))

			err := node.Metrics.Mempool.Register(metrics.PrependPublicPrefix(metrics.ResourceNetworkingReceiveCache), receiveCache.Size)
			if err != nil {
				return nil, fmt.Errorf("could not register networking receive cache metric: %w", err)
			}

			net, err := underlay.NewNetwork(&underlay.NetworkConfig{
				Logger:                builder.Logger.With().Str("component", "public-network").Logger(),
				Codec:                 builder.CodecFactory(),
				Me:                    builder.Me,
				Topology:              nil, // topology is nil since it is managed by libp2p; //TODO: can we set empty topology?
				Libp2pNode:            publicLibp2pNode,
				Metrics:               builder.Metrics.Network,
				BitSwapMetrics:        builder.Metrics.Bitswap,
				IdentityProvider:      builder.IdentityProvider,
				ReceiveCache:          receiveCache,
				ConduitFactory:        conduit.NewDefaultConduitFactory(),
				SporkId:               builder.SporkID,
				UnicastMessageTimeout: underlay.DefaultUnicastTimeout,
				IdentityTranslator:    builder.IDTranslator,
				AlspCfg: &alspmgr.MisbehaviorReportManagerConfig{
					Logger:                  builder.Logger,
					SpamRecordCacheSize:     builder.FlowConfig.NetworkConfig.AlspConfig.SpamRecordCacheSize,
					SpamReportQueueSize:     builder.FlowConfig.NetworkConfig.AlspConfig.SpamReportQueueSize,
					DisablePenalty:          builder.FlowConfig.NetworkConfig.AlspConfig.DisablePenalty,
					HeartBeatInterval:       builder.FlowConfig.NetworkConfig.AlspConfig.HearBeatInterval,
					AlspMetrics:             builder.Metrics.Network,
					HeroCacheMetricsFactory: builder.HeroCacheMetricsFactory(),
					NetworkType:             network.PublicNetwork,
				},
				SlashingViolationConsumerFactory: func(adapter network.ConduitAdapter) network.ViolationsConsumer {
					return slashing.NewSlashingViolationsConsumer(builder.Logger, builder.Metrics.Network, adapter)
				},
			}, underlay.WithMessageValidators(publicNetworkMsgValidators(node.Logger, node.IdentityProvider, node.NodeID)...))
			if err != nil {
				return nil, fmt.Errorf("could not initialize network: %w", err)
			}

			builder.NetworkUnderlay = net
			builder.EngineRegistry = converter.NewNetwork(net, channels.SyncCommittee, channels.PublicSyncCommittee)

			builder.Logger.Info().Msgf("network will run on address: %s", builder.BindAddr)

			idEvents := gadgets.NewIdentityDeltas(builder.NetworkUnderlay.UpdateNodeAddresses)
			builder.ProtocolEvents.AddConsumer(idEvents)

			return builder.EngineRegistry, nil
		})
}

// enqueueConnectWithStakedAN enqueues the upstream connector component which connects the libp2p host of the observer
// service with the AN.
// Currently, there is an issue with LibP2P stopping advertisements of subscribed topics if no peers are connected
// (https://github.com/libp2p/go-libp2p-pubsub/issues/442). This means that an observer could end up not being
// discovered by other observers if it subscribes to a topic before connecting to the AN. Hence, the need
// of an explicit connect to the AN before the node attempts to subscribe to topics.
func (builder *ObserverServiceBuilder) enqueueConnectWithStakedAN() {
	builder.Component("upstream connector", func(_ *cmd.NodeConfig) (module.ReadyDoneAware, error) {
		return consensus_follower.NewUpstreamConnector(builder.bootstrapIdentities, builder.LibP2PNode, builder.Logger), nil
	})
}

func (builder *ObserverServiceBuilder) enqueueRPCServer() {

	builder.Module("transaction metrics", func(node *cmd.NodeConfig) error {
		var err error
		builder.TransactionTimings, err = stdmap.NewTransactionTimings(1500 * 300) // assume 1500 TPS * 300 seconds
		if err != nil {
			return err
		}

		builder.TransactionMetrics = metrics.NewTransactionCollector(
			node.Logger,
			builder.TransactionTimings,
			builder.logTxTimeToFinalized,
			builder.logTxTimeToExecuted,
			builder.logTxTimeToFinalizedExecuted,
		)
		return nil
	})
	builder.Module("rest metrics", func(node *cmd.NodeConfig) error {
		m, err := metrics.NewRestCollector(routes.URLToRoute, node.MetricsRegisterer)
		if err != nil {
			return err
		}
		builder.RestMetrics = m
		return nil
	})
	builder.Module("access metrics", func(node *cmd.NodeConfig) error {
		builder.AccessMetrics = metrics.NewAccessCollector(
			metrics.WithTransactionMetrics(builder.TransactionMetrics),
			metrics.WithBackendScriptsMetrics(builder.TransactionMetrics),
			metrics.WithRestMetrics(builder.RestMetrics),
		)
		return nil
	})
	builder.Module("server certificate", func(node *cmd.NodeConfig) error {
		// generate the server certificate that will be served by the GRPC server
		x509Certificate, err := grpcutils.X509Certificate(node.NetworkKey)
		if err != nil {
			return err
		}
		tlsConfig := grpcutils.DefaultServerTLSConfig(x509Certificate)
		builder.rpcConf.TransportCredentials = credentials.NewTLS(tlsConfig)
		return nil
	})
	builder.Module("creating grpc servers", func(node *cmd.NodeConfig) error {
		builder.secureGrpcServer = grpcserver.NewGrpcServerBuilder(node.Logger,
			builder.rpcConf.SecureGRPCListenAddr,
			builder.rpcConf.MaxMsgSize,
			builder.rpcMetricsEnabled,
			builder.apiRatelimits,
			builder.apiBurstlimits,
			grpcserver.WithTransportCredentials(builder.rpcConf.TransportCredentials)).Build()

		builder.stateStreamGrpcServer = grpcserver.NewGrpcServerBuilder(
			node.Logger,
			builder.stateStreamConf.ListenAddr,
			builder.stateStreamConf.MaxExecutionDataMsgSize,
			builder.rpcMetricsEnabled,
			builder.apiRatelimits,
			builder.apiBurstlimits,
			grpcserver.WithStreamInterceptor()).Build()

		if builder.rpcConf.UnsecureGRPCListenAddr != builder.stateStreamConf.ListenAddr {
			builder.unsecureGrpcServer = grpcserver.NewGrpcServerBuilder(node.Logger,
				builder.rpcConf.UnsecureGRPCListenAddr,
				builder.rpcConf.MaxMsgSize,
				builder.rpcMetricsEnabled,
				builder.apiRatelimits,
				builder.apiBurstlimits).Build()
		} else {
			builder.unsecureGrpcServer = builder.stateStreamGrpcServer
		}

		return nil
	})
	builder.Module("async register store", func(node *cmd.NodeConfig) error {
		builder.RegistersAsyncStore = execution.NewRegistersAsyncStore()
		return nil
	})
	builder.Module("events storage", func(node *cmd.NodeConfig) error {
		builder.Storage.Events = bstorage.NewEvents(node.Metrics.Cache, node.DB)
		return nil
	})
	builder.Module("reporter", func(node *cmd.NodeConfig) error {
		builder.Reporter = index.NewReporter()
		return nil
	})
	builder.Module("events index", func(node *cmd.NodeConfig) error {
		builder.EventsIndex = index.NewEventsIndex(builder.Reporter, builder.Storage.Events)
		return nil
	})
	builder.Module("transaction result index", func(node *cmd.NodeConfig) error {
		builder.TxResultsIndex = index.NewTransactionResultsIndex(builder.Reporter, builder.Storage.LightTransactionResults)
		return nil
	})
	builder.Module("script executor", func(node *cmd.NodeConfig) error {
		builder.ScriptExecutor = backend.NewScriptExecutor(builder.Logger, builder.scriptExecMinBlock, builder.scriptExecMaxBlock)
		return nil
	})
	if builder.versionControlEnabled {
		builder.Component("version control", func(node *cmd.NodeConfig) (module.ReadyDoneAware, error) {
			ver, err := build.Semver()
			if err != nil {
				err = fmt.Errorf("could not load node version for version control. "+
					"version %s is not semver compliant: %w", build.Version(), err)

				return nil, err
			}

			latestFinalizedBlock, err := node.State.Final().Head()
			if err != nil {
				return nil, fmt.Errorf("could not get latest finalized block: %w", err)
			}

			versionControl, err := version.NewVersionControl(
				builder.Logger,
				node.Storage.VersionBeacons,
				ver,
				builder.FinalizedRootBlock.Header.Height,
				latestFinalizedBlock.Height,
			)
			if err != nil {
				return nil, fmt.Errorf("could not create version control: %w", err)
			}

			// VersionControl needs to consume BlockFinalized events.
			node.ProtocolEvents.AddConsumer(versionControl)

			builder.versionControl = versionControl

			return versionControl, nil
		})
	}
	builder.Component("RPC engine", func(node *cmd.NodeConfig) (module.ReadyDoneAware, error) {
		accessMetrics := builder.AccessMetrics
		config := builder.rpcConf
		backendConfig := config.BackendConfig
		cacheSize := int(backendConfig.ConnectionPoolSize)

		var connBackendCache *rpcConnection.Cache
		var err error
		if cacheSize > 0 {
			connBackendCache, err = rpcConnection.NewCache(node.Logger, accessMetrics, cacheSize)
			if err != nil {
				return nil, fmt.Errorf("could not initialize connection cache: %w", err)
			}
		}

		connFactory := &rpcConnection.ConnectionFactoryImpl{
			CollectionGRPCPort:        0,
			ExecutionGRPCPort:         0,
			CollectionNodeGRPCTimeout: builder.apiTimeout,
			ExecutionNodeGRPCTimeout:  builder.apiTimeout,
			AccessMetrics:             accessMetrics,
			Log:                       node.Logger,
			Manager: rpcConnection.NewManager(
				node.Logger,
				accessMetrics,
				connBackendCache,
				config.MaxMsgSize,
				backendConfig.CircuitBreakerConfig,
				config.CompressorName,
			),
		}

		broadcaster := engine.NewBroadcaster()
		// create BlockTracker that will track for new blocks (finalized and sealed) and
		// handles block-related operations.
		blockTracker, err := subscription.NewBlockTracker(
			node.State,
			builder.FinalizedRootBlock.Header.Height,
			node.Storage.Headers,
			broadcaster,
		)
		if err != nil {
			return nil, fmt.Errorf("failed to initialize block tracker: %w", err)
		}

		backendParams := backend.Params{
			State:                     node.State,
			Blocks:                    node.Storage.Blocks,
			Headers:                   node.Storage.Headers,
			Collections:               node.Storage.Collections,
			Transactions:              node.Storage.Transactions,
			ExecutionReceipts:         node.Storage.Receipts,
			ExecutionResults:          node.Storage.Results,
			ChainID:                   node.RootChainID,
			AccessMetrics:             accessMetrics,
			ConnFactory:               connFactory,
			RetryEnabled:              false,
			MaxHeightRange:            backendConfig.MaxHeightRange,
			PreferredExecutionNodeIDs: backendConfig.PreferredExecutionNodeIDs,
			FixedExecutionNodeIDs:     backendConfig.FixedExecutionNodeIDs,
			Log:                       node.Logger,
			SnapshotHistoryLimit:      backend.DefaultSnapshotHistoryLimit,
			Communicator:              backend.NewNodeCommunicator(backendConfig.CircuitBreakerConfig.Enabled),
			BlockTracker:              blockTracker,
			SubscriptionHandler: subscription.NewSubscriptionHandler(
				builder.Logger,
				broadcaster,
				builder.stateStreamConf.ClientSendTimeout,
				builder.stateStreamConf.ResponseLimit,
				builder.stateStreamConf.ClientSendBufferSize,
			),
		}

		if builder.localServiceAPIEnabled {
			backendParams.ScriptExecutionMode = backend.IndexQueryModeLocalOnly
			backendParams.EventQueryMode = backend.IndexQueryModeLocalOnly
			backendParams.TxResultsIndex = builder.TxResultsIndex
			backendParams.EventsIndex = builder.EventsIndex
			backendParams.ScriptExecutor = builder.ScriptExecutor
		}

		accessBackend, err := backend.New(backendParams)
		if err != nil {
			return nil, fmt.Errorf("could not initialize backend: %w", err)
		}

		observerCollector := metrics.NewObserverCollector()
		restHandler, err := restapiproxy.NewRestProxyHandler(
			accessBackend,
			builder.upstreamIdentities,
			connFactory,
			builder.Logger,
			observerCollector,
			node.RootChainID.Chain())
		if err != nil {
			return nil, err
		}

		// If execution data syncing and indexing is disabled, pass nil indexReporter
		var indexReporter state_synchronization.IndexReporter
		if builder.executionDataSyncEnabled && builder.executionDataIndexingEnabled {
			indexReporter = builder.Reporter
		}

		engineBuilder, err := rpc.NewBuilder(
			node.Logger,
			node.State,
			config,
			node.RootChainID,
			accessMetrics,
			builder.rpcMetricsEnabled,
			builder.Me,
			accessBackend,
			restHandler,
			builder.secureGrpcServer,
			builder.unsecureGrpcServer,
			builder.stateStreamBackend,
			builder.stateStreamConf,
			indexReporter,
		)
		if err != nil {
			return nil, err
		}

		// upstream access node forwarder
		forwarder, err := apiproxy.NewFlowAccessAPIForwarder(builder.upstreamIdentities, connFactory)
		if err != nil {
			return nil, err
		}

		rpcHandler := apiproxy.NewFlowAccessAPIRouter(apiproxy.Params{
			Log:      builder.Logger,
			Metrics:  observerCollector,
			Upstream: forwarder,
			Local:    engineBuilder.DefaultHandler(hotsignature.NewBlockSignerDecoder(builder.Committee)),
			UseIndex: builder.localServiceAPIEnabled,
		})

		// build the rpc engine
		builder.RpcEng, err = engineBuilder.
			WithRpcHandler(rpcHandler).
			WithLegacy().
			Build()
		if err != nil {
			return nil, err
		}
		builder.FollowerDistributor.AddOnBlockFinalizedConsumer(builder.RpcEng.OnFinalizedBlock)
		return builder.RpcEng, nil
	})

	// build secure grpc server
	builder.Component("secure grpc server", func(node *cmd.NodeConfig) (module.ReadyDoneAware, error) {
		return builder.secureGrpcServer, nil
	})

	builder.Component("state stream unsecure grpc server", func(node *cmd.NodeConfig) (module.ReadyDoneAware, error) {
		return builder.stateStreamGrpcServer, nil
	})

	if builder.rpcConf.UnsecureGRPCListenAddr != builder.stateStreamConf.ListenAddr {
		builder.Component("unsecure grpc server", func(node *cmd.NodeConfig) (module.ReadyDoneAware, error) {
			return builder.unsecureGrpcServer, nil
		})
	}
}

func loadNetworkingKey(path string) (crypto.PrivateKey, error) {
	data, err := io.ReadFile(path)
	if err != nil {
		return nil, fmt.Errorf("could not read networking key (path=%s): %w", path, err)
	}

	keyBytes, err := hex.DecodeString(strings.Trim(string(data), "\n "))
	if err != nil {
		return nil, fmt.Errorf("could not hex decode networking key (path=%s): %w", path, err)
	}

	networkingKey, err := crypto.DecodePrivateKey(crypto.ECDSASecp256k1, keyBytes)
	if err != nil {
		return nil, fmt.Errorf("could not decode networking key (path=%s): %w", path, err)
	}

	return networkingKey, nil
}<|MERGE_RESOLUTION|>--- conflicted
+++ resolved
@@ -132,40 +132,6 @@
 // For a node running as a standalone process, the config fields will be populated from the command line params,
 // while for a node running as a library, the config fields are expected to be initialized by the caller.
 type ObserverServiceConfig struct {
-<<<<<<< HEAD
-	bootstrapNodeAddresses       []string
-	bootstrapNodePublicKeys      []string
-	observerNetworkingKeyPath    string
-	bootstrapIdentities          flow.IdentitySkeletonList // the identity list of bootstrap peers the node uses to discover other nodes
-	apiRatelimits                map[string]int
-	apiBurstlimits               map[string]int
-	rpcConf                      rpc.Config
-	rpcMetricsEnabled            bool
-	registersDBPath              string
-	checkpointFile               string
-	apiTimeout                   time.Duration
-	stateStreamConf              statestreambackend.Config
-	stateStreamFilterConf        map[string]int
-	upstreamNodeAddresses        []string
-	upstreamNodePublicKeys       []string
-	upstreamIdentities           flow.IdentitySkeletonList // the identity list of upstream peers the node uses to forward API requests to
-	scriptExecutorConfig         query.QueryConfig
-	logTxTimeToFinalized         bool
-	logTxTimeToExecuted          bool
-	logTxTimeToFinalizedExecuted bool
-	executionDataSyncEnabled     bool
-	executionDataIndexingEnabled bool
-	localServiceAPIEnabled       bool
-	versionControlEnabled        bool
-	executionDataDir             string
-	executionDataStartHeight     uint64
-	executionDataConfig          edrequester.ExecutionDataConfig
-	scriptExecMinBlock           uint64
-	scriptExecMaxBlock           uint64
-	registerCacheType            string
-	registerCacheSize            uint
-	programCacheSize             uint
-=======
 	bootstrapNodeAddresses               []string
 	bootstrapNodePublicKeys              []string
 	observerNetworkingKeyPath            string
@@ -191,6 +157,7 @@
 	executionDataPrunerHeightRangeTarget uint64
 	executionDataPrunerThreshold         uint64
 	localServiceAPIEnabled               bool
+	versionControlEnabled                bool
 	executionDataDir                     string
 	executionDataStartHeight             uint64
 	executionDataConfig                  edrequester.ExecutionDataConfig
@@ -199,7 +166,6 @@
 	registerCacheType                    string
 	registerCacheSize                    uint
 	programCacheSize                     uint
->>>>>>> ac52b6d9
 }
 
 // DefaultObserverServiceConfig defines all the default values for the ObserverServiceConfig
@@ -243,30 +209,6 @@
 			HeartbeatInterval:       subscription.DefaultHeartbeatInterval,
 			RegisterIDsRequestLimit: state_stream.DefaultRegisterIDsRequestLimit,
 		},
-<<<<<<< HEAD
-		stateStreamFilterConf:        nil,
-		rpcMetricsEnabled:            false,
-		apiRatelimits:                nil,
-		apiBurstlimits:               nil,
-		bootstrapNodeAddresses:       []string{},
-		bootstrapNodePublicKeys:      []string{},
-		observerNetworkingKeyPath:    cmd.NotSet,
-		apiTimeout:                   3 * time.Second,
-		upstreamNodeAddresses:        []string{},
-		upstreamNodePublicKeys:       []string{},
-		registersDBPath:              filepath.Join(homedir, ".flow", "execution_state"),
-		checkpointFile:               cmd.NotSet,
-		scriptExecutorConfig:         query.NewDefaultConfig(),
-		logTxTimeToFinalized:         false,
-		logTxTimeToExecuted:          false,
-		logTxTimeToFinalizedExecuted: false,
-		executionDataSyncEnabled:     false,
-		executionDataIndexingEnabled: false,
-		localServiceAPIEnabled:       false,
-		versionControlEnabled:        true,
-		executionDataDir:             filepath.Join(homedir, ".flow", "execution_data"),
-		executionDataStartHeight:     0,
-=======
 		stateStreamFilterConf:                nil,
 		rpcMetricsEnabled:                    false,
 		apiRatelimits:                        nil,
@@ -288,9 +230,9 @@
 		executionDataPrunerHeightRangeTarget: 0,
 		executionDataPrunerThreshold:         100_000,
 		localServiceAPIEnabled:               false,
+		versionControlEnabled:                true,
 		executionDataDir:                     filepath.Join(homedir, ".flow", "execution_data"),
 		executionDataStartHeight:             0,
->>>>>>> ac52b6d9
 		executionDataConfig: edrequester.ExecutionDataConfig{
 			InitialBlockHeight: 0,
 			MaxSearchAhead:     edrequester.DefaultMaxSearchAhead,
@@ -1165,7 +1107,7 @@
 		}).
 		Module("execution data datastore and blobstore", func(node *cmd.NodeConfig) error {
 			datastoreDir := filepath.Join(builder.executionDataDir, "blobstore")
-			err := os.MkdirAll(datastoreDir, 0700)
+			err := os.MkdirAll(datastoreDir, 0o700)
 			if err != nil {
 				return err
 			}
@@ -1752,7 +1694,6 @@
 }
 
 func (builder *ObserverServiceBuilder) enqueueRPCServer() {
-
 	builder.Module("transaction metrics", func(node *cmd.NodeConfig) error {
 		var err error
 		builder.TransactionTimings, err = stdmap.NewTransactionTimings(1500 * 300) // assume 1500 TPS * 300 seconds
