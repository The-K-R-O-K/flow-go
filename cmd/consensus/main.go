// (c) 2019 Dapper Labs - ALL RIGHTS RESERVED

package main

import (
	"fmt"
	"time"

	"github.com/spf13/pflag"

	"github.com/dapperlabs/flow-go/cmd"
	"github.com/dapperlabs/flow-go/consensus/coldstuff"
	"github.com/dapperlabs/flow-go/engine/common/synchronization"
	"github.com/dapperlabs/flow-go/engine/consensus/compliance"
	"github.com/dapperlabs/flow-go/engine/consensus/ingestion"
	"github.com/dapperlabs/flow-go/engine/consensus/matching"
	"github.com/dapperlabs/flow-go/engine/consensus/propagation"
	"github.com/dapperlabs/flow-go/engine/consensus/provider"
	"github.com/dapperlabs/flow-go/model/flow"
	"github.com/dapperlabs/flow-go/model/flow/filter"
	"github.com/dapperlabs/flow-go/module"
	"github.com/dapperlabs/flow-go/module/buffer"
	builder "github.com/dapperlabs/flow-go/module/builder/consensus"
	finalizer "github.com/dapperlabs/flow-go/module/finalizer/consensus"
	"github.com/dapperlabs/flow-go/module/mempool"
	"github.com/dapperlabs/flow-go/module/mempool/stdmap"
	storage "github.com/dapperlabs/flow-go/storage/badger"
)

func main() {

	var (
		guaranteeLimit uint
		receiptLimit   uint
		approvalLimit  uint
		sealLimit      uint
		err            error
		chainID        string
		guarantees     mempool.Guarantees
		receipts       mempool.Receipts
		approvals      mempool.Approvals
		seals          mempool.Seals
		prop           *propagation.Engine
		prov           *provider.Engine
		sync           *synchronization.Engine
	)

	cmd.FlowNode("consensus").
		ExtraFlags(func(flags *pflag.FlagSet) {
			flags.UintVar(&guaranteeLimit, "guarantee-limit", 100000, "maximum number of guarantees in the memory pool")
			flags.UintVar(&receiptLimit, "receipt-limit", 100000, "maximum number of execution receipts in the memory pool")
			flags.UintVar(&approvalLimit, "approval-limit", 100000, "maximum number of result approvals in the memory pool")
			flags.UintVar(&sealLimit, "seal-limit", 100000, "maximum number of block seals in the memory pool")
			flags.StringVarP(&chainID, "chain-id", "C", "flow", "the chain ID for the protocol chain")
		}).
		Module("collection guarantees mempool", func(node *cmd.FlowNodeBuilder) error {
			guarantees, err = stdmap.NewGuarantees(guaranteeLimit)
			return err
		}).
		Module("execution receipts mempool", func(node *cmd.FlowNodeBuilder) error {
			receipts, err = stdmap.NewReceipts(receiptLimit)
			return err
		}).
		Module("result approvals mempool", func(node *cmd.FlowNodeBuilder) error {
			approvals, err = stdmap.NewApprovals(approvalLimit)
			return err
		}).
		Module("block seals mempool", func(node *cmd.FlowNodeBuilder) error {
			seals, err = stdmap.NewSeals(sealLimit)
			return err
		}).
		Component("matching engine", func(node *cmd.FlowNodeBuilder) (module.ReadyDoneAware, error) {
			results := storage.NewExecutionResults(node.DB)
			return matching.New(node.Logger, node.Network, node.State, node.Me, results, receipts, approvals, seals)
		}).
		Component("provider engine", func(node *cmd.FlowNodeBuilder) (module.ReadyDoneAware, error) {
			prov, err = provider.New(node.Logger, node.Network, node.State, node.Me)
			return prov, err
		}).
		Component("propagation engine", func(node *cmd.FlowNodeBuilder) (module.ReadyDoneAware, error) {
			prop, err = propagation.New(node.Logger, node.Network, node.State, node.Me, guarantees)
			return prop, err
		}).
		Component("ingestion engine", func(node *cmd.FlowNodeBuilder) (module.ReadyDoneAware, error) {
			ing, err := ingestion.New(node.Logger, node.Network, prop, node.State, node.Me)
			return ing, err
		}).
		Component("consensus components", func(node *cmd.FlowNodeBuilder) (module.ReadyDoneAware, error) {

			// TODO: we should probably find a way to initialize mutually dependent engines separately

			headersDB := storage.NewHeaders(node.DB)
			payloadsDB := storage.NewPayloads(node.DB)
			cache := buffer.NewPendingBlocks()
			comp, err := compliance.New(node.Logger, node.Network, node.Me, node.State, headersDB, payloadsDB, cache)
			if err != nil {
				return nil, fmt.Errorf("could not initialize compliance engine: %w", err)
			}

			blocks := storage.NewBlocks(node.DB)
			sync, err = synchronization.New(node.Logger, node.Network, node.Me, node.State, blocks, comp)
			if err != nil {
				return nil, fmt.Errorf("could not initialize synchronization engine: %w", err)
			}

			memberFilter := filter.HasRole(flow.RoleConsensus)

<<<<<<< HEAD
			head := func() (*flow.Header, error) {
				return node.State.Final().Head()
			}

			cold, err := coldstuff.New(node.Logger, node.State, node.Me, con, build, final, memberFilter, 3*time.Second, 6*time.Second, head)
=======
			head := node.State.Final().Head
			build := builder.NewBuilder(node.DB, guarantees, seals, chainID)
			final := finalizer.NewFinalizer(node.DB, guarantees, seals, prov)
			cold, err := coldstuff.New(node.Logger, node.State, node.Me, comp, build, final, memberFilter, 3*time.Second, 6*time.Second, head)
>>>>>>> 5e6c885b
			if err != nil {
				return nil, fmt.Errorf("could not initialize coldstuff engine: %w", err)
			}

			comp = comp.WithSynchronization(sync).WithConsensus(cold)
			return comp, nil
		}).
		Run()
}<|MERGE_RESOLUTION|>--- conflicted
+++ resolved
@@ -105,18 +105,12 @@
 
 			memberFilter := filter.HasRole(flow.RoleConsensus)
 
-<<<<<<< HEAD
 			head := func() (*flow.Header, error) {
 				return node.State.Final().Head()
 			}
-
-			cold, err := coldstuff.New(node.Logger, node.State, node.Me, con, build, final, memberFilter, 3*time.Second, 6*time.Second, head)
-=======
-			head := node.State.Final().Head
 			build := builder.NewBuilder(node.DB, guarantees, seals, chainID)
 			final := finalizer.NewFinalizer(node.DB, guarantees, seals, prov)
 			cold, err := coldstuff.New(node.Logger, node.State, node.Me, comp, build, final, memberFilter, 3*time.Second, 6*time.Second, head)
->>>>>>> 5e6c885b
 			if err != nil {
 				return nil, fmt.Errorf("could not initialize coldstuff engine: %w", err)
 			}
