// (c) 2019 Dapper Labs - ALL RIGHTS RESERVED

package main

import (
	"encoding/json"
	"errors"
	"fmt"
	"path/filepath"
	"time"

	"github.com/onflow/flow-go/cmd/util/cmd/common"

	"github.com/spf13/pflag"

	"github.com/onflow/flow-go-sdk/client"
	"github.com/onflow/flow-go-sdk/crypto"

	"github.com/onflow/flow-go/cmd"
	"github.com/onflow/flow-go/consensus"
	"github.com/onflow/flow-go/consensus/hotstuff"
	"github.com/onflow/flow-go/consensus/hotstuff/blockproducer"
	"github.com/onflow/flow-go/consensus/hotstuff/committees"
	"github.com/onflow/flow-go/consensus/hotstuff/notifications/pubsub"
	"github.com/onflow/flow-go/consensus/hotstuff/pacemaker/timeout"
	"github.com/onflow/flow-go/consensus/hotstuff/persister"
	"github.com/onflow/flow-go/consensus/hotstuff/verification"
	recovery "github.com/onflow/flow-go/consensus/recovery/protocol"
	"github.com/onflow/flow-go/engine"
	"github.com/onflow/flow-go/engine/common/requester"
	synceng "github.com/onflow/flow-go/engine/common/synchronization"
	"github.com/onflow/flow-go/engine/consensus/approvals/tracker"
	"github.com/onflow/flow-go/engine/consensus/compliance"
	dkgeng "github.com/onflow/flow-go/engine/consensus/dkg"
	"github.com/onflow/flow-go/engine/consensus/ingestion"
	"github.com/onflow/flow-go/engine/consensus/matching"
	"github.com/onflow/flow-go/engine/consensus/provider"
	"github.com/onflow/flow-go/engine/consensus/sealing"
	"github.com/onflow/flow-go/fvm/systemcontracts"
	"github.com/onflow/flow-go/model/bootstrap"
	"github.com/onflow/flow-go/model/dkg"
	dkgmodel "github.com/onflow/flow-go/model/dkg"
	"github.com/onflow/flow-go/model/encodable"
	"github.com/onflow/flow-go/model/encoding"
	"github.com/onflow/flow-go/model/flow"
	"github.com/onflow/flow-go/model/flow/filter"
	"github.com/onflow/flow-go/module"
	"github.com/onflow/flow-go/module/buffer"
	builder "github.com/onflow/flow-go/module/builder/consensus"
	chmodule "github.com/onflow/flow-go/module/chunks"
	dkgmodule "github.com/onflow/flow-go/module/dkg"
	"github.com/onflow/flow-go/module/epochs"
	finalizer "github.com/onflow/flow-go/module/finalizer/consensus"
	"github.com/onflow/flow-go/module/mempool"
	consensusMempools "github.com/onflow/flow-go/module/mempool/consensus"
	"github.com/onflow/flow-go/module/mempool/stdmap"
	"github.com/onflow/flow-go/module/metrics"
	"github.com/onflow/flow-go/module/signature"
	"github.com/onflow/flow-go/module/synchronization"
	"github.com/onflow/flow-go/module/validation"
	"github.com/onflow/flow-go/state/protocol"
	badgerState "github.com/onflow/flow-go/state/protocol/badger"
	"github.com/onflow/flow-go/state/protocol/blocktimer"
	"github.com/onflow/flow-go/state/protocol/events/gadgets"
	"github.com/onflow/flow-go/storage"
	"github.com/onflow/flow-go/storage/badger"
	bstorage "github.com/onflow/flow-go/storage/badger"
	"github.com/onflow/flow-go/utils/io"
)

func main() {

	var (
		guaranteeLimit                         uint
		resultLimit                            uint
		approvalLimit                          uint
		sealLimit                              uint
		pendingReceiptsLimit                   uint
		minInterval                            time.Duration
		maxInterval                            time.Duration
		maxSealPerBlock                        uint
		maxGuaranteePerBlock                   uint
		hotstuffTimeout                        time.Duration
		hotstuffMinTimeout                     time.Duration
		hotstuffTimeoutIncreaseFactor          float64
		hotstuffTimeoutDecreaseFactor          float64
		hotstuffTimeoutVoteAggregationFraction float64
		blockRateDelay                         time.Duration
		chunkAlpha                             uint
		requiredApprovalsForSealVerification   uint
		requiredApprovalsForSealConstruction   uint
		emergencySealing                       bool
<<<<<<< HEAD
		dkgControllerConfig                    dkgmodule.ControllerConfig
=======
		startupTimeString                      string
		startupTime                            time.Time
>>>>>>> c40cfbc5

		// DKG contract client
		machineAccountInfo *bootstrap.NodeMachineAccountInfo
		flowClient         *client.Client
		accessAddress      string
		secureAccessNodeID string
		insecureAccessAPI  bool

		err                     error
		mutableState            protocol.MutableState
		privateDKGData          *dkgmodel.DKGParticipantPriv
		guarantees              mempool.Guarantees
		receipts                mempool.ExecutionTree
		seals                   mempool.IncorporatedResultSeals
		pendingReceipts         mempool.PendingReceipts
		prov                    *provider.Engine
		receiptRequester        *requester.Engine
		syncCore                *synchronization.Core
		comp                    *compliance.Engine
		conMetrics              module.ConsensusMetrics
		mainMetrics             module.HotstuffMetrics
		receiptValidator        module.ReceiptValidator
		chunkAssigner           *chmodule.ChunkAssigner
		finalizationDistributor *pubsub.FinalizationDistributor
		dkgBrokerTunnel         *dkgmodule.BrokerTunnel
		blockTimer              protocol.BlockTimer
		finalizedHeader         *synceng.FinalizedHeaderCache
	)

	nodeBuilder := cmd.FlowNode(flow.RoleConsensus.String())
	nodeBuilder.ExtraFlags(func(flags *pflag.FlagSet) {
		flags.UintVar(&guaranteeLimit, "guarantee-limit", 1000, "maximum number of guarantees in the memory pool")
		flags.UintVar(&resultLimit, "result-limit", 10000, "maximum number of execution results in the memory pool")
		flags.UintVar(&approvalLimit, "approval-limit", 1000, "maximum number of result approvals in the memory pool")
		// the default value is able to buffer as many seals as would be generated over ~12 hours. In case it
		// ever gets full, the node will simply crash instead of employing complex ejection logic.
		flags.UintVar(&sealLimit, "seal-limit", 44200, "maximum number of block seals in the memory pool")
		flags.UintVar(&pendingReceiptsLimit, "pending-receipts-limit", 10000, "maximum number of pending receipts in the mempool")
		flags.DurationVar(&minInterval, "min-interval", time.Millisecond, "the minimum amount of time between two blocks")
		flags.DurationVar(&maxInterval, "max-interval", 90*time.Second, "the maximum amount of time between two blocks")
		flags.UintVar(&maxSealPerBlock, "max-seal-per-block", 100, "the maximum number of seals to be included in a block")
		flags.UintVar(&maxGuaranteePerBlock, "max-guarantee-per-block", 100, "the maximum number of collection guarantees to be included in a block")
		flags.DurationVar(&hotstuffTimeout, "hotstuff-timeout", 60*time.Second, "the initial timeout for the hotstuff pacemaker")
		flags.DurationVar(&hotstuffMinTimeout, "hotstuff-min-timeout", 2500*time.Millisecond, "the lower timeout bound for the hotstuff pacemaker")
		flags.Float64Var(&hotstuffTimeoutIncreaseFactor, "hotstuff-timeout-increase-factor", timeout.DefaultConfig.TimeoutIncrease, "multiplicative increase of timeout value in case of time out event")
		flags.Float64Var(&hotstuffTimeoutDecreaseFactor, "hotstuff-timeout-decrease-factor", timeout.DefaultConfig.TimeoutDecrease, "multiplicative decrease of timeout value in case of progress")
		flags.Float64Var(&hotstuffTimeoutVoteAggregationFraction, "hotstuff-timeout-vote-aggregation-fraction", 0.6, "additional fraction of replica timeout that the primary will wait for votes")
		flags.DurationVar(&blockRateDelay, "block-rate-delay", 500*time.Millisecond, "the delay to broadcast block proposal in order to control block production rate")
		flags.UintVar(&chunkAlpha, "chunk-alpha", chmodule.DefaultChunkAssignmentAlpha, "number of verifiers that should be assigned to each chunk")
		flags.UintVar(&requiredApprovalsForSealVerification, "required-verification-seal-approvals", validation.DefaultRequiredApprovalsForSealValidation, "minimum number of approvals that are required to verify a seal")
		flags.UintVar(&requiredApprovalsForSealConstruction, "required-construction-seal-approvals", sealing.DefaultRequiredApprovalsForSealConstruction, "minimum number of approvals that are required to construct a seal")
		flags.BoolVar(&emergencySealing, "emergency-sealing-active", sealing.DefaultEmergencySealingActive, "(de)activation of emergency sealing")
		flags.StringVar(&accessAddress, "access-address", "", "the address of an access node")
		flags.StringVar(&secureAccessNodeID, "secure-access-node-id", "", "the node ID of the secure access GRPC server")
		flags.BoolVar(&insecureAccessAPI, "insecure-access-api", true, "required if insecure GRPC connection should be used")
<<<<<<< HEAD
		flags.DurationVar(&dkgControllerConfig.BaseStartDelay, "dkg-controller-base-start-delay", dkgmodule.DefaultBaseStartDelay, "used to define the range for jitter prior to DKG start (eg. 500µs) - the base value is scaled quadratically with the # of DKG participants")
		flags.DurationVar(&dkgControllerConfig.BaseHandleFirstBroadcastDelay, "dkg-controller-base-handle-first-broadcast-delay", dkgmodule.DefaultBaseHandleFirstBroadcastDelay, "used to define the range for jitter prior to DKG handling the first broadcast messages (eg. 50ms) - the base value is scaled quadratically with the # of DKG participants")
		flags.DurationVar(&dkgControllerConfig.HandleSubsequentBroadcastDelay, "dkg-controller-handle-subsequent-broadcast-delay", dkgmodule.DefaultHandleSubsequentBroadcastDelay, "used to define the constant delay introduced prior to DKG handling subsequent broadcast messages (eg. 2s)")
=======
		flags.StringVar(&startupTimeString, "hotstuff-startup-time", cmd.NotSet, "specifies date and time (in ISO 8601 format) after which the consensus participant may enter the first view (e.g 2006-01-02T15:04:05Z07:00)")
>>>>>>> c40cfbc5
	})

	if err = nodeBuilder.Initialize(); err != nil {
		nodeBuilder.Logger.Fatal().Err(err).Send()
	}

	nodeBuilder.
		ValidateFlags(func() error {
			if startupTimeString != cmd.NotSet {
				t, err := time.Parse(time.RFC3339, startupTimeString)
				if err != nil {
					return fmt.Errorf("invalid start-time value: %w", err)
				}
				startupTime = t
			}
			return nil
		}).
		Module("consensus node metrics", func(builder cmd.NodeBuilder, node *cmd.NodeConfig) error {
			conMetrics = metrics.NewConsensusCollector(node.Tracer, node.MetricsRegisterer)
			return nil
		}).
		Module("mutable follower state", func(builder cmd.NodeBuilder, node *cmd.NodeConfig) error {
			// For now, we only support state implementations from package badger.
			// If we ever support different implementations, the following can be replaced by a type-aware factory
			state, ok := node.State.(*badgerState.State)
			if !ok {
				return fmt.Errorf("only implementations of type badger.State are currently supported but read-only state has type %T", node.State)
			}

			// We need to ensure `requiredApprovalsForSealVerification <= requiredApprovalsForSealConstruction <= chunkAlpha`
			if requiredApprovalsForSealVerification > requiredApprovalsForSealConstruction {
				return fmt.Errorf("invalid consensus parameters: requiredApprovalsForSealVerification > requiredApprovalsForSealConstruction")
			}
			if requiredApprovalsForSealConstruction > chunkAlpha {
				return fmt.Errorf("invalid consensus parameters: requiredApprovalsForSealConstruction > chunkAlpha")
			}

			chunkAssigner, err = chmodule.NewChunkAssigner(chunkAlpha, node.State)
			if err != nil {
				return fmt.Errorf("could not instantiate assignment algorithm for chunk verification: %w", err)
			}

			receiptValidator = validation.NewReceiptValidator(
				node.State,
				node.Storage.Headers,
				node.Storage.Index,
				node.Storage.Results,
				node.Storage.Seals,
				signature.NewAggregationVerifier(encoding.ExecutionReceiptTag))

			resultApprovalSigVerifier := signature.NewAggregationVerifier(encoding.ResultApprovalTag)

			sealValidator, err := validation.NewSealValidator(
				node.State,
				node.Storage.Headers,
				node.Storage.Index,
				node.Storage.Results,
				node.Storage.Seals,
				chunkAssigner,
				resultApprovalSigVerifier,
				requiredApprovalsForSealConstruction,
				requiredApprovalsForSealVerification,
				conMetrics)
			if err != nil {
				return fmt.Errorf("could not instantiate seal validator: %w", err)
			}

			blockTimer, err = blocktimer.NewBlockTimer(minInterval, maxInterval)
			if err != nil {
				return err
			}

			mutableState, err = badgerState.NewFullConsensusState(
				state,
				node.Storage.Index,
				node.Storage.Payloads,
				node.Tracer,
				node.ProtocolEvents,
				blockTimer,
				receiptValidator,
				sealValidator)
			return err
		}).
		Module("random beacon key", func(builder cmd.NodeBuilder, node *cmd.NodeConfig) error {
			// If this node was a participant in a spork, their DKG key for the
			// first epoch was generated during the bootstrapping process and is
			// specified in a private bootstrapping file. We load their key and
			// store it in the db for the initial post-spork epoch for use going
			// forward.
			// If this node was not a participant in a spork, they joined at an
			// epoch boundary, so they have no DKG file (they will generate
			// their first DKG private key through the procedure run during the
			// current epoch setup phase), and we do not need to insert a key at
			// startup.

			// if the node is not part of the current epoch identities, we do
			// not need to load the key
			epoch := node.State.AtBlockID(node.RootBlock.ID()).Epochs().Current()
			initialIdentities, err := epoch.InitialIdentities()
			if err != nil {
				return err
			}
			if _, ok := initialIdentities.ByNodeID(node.NodeID); !ok {
				node.Logger.Info().Msg("node joined at epoch boundary, not reading DKG file")
				return nil
			}

			// otherwise, load and save the key in DB for the current epoch (wrt
			// root block)
			privateDKGData, err = loadDKGPrivateData(node.BaseConfig.BootstrapDir, node.NodeID)
			if err != nil {
				return err
			}
			epochCounter, err := epoch.Counter()
			if err != nil {
				return err
			}
			err = node.Storage.DKGKeys.InsertMyDKGPrivateInfo(epochCounter, privateDKGData)
			if err != nil && !errors.Is(err, storage.ErrAlreadyExists) {
				return err
			}

			// Given an epoch, checkEpochKey returns an error if we are a
			// participant in the epoch and we don't have the corresponding DKG
			// key in the database.
			checkEpochKey := func(protocol.Epoch) error {
				identities, err := epoch.InitialIdentities()
				if err != nil {
					return err
				}
				if _, ok := identities.ByNodeID(node.NodeID); ok {
					counter, err := epoch.Counter()
					if err != nil {
						return err
					}
					_, err = node.Storage.DKGKeys.RetrieveMyDKGPrivateInfo(counter)
					if err != nil {
						return err
					}
				}
				return nil
			}

			// if we are a member of the current epoch, make sure we have the
			// DKG key
			currentEpoch := node.State.Final().Epochs().Current()
			err = checkEpochKey(currentEpoch)
			if err != nil {
				return fmt.Errorf("a random beacon that we are a participant in is currently in use and we don't have our key share for it: %w", err)
			}

			// if we participated in the DKG protocol for the next epoch, and we
			// are in EpochCommitted phase, make sure we have saved the
			// resulting DKG key
			phase, err := node.State.Final().Phase()
			if err != nil {
				return err
			}
			if phase == flow.EpochPhaseCommitted {
				nextEpoch := node.State.Final().Epochs().Next()
				err = checkEpochKey(nextEpoch)
				if err != nil {
					return fmt.Errorf("a random beacon DKG protocol that we were a participant in completed and we didn't store our key share for it: %w", err)
				}
			}

			return nil
		}).
		Module("collection guarantees mempool", func(builder cmd.NodeBuilder, node *cmd.NodeConfig) error {
			guarantees, err = stdmap.NewGuarantees(guaranteeLimit)
			return err
		}).
		Module("execution receipts mempool", func(builder cmd.NodeBuilder, node *cmd.NodeConfig) error {
			receipts = consensusMempools.NewExecutionTree()
			// registers size method of backend for metrics
			err = node.Metrics.Mempool.Register(metrics.ResourceReceipt, receipts.Size)
			if err != nil {
				return fmt.Errorf("could not register backend metric: %w", err)
			}
			return nil
		}).
		Module("block seals mempool", func(builder cmd.NodeBuilder, node *cmd.NodeConfig) error {
			// use a custom ejector so we don't eject seals that would break
			// the chain of seals
			seals, err = consensusMempools.NewExecStateForkSuppressor(consensusMempools.LogForkAndCrash(node.Logger), node.DB, node.Logger, sealLimit)
			if err != nil {
				return fmt.Errorf("failed to wrap seals mempool into ExecStateForkSuppressor: %w", err)
			}
			err = node.Metrics.Mempool.Register(metrics.ResourcePendingIncorporatedSeal, seals.Size)
			return nil
		}).
		Module("pending receipts mempool", func(builder cmd.NodeBuilder, node *cmd.NodeConfig) error {
			pendingReceipts = stdmap.NewPendingReceipts(node.Storage.Headers, pendingReceiptsLimit)
			return nil
		}).
		Module("hotstuff main metrics", func(builder cmd.NodeBuilder, node *cmd.NodeConfig) error {
			mainMetrics = metrics.NewHotstuffCollector(node.RootChainID)
			return nil
		}).
		Module("sync core", func(builder cmd.NodeBuilder, node *cmd.NodeConfig) error {
			syncCore, err = synchronization.New(node.Logger, synchronization.DefaultConfig())
			return err
		}).
		Module("finalization distributor", func(builder cmd.NodeBuilder, node *cmd.NodeConfig) error {
			finalizationDistributor = pubsub.NewFinalizationDistributor()
			return nil
		}).
		Module("machine account config", func(builder cmd.NodeBuilder, node *cmd.NodeConfig) error {
			machineAccountInfo, err = cmd.LoadNodeMachineAccountInfoFile(node.BootstrapDir, node.NodeID)
			return err
		}).
		Module("sdk client", func(builder cmd.NodeBuilder, node *cmd.NodeConfig) error {
			if accessAddress == "" {
				return fmt.Errorf("missing required flag --access-address")
			}
			// create flow client with correct GRPC configuration for QC contract client
			if insecureAccessAPI {
				flowClient, err = common.InsecureFlowClient(accessAddress)
				return err
			} else {
				if secureAccessNodeID == "" {
					return fmt.Errorf("invalid flag --secure-access-node-id required")
				}

				nodeID, err := flow.HexStringToIdentifier(secureAccessNodeID)
				if err != nil {
					return fmt.Errorf("could not get flow identifer from secured access node id: %s", secureAccessNodeID)
				}

				identities, err := node.State.Sealed().Identities(filter.HasNodeID(nodeID))
				if err != nil {
					return fmt.Errorf("could not get identity of secure access node: %s", secureAccessNodeID)
				}

				if len(identities) < 1 {
					return fmt.Errorf("could not find identity of secure access node: %s", secureAccessNodeID)
				}

				flowClient, err = common.SecureFlowClient(accessAddress, identities[0].NetworkPubKey.String()[2:])
				return err
			}
		}).
		Component("machine account config validator", func(builder cmd.NodeBuilder, node *cmd.NodeConfig) (module.ReadyDoneAware, error) {
			validator, err := epochs.NewMachineAccountConfigValidator(
				node.Logger,
				flowClient,
				flow.RoleCollection,
				*machineAccountInfo,
			)
			return validator, err
		}).
		Component("sealing engine", func(builder cmd.NodeBuilder, node *cmd.NodeConfig) (module.ReadyDoneAware, error) {

			resultApprovalSigVerifier := signature.NewAggregationVerifier(encoding.ResultApprovalTag)
			sealingTracker := tracker.NewSealingTracker(node.Logger, node.Storage.Headers, node.Storage.Receipts, seals)

			config := sealing.DefaultConfig()
			config.EmergencySealingActive = emergencySealing
			config.RequiredApprovalsForSealConstruction = requiredApprovalsForSealConstruction

			e, err := sealing.NewEngine(
				node.Logger,
				node.Tracer,
				conMetrics,
				node.Metrics.Engine,
				node.Metrics.Mempool,
				sealingTracker,
				node.Network,
				node.Me,
				node.Storage.Headers,
				node.Storage.Payloads,
				node.Storage.Results,
				node.Storage.Index,
				node.State,
				node.Storage.Seals,
				chunkAssigner,
				resultApprovalSigVerifier,
				seals,
				config,
			)

			// subscribe for finalization events from hotstuff
			finalizationDistributor.AddOnBlockFinalizedConsumer(e.OnFinalizedBlock)
			finalizationDistributor.AddOnBlockIncorporatedConsumer(e.OnBlockIncorporated)

			return e, err
		}).
		Component("matching engine", func(builder cmd.NodeBuilder, node *cmd.NodeConfig) (module.ReadyDoneAware, error) {
			receiptRequester, err = requester.New(
				node.Logger,
				node.Metrics.Engine,
				node.Network,
				node.Me,
				node.State,
				engine.RequestReceiptsByBlockID,
				filter.HasRole(flow.RoleExecution),
				func() flow.Entity { return &flow.ExecutionReceipt{} },
				requester.WithRetryInitial(2*time.Second),
				requester.WithRetryMaximum(30*time.Second),
			)
			if err != nil {
				return nil, err
			}

			core := matching.NewCore(
				node.Logger,
				node.Tracer,
				conMetrics,
				node.Metrics.Mempool,
				node.State,
				node.Storage.Headers,
				node.Storage.Receipts,
				receipts,
				pendingReceipts,
				seals,
				receiptValidator,
				receiptRequester,
				matching.DefaultConfig(),
			)

			e, err := matching.NewEngine(
				node.Logger,
				node.Network,
				node.Me,
				node.Metrics.Engine,
				node.Metrics.Mempool,
				node.State,
				node.Storage.Receipts,
				node.Storage.Index,
				core,
			)
			if err != nil {
				return nil, err
			}

			// subscribe engine to inputs from other node-internal components
			receiptRequester.WithHandle(e.HandleReceipt)
			finalizationDistributor.AddOnBlockFinalizedConsumer(e.OnFinalizedBlock)
			finalizationDistributor.AddOnBlockIncorporatedConsumer(e.OnBlockIncorporated)

			return e, err
		}).
		Component("provider engine", func(builder cmd.NodeBuilder, node *cmd.NodeConfig) (module.ReadyDoneAware, error) {
			prov, err = provider.New(
				node.Logger,
				node.Metrics.Engine,
				node.Tracer,
				node.Network,
				node.State,
				node.Me,
			)
			return prov, err
		}).
		Component("ingestion engine", func(builder cmd.NodeBuilder, node *cmd.NodeConfig) (module.ReadyDoneAware, error) {
			ing, err := ingestion.New(
				node.Logger,
				node.Tracer,
				node.Metrics.Engine,
				conMetrics,
				node.Metrics.Mempool,
				node.Network,
				node.State,
				node.Storage.Headers,
				node.Me,
				guarantees,
			)
			return ing, err
		}).
		Component("consensus components", func(nodebuilder cmd.NodeBuilder, node *cmd.NodeConfig) (module.ReadyDoneAware, error) {

			// TODO: we should probably find a way to initialize mutually dependent engines separately

			// initialize the entity database accessors
			cleaner := bstorage.NewCleaner(node.Logger, node.DB, node.Metrics.CleanCollector, flow.DefaultValueLogGCFrequency)

			// initialize the pending blocks cache
			proposals := buffer.NewPendingBlocks()

			core, err := compliance.NewCore(node.Logger,
				node.Metrics.Engine,
				node.Tracer,
				node.Metrics.Mempool,
				node.Metrics.Compliance,
				cleaner,
				node.Storage.Headers,
				node.Storage.Payloads,
				mutableState,
				proposals,
				syncCore)
			if err != nil {
				return nil, fmt.Errorf("could not initialize compliance core: %w", err)
			}

			// initialize the compliance engine
			comp, err = compliance.NewEngine(node.Logger, node.Network, node.Me, prov, core)
			if err != nil {
				return nil, fmt.Errorf("could not initialize compliance engine: %w", err)
			}

			// initialize the block builder
			var build module.Builder
			build, err = builder.NewBuilder(
				node.Metrics.Mempool,
				node.DB,
				mutableState,
				node.Storage.Headers,
				node.Storage.Seals,
				node.Storage.Index,
				node.Storage.Blocks,
				node.Storage.Results,
				node.Storage.Receipts,
				guarantees,
				consensusMempools.NewIncorporatedResultSeals(seals, node.Storage.Receipts),
				receipts,
				node.Tracer,
				builder.WithBlockTimer(blockTimer),
				builder.WithMaxSealCount(maxSealPerBlock),
				builder.WithMaxGuaranteeCount(maxGuaranteePerBlock),
			)
			if err != nil {
				return nil, fmt.Errorf("could not initialized block builder: %w", err)
			}

			build = blockproducer.NewMetricsWrapper(build, mainMetrics) // wrapper for measuring time spent building block payload component

			// initialize the block finalizer
			finalize := finalizer.NewFinalizer(
				node.DB,
				node.Storage.Headers,
				mutableState,
				node.Tracer,
				finalizer.WithCleanup(finalizer.CleanupMempools(
					node.Metrics.Mempool,
					conMetrics,
					node.Storage.Payloads,
					guarantees,
					seals,
				)),
			)

			// initialize the aggregating signature module for staking signatures
			staking := signature.NewAggregationProvider(encoding.ConsensusVoteTag, node.Me)

			// initialize the verifier used to verify threshold signatures
			thresholdVerifier := signature.NewThresholdVerifier(encoding.RandomBeaconTag)

			// initialize the simple merger to combine staking & beacon signatures
			merger := signature.NewCombiner(encodable.ConsensusVoteSigLen, encodable.RandomBeaconSigLen)

			// initialize Main consensus committee's state
			var committee hotstuff.Committee
			committee, err = committees.NewConsensusCommittee(node.State, node.Me.NodeID())
			if err != nil {
				return nil, fmt.Errorf("could not create Committee state for main consensus: %w", err)
			}
			committee = committees.NewMetricsWrapper(committee, mainMetrics) // wrapper for measuring time spent determining consensus committee relations

			epochLookup := epochs.NewEpochLookup(node.State)

			thresholdSignerStore := signature.NewEpochAwareSignerStore(epochLookup, node.Storage.DKGKeys)

			// initialize the combined signer for hotstuff
			var signer hotstuff.SignerVerifier
			signer = verification.NewCombinedSigner(
				committee,
				staking,
				thresholdVerifier,
				merger,
				thresholdSignerStore,
				node.NodeID,
			)
			signer = verification.NewMetricsWrapper(signer, mainMetrics) // wrapper for measuring time spent with crypto-related operations

			// initialize a logging notifier for hotstuff
			notifier := createNotifier(
				node.Logger,
				mainMetrics,
				node.Tracer,
				node.Storage.Index,
				node.RootChainID,
			)

			notifier.AddConsumer(finalizationDistributor)

			// initialize the persister
			persist := persister.New(node.DB, node.RootChainID)

			// query the last finalized block and pending blocks for recovery
			finalized, pending, err := recovery.FindLatest(node.State, node.Storage.Headers)
			if err != nil {
				return nil, fmt.Errorf("could not find latest finalized block and pending blocks: %w", err)
			}

			opts := []consensus.Option{
				consensus.WithInitialTimeout(hotstuffTimeout),
				consensus.WithMinTimeout(hotstuffMinTimeout),
				consensus.WithVoteAggregationTimeoutFraction(hotstuffTimeoutVoteAggregationFraction),
				consensus.WithTimeoutIncreaseFactor(hotstuffTimeoutIncreaseFactor),
				consensus.WithTimeoutDecreaseFactor(hotstuffTimeoutDecreaseFactor),
				consensus.WithBlockRateDelay(blockRateDelay),
			}

			if !startupTime.IsZero() {
				opts = append(opts, consensus.WithStartupTime(startupTime))
			}

			// initialize hotstuff consensus algorithm
			hot, err := consensus.NewParticipant(
				node.Logger,
				notifier,
				mainMetrics,
				node.Storage.Headers,
				committee,
				build,
				finalize,
				persist,
				signer,
				comp,
				node.RootBlock.Header,
				node.RootQC,
				finalized,
				pending,
				opts...,
			)
			if err != nil {
				return nil, fmt.Errorf("could not initialize hotstuff engine: %w", err)
			}

			comp = comp.WithConsensus(hot)
			return comp, nil
		}).
		Component("finalized snapshot", func(builder cmd.NodeBuilder, node *cmd.NodeConfig) (module.ReadyDoneAware, error) {
			finalizedHeader, err = synceng.NewFinalizedHeaderCache(node.Logger, node.State, finalizationDistributor)
			if err != nil {
				return nil, fmt.Errorf("could not create finalized snapshot cache: %w", err)
			}

			return finalizedHeader, nil
		}).
		Component("sync engine", func(builder cmd.NodeBuilder, node *cmd.NodeConfig) (module.ReadyDoneAware, error) {
			sync, err := synceng.New(
				node.Logger,
				node.Metrics.Engine,
				node.Network,
				node.Me,
				node.Storage.Blocks,
				comp,
				syncCore,
				finalizedHeader,
				node.SyncEngineIdentifierProvider,
			)
			if err != nil {
				return nil, fmt.Errorf("could not initialize synchronization engine: %w", err)
			}

			return sync, nil
		}).
		Component("receipt requester engine", func(builder cmd.NodeBuilder, node *cmd.NodeConfig) (module.ReadyDoneAware, error) {
			// created with sealing engine
			return receiptRequester, nil
		}).
		Component("DKG messaging engine", func(builder cmd.NodeBuilder, node *cmd.NodeConfig) (module.ReadyDoneAware, error) {

			// brokerTunnel is used to forward messages between the DKG
			// messaging engine and the DKG broker/controller
			dkgBrokerTunnel = dkgmodule.NewBrokerTunnel()

			// messagingEngine is a network engine that is used by nodes to
			// exchange private DKG messages
			messagingEngine, err := dkgeng.NewMessagingEngine(
				node.Logger,
				node.Network,
				node.Me,
				dkgBrokerTunnel,
			)
			if err != nil {
				return nil, fmt.Errorf("could not initialize DKG messaging engine: %w", err)
			}

			return messagingEngine, nil
		}).
		Component("DKG reactor engine", func(builder cmd.NodeBuilder, node *cmd.NodeConfig) (module.ReadyDoneAware, error) {
			// the viewsObserver is used by the reactor engine to subscribe to
			// new views being finalized
			viewsObserver := gadgets.NewViews()
			node.ProtocolEvents.AddConsumer(viewsObserver)

			// keyDB is used to store the private key resulting from the node's
			// participation in the DKG run
			keyDB := badger.NewDKGKeys(node.Metrics.Cache, node.DB)

			// construct DKG contract client
			dkgContractClient, err := createDKGContractClient(node, machineAccountInfo, flowClient)
			if err != nil {
				return nil, fmt.Errorf("could not create dkg contract client %w", err)
			}

			// the reactor engine reacts to new views being finalized and drives the
			// DKG protocol
			reactorEngine := dkgeng.NewReactorEngine(
				node.Logger,
				node.Me,
				node.State,
				keyDB,
				dkgmodule.NewControllerFactory(
					node.Logger,
					node.Me,
					dkgContractClient,
					dkgBrokerTunnel,
					dkgControllerConfig,
				),
				viewsObserver,
			)

			// reactorEngine consumes the EpochSetupPhaseStarted event
			node.ProtocolEvents.AddConsumer(reactorEngine)

			return reactorEngine, nil
		}).
		Run()
}

func loadDKGPrivateData(dir string, myID flow.Identifier) (*dkg.DKGParticipantPriv, error) {
	path := fmt.Sprintf(bootstrap.PathRandomBeaconPriv, myID)
	data, err := io.ReadFile(filepath.Join(dir, path))
	if err != nil {
		return nil, err
	}

	var priv dkg.DKGParticipantPriv
	err = json.Unmarshal(data, &priv)
	if err != nil {
		return nil, err
	}
	return &priv, nil
}

// createDKGContractClient creates a DKG contract client
func createDKGContractClient(node *cmd.NodeConfig, machineAccountInfo *bootstrap.NodeMachineAccountInfo, flowClient *client.Client) (module.DKGContractClient, error) {

	var dkgClient module.DKGContractClient

	contracts, err := systemcontracts.SystemContractsForChain(node.RootChainID)
	if err != nil {
		return nil, err
	}
	dkgContractAddress := contracts.DKG.Address.Hex()

	// construct signer from private key
	sk, err := crypto.DecodePrivateKey(machineAccountInfo.SigningAlgorithm, machineAccountInfo.EncodedPrivateKey)
	if err != nil {
		return nil, fmt.Errorf("could not decode private key from hex: %w", err)
	}
	txSigner := crypto.NewInMemorySigner(sk, machineAccountInfo.HashAlgorithm)

	// create actual dkg contract client, all flags and machine account info file found
	dkgClient = dkgmodule.NewClient(
		node.Logger,
		flowClient,
		txSigner,
		dkgContractAddress,
		machineAccountInfo.Address,
		machineAccountInfo.KeyIndex,
	)

	return dkgClient, nil
}<|MERGE_RESOLUTION|>--- conflicted
+++ resolved
@@ -90,12 +90,9 @@
 		requiredApprovalsForSealVerification   uint
 		requiredApprovalsForSealConstruction   uint
 		emergencySealing                       bool
-<<<<<<< HEAD
 		dkgControllerConfig                    dkgmodule.ControllerConfig
-=======
 		startupTimeString                      string
 		startupTime                            time.Time
->>>>>>> c40cfbc5
 
 		// DKG contract client
 		machineAccountInfo *bootstrap.NodeMachineAccountInfo
@@ -151,13 +148,10 @@
 		flags.StringVar(&accessAddress, "access-address", "", "the address of an access node")
 		flags.StringVar(&secureAccessNodeID, "secure-access-node-id", "", "the node ID of the secure access GRPC server")
 		flags.BoolVar(&insecureAccessAPI, "insecure-access-api", true, "required if insecure GRPC connection should be used")
-<<<<<<< HEAD
 		flags.DurationVar(&dkgControllerConfig.BaseStartDelay, "dkg-controller-base-start-delay", dkgmodule.DefaultBaseStartDelay, "used to define the range for jitter prior to DKG start (eg. 500µs) - the base value is scaled quadratically with the # of DKG participants")
 		flags.DurationVar(&dkgControllerConfig.BaseHandleFirstBroadcastDelay, "dkg-controller-base-handle-first-broadcast-delay", dkgmodule.DefaultBaseHandleFirstBroadcastDelay, "used to define the range for jitter prior to DKG handling the first broadcast messages (eg. 50ms) - the base value is scaled quadratically with the # of DKG participants")
 		flags.DurationVar(&dkgControllerConfig.HandleSubsequentBroadcastDelay, "dkg-controller-handle-subsequent-broadcast-delay", dkgmodule.DefaultHandleSubsequentBroadcastDelay, "used to define the constant delay introduced prior to DKG handling subsequent broadcast messages (eg. 2s)")
-=======
 		flags.StringVar(&startupTimeString, "hotstuff-startup-time", cmd.NotSet, "specifies date and time (in ISO 8601 format) after which the consensus participant may enter the first view (e.g 2006-01-02T15:04:05Z07:00)")
->>>>>>> c40cfbc5
 	})
 
 	if err = nodeBuilder.Initialize(); err != nil {
