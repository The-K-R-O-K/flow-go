package cmd

import (
	"context"
	"os"
	"path/filepath"
	"time"

	"github.com/dgraph-io/badger/v2"
	"github.com/prometheus/client_golang/prometheus"
	"github.com/rs/zerolog"
	"github.com/spf13/pflag"

	"github.com/onflow/flow-go/admin"
	"github.com/onflow/flow-go/crypto"
	"github.com/onflow/flow-go/fvm"
	"github.com/onflow/flow-go/model/flow"
	"github.com/onflow/flow-go/module"
	"github.com/onflow/flow-go/module/id"
	"github.com/onflow/flow-go/module/local"
	"github.com/onflow/flow-go/network"
	"github.com/onflow/flow-go/network/p2p"
	"github.com/onflow/flow-go/network/p2p/dns"
	"github.com/onflow/flow-go/state/protocol"
	"github.com/onflow/flow-go/state/protocol/events"
	bstorage "github.com/onflow/flow-go/storage/badger"
)

const NotSet = "not set"

// NodeBuilder declares the initialization methods needed to bootstrap up a Flow node
type NodeBuilder interface {
	module.ReadyDoneAware

	// BaseFlags reads the command line arguments common to all nodes
	BaseFlags()

	// ExtraFlags reads the node specific command line arguments and adds it to the FlagSet
	ExtraFlags(f func(*pflag.FlagSet)) NodeBuilder

	// ParseAndPrintFlags parses all the command line arguments
	ParseAndPrintFlags()

	// Initialize performs all the initialization needed at the very start of a node
	Initialize() error

	// PrintBuildVersionDetails prints the node software build version
	PrintBuildVersionDetails()

	// InitIDProviders initializes the ID providers needed by various components
	InitIDProviders()

	// EnqueueNetworkInit enqueues the default network component with the given context
	EnqueueNetworkInit(ctx context.Context)

	// EnqueueMetricsServerInit enqueues the metrics component
	EnqueueMetricsServerInit()

	// Enqueues the Tracer component
	EnqueueTracer()

	// Module enables setting up dependencies of the engine with the builder context
	Module(name string, f func(builder NodeBuilder, node *NodeConfig) error) NodeBuilder

	// Component adds a new component to the node that conforms to the ReadyDone
	// interface.
	//
	// When the node is run, this component will be started with `Ready`. When the
	// node is stopped, we will wait for the component to exit gracefully with
	// `Done`.
	Component(name string, f func(builder NodeBuilder, node *NodeConfig) (module.ReadyDoneAware, error)) NodeBuilder

	// AdminCommand registers a new admin command with the admin server
	AdminCommand(command string, handler admin.CommandHandler, validator admin.CommandValidator) NodeBuilder

	// MustNot asserts that the given error must not occur.
	// If the error is nil, returns a nil log event (which acts as a no-op).
	// If the error is not nil, returns a fatal log event containing the error.
	MustNot(err error) *zerolog.Event

	// Run initiates all common components (logger, database, protocol state etc.)
	// then starts each component. It also sets up a channel to gracefully shut
	// down each component if a SIGINT is received.
	Run()

	// PreInit registers a new PreInit function.
	// PreInit functions run before the protocol state is initialized or any other modules or components are initialized
	PreInit(f func(builder NodeBuilder, node *NodeConfig)) NodeBuilder

	// PostInit registers a new PreInit function.
	// PostInit functions run after the protocol state has been initialized but before any other modules or components
	// are initialized
	PostInit(f func(builder NodeBuilder, node *NodeConfig)) NodeBuilder

	// RegisterBadgerMetrics registers all badger related metrics
	RegisterBadgerMetrics() error

	// ValidateFlags is an extra method called after parsing flags, intended for extra check of flag validity
	// for example where certain combinations aren't allowed
	ValidateFlags(func() error) NodeBuilder
}

// BaseConfig is the general config for the NodeBuilder and the command line params
// For a node running as a standalone process, the config fields will be populated from the command line params,
// while for a node running as a library, the config fields are expected to be initialized by the caller.
type BaseConfig struct {
<<<<<<< HEAD
	nodeIDHex                string
	adminAddr                string
	adminCert                string
	adminKey                 string
	adminClientCAs           string
	BindAddr                 string
	NodeRole                 string
	timeout                  time.Duration
	datadir                  string
	level                    string
	metricsPort              uint
	BootstrapDir             string
	PeerUpdateInterval       time.Duration
	UnicastMessageTimeout    time.Duration
	DNSCacheTTL              time.Duration
	profilerEnabled          bool
	profilerDir              string
	profilerInterval         time.Duration
	profilerDuration         time.Duration
	tracerEnabled            bool
	tracerSensitivity        uint
	metricsEnabled           bool
	LibP2PCompressionEnabled bool
	guaranteesCacheSize      uint
	receiptsCacheSize        uint
	db                       *badger.DB
=======
	nodeIDHex             string
	adminAddr             string
	adminCert             string
	adminKey              string
	adminClientCAs        string
	BindAddr              string
	NodeRole              string
	datadir               string
	secretsdir            string
	secretsDBEnabled      bool
	level                 string
	metricsPort           uint
	BootstrapDir          string
	PeerUpdateInterval    time.Duration
	UnicastMessageTimeout time.Duration
	DNSCacheTTL           time.Duration
	profilerEnabled       bool
	profilerDir           string
	profilerInterval      time.Duration
	profilerDuration      time.Duration
	tracerEnabled         bool
	tracerSensitivity     uint
	metricsEnabled        bool
	guaranteesCacheSize   uint
	receiptsCacheSize     uint
	db                    *badger.DB
>>>>>>> 3932592e
}

// NodeConfig contains all the derived parameters such the NodeID, private keys etc. and initialized instances of
// structs such as DB, Network etc. The NodeConfig is composed of the BaseConfig and is updated in the
// NodeBuilder functions as a node is bootstrapped.
type NodeConfig struct {
	Cancel context.CancelFunc // cancel function for the context that is passed to the networking layer
	BaseConfig
	Logger            zerolog.Logger
	NodeID            flow.Identifier
	Me                *local.Local
	Tracer            module.Tracer
	MetricsRegisterer prometheus.Registerer
	Metrics           Metrics
	DB                *badger.DB
	SecretsDB         *badger.DB
	Storage           Storage
	ProtocolEvents    *events.Distributor
	State             protocol.State
	Middleware        network.Middleware
	Network           module.ReadyDoneAwareNetwork
	MsgValidators     []network.MessageValidator
	FvmOptions        []fvm.Option
	StakingKey        crypto.PrivateKey
	NetworkKey        crypto.PrivateKey

	// ID providers
	IdentityProvider             id.IdentityProvider
	IDTranslator                 p2p.IDTranslator
	NetworkingIdentifierProvider id.IdentifierProvider
	SyncEngineIdentifierProvider id.IdentifierProvider

	// root state information
	RootBlock                     *flow.Block
	RootQC                        *flow.QuorumCertificate
	RootResult                    *flow.ExecutionResult
	RootSeal                      *flow.Seal
	RootChainID                   flow.ChainID
	SkipNwAddressBasedValidations bool
}

func DefaultBaseConfig() *BaseConfig {
	homedir, _ := os.UserHomeDir()
	datadir := filepath.Join(homedir, ".flow", "database")

	return &BaseConfig{
<<<<<<< HEAD
		nodeIDHex:                NotSet,
		adminAddr:                NotSet,
		adminCert:                NotSet,
		adminKey:                 NotSet,
		adminClientCAs:           NotSet,
		BindAddr:                 NotSet,
		BootstrapDir:             "bootstrap",
		timeout:                  1 * time.Minute,
		datadir:                  datadir,
		level:                    "info",
		PeerUpdateInterval:       p2p.DefaultPeerUpdateInterval,
		UnicastMessageTimeout:    p2p.DefaultUnicastTimeout,
		metricsPort:              8080,
		profilerEnabled:          false,
		profilerDir:              "profiler",
		profilerInterval:         15 * time.Minute,
		profilerDuration:         10 * time.Second,
		tracerEnabled:            false,
		tracerSensitivity:        4,
		metricsEnabled:           true,
		receiptsCacheSize:        bstorage.DefaultCacheSize,
		guaranteesCacheSize:      bstorage.DefaultCacheSize,
		LibP2PCompressionEnabled: true,
		DNSCacheTTL:              dns.DefaultTimeToLive,
=======
		nodeIDHex:             NotSet,
		adminAddr:             NotSet,
		adminCert:             NotSet,
		adminKey:              NotSet,
		adminClientCAs:        NotSet,
		BindAddr:              NotSet,
		BootstrapDir:          "bootstrap",
		datadir:               datadir,
		secretsdir:            NotSet,
		secretsDBEnabled:      true,
		level:                 "info",
		PeerUpdateInterval:    p2p.DefaultPeerUpdateInterval,
		UnicastMessageTimeout: p2p.DefaultUnicastTimeout,
		metricsPort:           8080,
		profilerEnabled:       false,
		profilerDir:           "profiler",
		profilerInterval:      15 * time.Minute,
		profilerDuration:      10 * time.Second,
		tracerEnabled:         false,
		tracerSensitivity:     4,
		metricsEnabled:        true,
		receiptsCacheSize:     bstorage.DefaultCacheSize,
		guaranteesCacheSize:   bstorage.DefaultCacheSize,
>>>>>>> 3932592e
	}
}<|MERGE_RESOLUTION|>--- conflicted
+++ resolved
@@ -104,34 +104,6 @@
 // For a node running as a standalone process, the config fields will be populated from the command line params,
 // while for a node running as a library, the config fields are expected to be initialized by the caller.
 type BaseConfig struct {
-<<<<<<< HEAD
-	nodeIDHex                string
-	adminAddr                string
-	adminCert                string
-	adminKey                 string
-	adminClientCAs           string
-	BindAddr                 string
-	NodeRole                 string
-	timeout                  time.Duration
-	datadir                  string
-	level                    string
-	metricsPort              uint
-	BootstrapDir             string
-	PeerUpdateInterval       time.Duration
-	UnicastMessageTimeout    time.Duration
-	DNSCacheTTL              time.Duration
-	profilerEnabled          bool
-	profilerDir              string
-	profilerInterval         time.Duration
-	profilerDuration         time.Duration
-	tracerEnabled            bool
-	tracerSensitivity        uint
-	metricsEnabled           bool
-	LibP2PCompressionEnabled bool
-	guaranteesCacheSize      uint
-	receiptsCacheSize        uint
-	db                       *badger.DB
-=======
 	nodeIDHex             string
 	adminAddr             string
 	adminCert             string
@@ -158,7 +130,7 @@
 	guaranteesCacheSize   uint
 	receiptsCacheSize     uint
 	db                    *badger.DB
->>>>>>> 3932592e
+	LibP2PCompressionEnabled bool
 }
 
 // NodeConfig contains all the derived parameters such the NodeID, private keys etc. and initialized instances of
@@ -205,32 +177,6 @@
 	datadir := filepath.Join(homedir, ".flow", "database")
 
 	return &BaseConfig{
-<<<<<<< HEAD
-		nodeIDHex:                NotSet,
-		adminAddr:                NotSet,
-		adminCert:                NotSet,
-		adminKey:                 NotSet,
-		adminClientCAs:           NotSet,
-		BindAddr:                 NotSet,
-		BootstrapDir:             "bootstrap",
-		timeout:                  1 * time.Minute,
-		datadir:                  datadir,
-		level:                    "info",
-		PeerUpdateInterval:       p2p.DefaultPeerUpdateInterval,
-		UnicastMessageTimeout:    p2p.DefaultUnicastTimeout,
-		metricsPort:              8080,
-		profilerEnabled:          false,
-		profilerDir:              "profiler",
-		profilerInterval:         15 * time.Minute,
-		profilerDuration:         10 * time.Second,
-		tracerEnabled:            false,
-		tracerSensitivity:        4,
-		metricsEnabled:           true,
-		receiptsCacheSize:        bstorage.DefaultCacheSize,
-		guaranteesCacheSize:      bstorage.DefaultCacheSize,
-		LibP2PCompressionEnabled: true,
-		DNSCacheTTL:              dns.DefaultTimeToLive,
-=======
 		nodeIDHex:             NotSet,
 		adminAddr:             NotSet,
 		adminCert:             NotSet,
@@ -254,6 +200,6 @@
 		metricsEnabled:        true,
 		receiptsCacheSize:     bstorage.DefaultCacheSize,
 		guaranteesCacheSize:   bstorage.DefaultCacheSize,
->>>>>>> 3932592e
+		LibP2PCompressionEnabled: true,
 	}
 }