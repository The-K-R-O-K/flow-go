package cmd

import (
	"context"
	"os"
	"path/filepath"
	"time"

	"github.com/onflow/flow-go/network/p2p/p2pbuilder"

	"github.com/dgraph-io/badger/v2"
	madns "github.com/multiformats/go-multiaddr-dns"
	"github.com/prometheus/client_golang/prometheus"
	"github.com/rs/zerolog"
	"github.com/spf13/pflag"

	"github.com/onflow/flow-go/admin/commands"
	"github.com/onflow/flow-go/crypto"
	"github.com/onflow/flow-go/fvm"
	"github.com/onflow/flow-go/model/flow"
	"github.com/onflow/flow-go/module"
	"github.com/onflow/flow-go/module/chainsync"
	"github.com/onflow/flow-go/module/compliance"
	"github.com/onflow/flow-go/module/component"
	"github.com/onflow/flow-go/module/profiler"
	"github.com/onflow/flow-go/module/updatable_configs"
	"github.com/onflow/flow-go/network"
	"github.com/onflow/flow-go/network/codec/cbor"
	"github.com/onflow/flow-go/network/p2p"
	"github.com/onflow/flow-go/network/p2p/cache"
	"github.com/onflow/flow-go/network/p2p/connection"
	"github.com/onflow/flow-go/network/p2p/dns"
	"github.com/onflow/flow-go/network/p2p/middleware"
	"github.com/onflow/flow-go/network/p2p/scoring"
	"github.com/onflow/flow-go/network/p2p/unicast/ratelimit"
	"github.com/onflow/flow-go/state/protocol"
	"github.com/onflow/flow-go/state/protocol/events"
	bstorage "github.com/onflow/flow-go/storage/badger"
	"github.com/onflow/flow-go/utils/grpcutils"
)

const NotSet = "not set"

type BuilderFunc func(nodeConfig *NodeConfig) error
type ReadyDoneFactory func(node *NodeConfig) (module.ReadyDoneAware, error)

// NodeBuilder declares the initialization methods needed to bootstrap up a Flow node
type NodeBuilder interface {
	// BaseFlags reads the command line arguments common to all nodes
	BaseFlags()

	// ExtraFlags reads the node specific command line arguments and adds it to the FlagSet
	ExtraFlags(f func(*pflag.FlagSet)) NodeBuilder

	// ParseAndPrintFlags parses and validates all the command line arguments
	ParseAndPrintFlags() error

	// Initialize performs all the initialization needed at the very start of a node
	Initialize() error

	// PrintBuildVersionDetails prints the node software build version
	PrintBuildVersionDetails()

	// InitIDProviders initializes the ID providers needed by various components
	InitIDProviders()

	// EnqueueNetworkInit enqueues the default networking layer.
	EnqueueNetworkInit()

	// EnqueueMetricsServerInit enqueues the metrics component.
	EnqueueMetricsServerInit()

	// EnqueueTracer enqueues the Tracer component.
	EnqueueTracer()

	// Module enables setting up dependencies of the engine with the builder context
	Module(name string, f BuilderFunc) NodeBuilder

	// Component adds a new component to the node that conforms to the ReadyDoneAware
	// interface, and throws a Fatal() when an irrecoverable error is encountered.
	//
	// The ReadyDoneFactory may return either a `Component` or `ReadyDoneAware` instance.
	// In both cases, the object is started according to its interface when the node is run,
	// and the node will wait for the component to exit gracefully.
	Component(name string, f ReadyDoneFactory) NodeBuilder

	// DependableComponent adds a new component to the node that conforms to the ReadyDoneAware
	// interface. The builder will wait until all of the components in the dependencies list are ready
	// before constructing the component.
	//
	// The ReadyDoneFactory may return either a `Component` or `ReadyDoneAware` instance.
	// In both cases, the object is started when the node is run, and the node will wait for the
	// component to exit gracefully.
	//
	// IMPORTANT: Dependable components are started in parallel with no guaranteed run order, so all
	// dependencies must be initialized outside of the ReadyDoneFactory, and their `Ready()` method
	// MUST be idempotent.
	DependableComponent(name string, f ReadyDoneFactory, dependencies *DependencyList) NodeBuilder

	// RestartableComponent adds a new component to the node that conforms to the ReadyDoneAware
	// interface, and calls the provided error handler when an irrecoverable error is encountered.
	// Use RestartableComponent if the component is not critical to the node's safe operation and
	// can/should be independently restarted when an irrecoverable error is encountered.
	//
	// Any irrecoverable errors thrown by the component will be passed to the provided error handler.
	RestartableComponent(name string, f ReadyDoneFactory, errorHandler component.OnError) NodeBuilder

	// ShutdownFunc adds a callback function that is called after all components have exited.
	// All shutdown functions are called regardless of errors returned by previous callbacks. Any
	// errors returned are captured and passed to the caller.
	ShutdownFunc(fn func() error) NodeBuilder

	// AdminCommand registers a new admin command with the admin server
	AdminCommand(command string, f func(config *NodeConfig) commands.AdminCommand) NodeBuilder

	// Build finalizes the node configuration in preparation for start and returns a Node
	// object that can be run
	Build() (Node, error)

	// PreInit registers a new PreInit function.
	// PreInit functions run before the protocol state is initialized or any other modules or components are initialized
	PreInit(f BuilderFunc) NodeBuilder

	// PostInit registers a new PreInit function.
	// PostInit functions run after the protocol state has been initialized but before any other modules or components
	// are initialized
	PostInit(f BuilderFunc) NodeBuilder

	// RegisterBadgerMetrics registers all badger related metrics
	RegisterBadgerMetrics() error

	// ValidateFlags sets any custom validation rules for the command line flags,
	// for example where certain combinations aren't allowed
	ValidateFlags(func() error) NodeBuilder
}

// BaseConfig is the general config for the NodeBuilder and the command line params
// For a node running as a standalone process, the config fields will be populated from the command line params,
// while for a node running as a library, the config fields are expected to be initialized by the caller.
type BaseConfig struct {
	NetworkConfig
	nodeIDHex                   string
	AdminAddr                   string
	AdminCert                   string
	AdminKey                    string
	AdminClientCAs              string
	AdminMaxMsgSize             uint
	BindAddr                    string
	NodeRole                    string
	DynamicStartupANAddress     string
	DynamicStartupANPubkey      string
	DynamicStartupEpochPhase    string
	DynamicStartupEpoch         string
	DynamicStartupSleepInterval time.Duration
	datadir                     string
	secretsdir                  string
	secretsDBEnabled            bool
	InsecureSecretsDB           bool
	level                       string
	debugLogLimit               uint32
	metricsPort                 uint
	BootstrapDir                string
	profilerConfig              profiler.ProfilerConfig
	tracerEnabled               bool
	tracerSensitivity           uint
	MetricsEnabled              bool
	guaranteesCacheSize         uint
	receiptsCacheSize           uint
	db                          *badger.DB
	HeroCacheMetricsEnable      bool
	SyncCoreConfig              chainsync.Config
	CodecFactory                func() network.Codec
	LibP2PNode                  p2p.LibP2PNode
	// ComplianceConfig configures either the compliance engine (consensus nodes)
	// or the follower engine (all other node roles)
	ComplianceConfig compliance.Config
}

type NetworkConfig struct {
	// NetworkConnectionPruning determines whether connections to nodes
	// that are not part of protocol state should be trimmed
	// TODO: solely a fallback mechanism, can be removed upon reliable behavior in production.
	NetworkConnectionPruning bool

	PeerScoringEnabled              bool // enables peer scoring on pubsub
	PreferredUnicastProtocols       []string
	NetworkReceivedMessageCacheSize uint32
	// UnicastRateLimitDryRun will disable connection disconnects and gating when unicast rate limiters are configured
	UnicastRateLimitDryRun bool
	//UnicastRateLimitLockoutDuration the number of seconds a peer will be forced to wait before being allowed to successful reconnect to the node
	// after being rate limited.
	UnicastRateLimitLockoutDuration time.Duration
	// UnicastMessageRateLimit amount of unicast messages that can be sent by a peer per second.
	UnicastMessageRateLimit int
	// UnicastBandwidthRateLimit bandwidth size in bytes a peer is allowed to send via unicast streams per second.
	UnicastBandwidthRateLimit int
	// UnicastBandwidthBurstLimit bandwidth size in bytes a peer is allowed to send via unicast streams at once.
	UnicastBandwidthBurstLimit  int
	PeerUpdateInterval          time.Duration
	UnicastMessageTimeout       time.Duration
	DNSCacheTTL                 time.Duration
	LibP2PResourceManagerConfig *p2pbuilder.ResourceManagerConfig
}

// NodeConfig contains all the derived parameters such the NodeID, private keys etc. and initialized instances of
// structs such as DB, Network etc. The NodeConfig is composed of the BaseConfig and is updated in the
// NodeBuilder functions as a node is bootstrapped.
type NodeConfig struct {
	Cancel context.CancelFunc // cancel function for the context that is passed to the networking layer
	BaseConfig
	Logger            zerolog.Logger
	NodeID            flow.Identifier
	Me                module.Local
	Tracer            module.Tracer
	ConfigManager     *updatable_configs.Manager
	MetricsRegisterer prometheus.Registerer
	Metrics           Metrics
	DB                *badger.DB
	SecretsDB         *badger.DB
	Storage           Storage
	ProtocolEvents    *events.Distributor
	State             protocol.State
	Resolver          madns.BasicResolver
	Middleware        network.Middleware
	Network           network.Network
	PingService       network.PingService
	MsgValidators     []network.MessageValidator
	FvmOptions        []fvm.Option
	StakingKey        crypto.PrivateKey
	NetworkKey        crypto.PrivateKey

	// list of dependencies for network peer manager startup
	PeerManagerDependencies *DependencyList
	// ReadyDoneAware implementation of the network middleware for DependableComponents
	middlewareDependable *module.ProxiedReadyDoneAware

	// ID providers
	IdentityProvider             module.IdentityProvider
	IDTranslator                 p2p.IDTranslator
	SyncEngineIdentifierProvider module.IdentifierProvider

	// root state information
	RootSnapshot protocol.Snapshot
	// cached properties of RootSnapshot for convenience
	RootBlock   *flow.Block
	RootQC      *flow.QuorumCertificate
	RootResult  *flow.ExecutionResult
	RootSeal    *flow.Seal
	RootChainID flow.ChainID
	SporkID     flow.Identifier

	// bootstrapping options
	SkipNwAddressBasedValidations bool

<<<<<<< HEAD
	// UnicastRateLimiterDistributor notifies consumers when a peer's unicast message is rate limited.
	UnicastRateLimiterDistributor *ratelimit.UnicastRateLimiterDistributor
=======
	// NodeBlockListDistributor notifies consumers of updates to the node block list
	NodeBlockListDistributor *cache.NodeBlockListDistributor
>>>>>>> e695eab0
}

func DefaultBaseConfig() *BaseConfig {
	homedir, _ := os.UserHomeDir()
	datadir := filepath.Join(homedir, ".flow", "database")

	// NOTE: if the codec used in the network component is ever changed any code relying on
	// the message format specific to the codec must be updated. i.e: the AuthorizedSenderValidator.
	codecFactory := func() network.Codec { return cbor.NewCodec() }

	return &BaseConfig{
		NetworkConfig: NetworkConfig{
			PeerUpdateInterval:              connection.DefaultPeerUpdateInterval,
			UnicastMessageTimeout:           middleware.DefaultUnicastTimeout,
			NetworkReceivedMessageCacheSize: p2p.DefaultReceiveCacheSize,
			// By default we let networking layer trim connections to all nodes that
			// are no longer part of protocol state.
			NetworkConnectionPruning:        connection.ConnectionPruningEnabled,
			PeerScoringEnabled:              scoring.DefaultPeerScoringEnabled,
			UnicastMessageRateLimit:         0,
			UnicastBandwidthRateLimit:       0,
			UnicastBandwidthBurstLimit:      middleware.LargeMsgMaxUnicastMsgSize,
			UnicastRateLimitLockoutDuration: 10,
			UnicastRateLimitDryRun:          true,
			DNSCacheTTL:                     dns.DefaultTimeToLive,
			LibP2PResourceManagerConfig:     p2pbuilder.DefaultResourceManagerConfig(),
		},
		nodeIDHex:        NotSet,
		AdminAddr:        NotSet,
		AdminCert:        NotSet,
		AdminKey:         NotSet,
		AdminClientCAs:   NotSet,
		AdminMaxMsgSize:  grpcutils.DefaultMaxMsgSize,
		BindAddr:         NotSet,
		BootstrapDir:     "bootstrap",
		datadir:          datadir,
		secretsdir:       NotSet,
		secretsDBEnabled: true,
		level:            "info",
		debugLogLimit:    2000,

		metricsPort:         8080,
		tracerEnabled:       false,
		tracerSensitivity:   4,
		MetricsEnabled:      true,
		receiptsCacheSize:   bstorage.DefaultCacheSize,
		guaranteesCacheSize: bstorage.DefaultCacheSize,

		profilerConfig: profiler.ProfilerConfig{
			Enabled:         false,
			UploaderEnabled: false,

			Dir:      "profiler",
			Interval: 15 * time.Minute,
			Duration: 10 * time.Second,
		},

		HeroCacheMetricsEnable: false,
		SyncCoreConfig:         chainsync.DefaultConfig(),
		CodecFactory:           codecFactory,
		ComplianceConfig:       compliance.DefaultConfig(),
	}
}

// DependencyList is a slice of ReadyDoneAware implementations that are used by DependableComponent
// to define the list of dependencies that must be ready before starting the component.
type DependencyList struct {
	components []module.ReadyDoneAware
}

func NewDependencyList(components ...module.ReadyDoneAware) *DependencyList {
	return &DependencyList{
		components: components,
	}
}

// Add adds a new ReadyDoneAware implementation to the list of dependencies.
func (d *DependencyList) Add(component module.ReadyDoneAware) {
	d.components = append(d.components, component)
}<|MERGE_RESOLUTION|>--- conflicted
+++ resolved
@@ -252,13 +252,10 @@
 	// bootstrapping options
 	SkipNwAddressBasedValidations bool
 
-<<<<<<< HEAD
 	// UnicastRateLimiterDistributor notifies consumers when a peer's unicast message is rate limited.
 	UnicastRateLimiterDistributor *ratelimit.UnicastRateLimiterDistributor
-=======
 	// NodeBlockListDistributor notifies consumers of updates to the node block list
 	NodeBlockListDistributor *cache.NodeBlockListDistributor
->>>>>>> e695eab0
 }
 
 func DefaultBaseConfig() *BaseConfig {
