package run

import (
	"github.com/dapperlabs/flow-go/model/cluster"
	"github.com/dapperlabs/flow-go/model/flow"
	"github.com/dapperlabs/flow-go/state/protocol"
)

func GenerateGenesisClusterBlocks(clusters *flow.ClusterList) []*cluster.Block {
	clusterBlocks := make([]*cluster.Block, clusters.Size())
	for i := range clusterBlocks {
		clusterBlocks[i] = GenerateGenesisClusterBlock(clusters.ByIndex(uint(i)))
	}
	return clusterBlocks
}

<<<<<<< HEAD
func GenerateGenesisClusterBlock(identities flow.IdentityList) cluster.Block {
	payload := cluster.EmptyPayload(flow.ZeroID)
=======
func GenerateGenesisClusterBlock(identities flow.IdentityList) *cluster.Block {
	payload := cluster.EmptyPayload()
>>>>>>> 9745a8e8
	header := flow.Header{
		ChainID:        protocol.ChainIDForCluster(identities),
		ParentID:       flow.ZeroID,
		Height:         0,
		PayloadHash:    payload.Hash(),
		Timestamp:      flow.GenesisTime(),
		View:           0,
		ParentVoterIDs: nil,
		ParentVoterSig: nil,
		ProposerID:     flow.ZeroID,
		ProposerSig:    nil,
	}

	return &cluster.Block{
		Header:  header,
		Payload: payload,
	}
}<|MERGE_RESOLUTION|>--- conflicted
+++ resolved
@@ -14,13 +14,8 @@
 	return clusterBlocks
 }
 
-<<<<<<< HEAD
-func GenerateGenesisClusterBlock(identities flow.IdentityList) cluster.Block {
+func GenerateGenesisClusterBlock(identities flow.IdentityList) *cluster.Block {
 	payload := cluster.EmptyPayload(flow.ZeroID)
-=======
-func GenerateGenesisClusterBlock(identities flow.IdentityList) *cluster.Block {
-	payload := cluster.EmptyPayload()
->>>>>>> 9745a8e8
 	header := flow.Header{
 		ChainID:        protocol.ChainIDForCluster(identities),
 		ParentID:       flow.ZeroID,
