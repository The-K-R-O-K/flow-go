--- conflicted
+++ resolved
@@ -196,12 +196,9 @@
 		results                       *storage.ExecutionResults
 		myReceipts                    *storage.MyExecutionReceipts
 		computationResultUploadStatus *storage.ComputationResultUploadStatus
-<<<<<<< HEAD
-=======
 		commits                       *storage.Commits
 		collections                   *storage.Collections
 		transactions                  *storage.Transactions
->>>>>>> cbed2eb7
 		providerEngine                *exeprovider.Engine
 		checkerEng                    *checker.Engine
 		syncCore                      *chainsync.Core
@@ -538,97 +535,6 @@
 				executionDataTracker,
 			)
 
-<<<<<<< HEAD
-			executionDataService = eds
-
-			return eds, nil
-		}).
-		Component("GCP block data uploader", func(node *NodeConfig) (module.ReadyDoneAware, error) {
-			// Since RetryableAsyncUploader relies on executionDataService so we should create
-			// it after execution data service is fully setup.
-			if e.exeConf.enableBlockDataUpload && e.exeConf.gcpBucketName != "" {
-				logger := node.Logger.With().Str("component_name", "gcp_block_data_uploader").Logger()
-				gcpBucketUploader, err := uploader.NewGCPBucketUploader(
-					context.Background(),
-					e.exeConf.gcpBucketName,
-					logger,
-				)
-				if err != nil {
-					return nil, fmt.Errorf("cannot create GCP Bucket uploader: %w", err)
-				}
-
-				asyncUploader := uploader.NewAsyncUploader(
-					gcpBucketUploader,
-					blockdataUploaderRetryTimeout,
-					blockDataUploaderMaxRetry,
-					logger,
-					collector,
-				)
-
-				// Setting up RetryableUploader for GCP uploader
-				computationResultUploadStatus = storage.NewComputationResultUploadStatus(node.DB)
-				retryableUploader := uploader.NewBadgerRetryableUploader(
-					asyncUploader,
-					node.Storage.Blocks,
-					storage.NewCommits(node.Metrics.Cache, node.DB),
-					storage.NewTransactionResults(node.Metrics.Cache, node.DB, e.exeConf.transactionResultsCacheSize),
-					computationResultUploadStatus,
-					executionDataService,
-					collector)
-				if retryableUploader == nil {
-					return nil, errors.New("failed to create ComputationResult upload status store")
-				}
-
-				blockDataUploaders = append(blockDataUploaders, retryableUploader)
-
-				return retryableUploader, nil
-			}
-
-			// Since we don't have conditional component creation, we just use Noop one.
-			// It's functions will be once per startup/shutdown - non-measurable performance penalty
-			// blockDataUploader will stay nil and disable calling uploader at all
-			return &module.NoopReadyDoneAware{}, nil
-		}).
-		Component("S3 block data uploader", func(node *NodeConfig) (module.ReadyDoneAware, error) {
-			if e.exeConf.enableBlockDataUpload && e.exeConf.s3BucketName != "" {
-				logger := node.Logger.With().Str("component_name", "s3_block_data_uploader").Logger()
-
-				ctx := context.Background()
-				config, err := awsconfig.LoadDefaultConfig(ctx)
-				if err != nil {
-					return nil, fmt.Errorf("failed to load AWS configuration: %w", err)
-				}
-
-				client := s3.NewFromConfig(config)
-				s3Uploader := uploader.NewS3Uploader(
-					ctx,
-					client,
-					e.exeConf.s3BucketName,
-					logger,
-				)
-				asyncUploader := uploader.NewAsyncUploader(
-					s3Uploader,
-					blockdataUploaderRetryTimeout,
-					blockDataUploaderMaxRetry,
-					logger,
-					collector,
-				)
-
-				// We are not enabling RetryableUploader for S3 uploader for now. When we need upload
-				// retry for multiple uploaders, we will need to use different BadgerDB key prefix.
-				blockDataUploaders = append(blockDataUploaders, asyncUploader)
-
-				return asyncUploader, nil
-			}
-
-			// Since we don't have conditional component creation, we just use Noop one.
-			// It's functions will be once per startup/shutdown - non-measurable performance penalty
-			// blockDataUploader will stay nil and disable calling uploader at all
-			return &module.NoopReadyDoneAware{}, nil
-		}).
-		Component("provider engine", func(node *NodeConfig) (module.ReadyDoneAware, error) {
-=======
->>>>>>> cbed2eb7
 			options := []runtime.Option{}
 			if e.exeConf.cadenceTracing {
 				options = append(options, runtime.WithTracingEnabled(true))
