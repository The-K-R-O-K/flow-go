--- conflicted
+++ resolved
@@ -109,7 +109,6 @@
 	builder *FlowNodeBuilder // This is needed for accessing the ShutdownFunc
 	exeConf *ExecutionConfig
 
-<<<<<<< HEAD
 	collector              module.ExecutionMetrics
 	executionState         state.ExecutionState
 	followerState          protocol.FollowerState
@@ -130,7 +129,6 @@
 	collectionRequester    *requester.Engine
 	ingestionEng           *ingestion.Engine
 	followerDistributor    *pubsub.FollowerDistributor
-	finalizedHeader        *synchronization.FinalizedHeaderCache
 	checkAuthorizedAtBlock func(blockID flow.Identifier) (bool, error)
 	diskWAL                *wal.DiskWAL
 	blockDataUploader      *uploader.Manager
@@ -143,40 +141,6 @@
 	executionDataTracker   tracker.Storage
 	blobService            network.BlobService
 	blobserviceDependable  *module.ProxiedReadyDoneAware
-=======
-	collector               module.ExecutionMetrics
-	executionState          state.ExecutionState
-	followerState           protocol.FollowerState
-	committee               hotstuff.DynamicCommittee
-	ledgerStorage           *ledger.Ledger
-	events                  *storage.Events
-	serviceEvents           *storage.ServiceEvents
-	txResults               *storage.TransactionResults
-	results                 *storage.ExecutionResults
-	myReceipts              *storage.MyExecutionReceipts
-	providerEngine          *exeprovider.Engine
-	checkerEng              *checker.Engine
-	syncCore                *chainsync.Core
-	syncEngine              *synchronization.Engine
-	followerCore            *hotstuff.FollowerLoop        // follower hotstuff logic
-	followerEng             *followereng.ComplianceEngine // to sync blocks from consensus nodes
-	computationManager      *computation.Manager
-	collectionRequester     *requester.Engine
-	ingestionEng            *ingestion.Engine
-	finalizationDistributor *pubsub.FinalizationDistributor
-	checkAuthorizedAtBlock  func(blockID flow.Identifier) (bool, error)
-	diskWAL                 *wal.DiskWAL
-	blockDataUploader       *uploader.Manager
-	executionDataStore      execution_data.ExecutionDataStore
-	toTriggerCheckpoint     *atomic.Bool           // create the checkpoint trigger to be controlled by admin tool, and listened by the compactor
-	stopControl             *ingestion.StopControl // stop the node at given block height
-	executionDataDatastore  *badger.Datastore
-	executionDataPruner     *pruner.Pruner
-	executionDataBlobstore  blobs.Blobstore
-	executionDataTracker    tracker.Storage
-	blobService             network.BlobService
-	blobserviceDependable   *module.ProxiedReadyDoneAware
->>>>>>> 18a786a7
 }
 
 func (builder *ExecutionNodeBuilder) LoadComponentsAndModules() {
@@ -1003,24 +967,6 @@
 	return eng, err
 }
 
-<<<<<<< HEAD
-func (exeNode *ExecutionNode) LoadFinalizedSnapshot(
-	node *NodeConfig,
-) (
-	module.ReadyDoneAware,
-	error,
-) {
-	var err error
-	exeNode.finalizedHeader, err = synchronization.NewFinalizedHeaderCache(node.Logger, node.State, exeNode.followerDistributor)
-	if err != nil {
-		return nil, fmt.Errorf("could not create finalized snapshot cache: %w", err)
-	}
-
-	return exeNode.finalizedHeader, nil
-}
-
-=======
->>>>>>> 18a786a7
 func (exeNode *ExecutionNode) LoadSynchronizationEngine(
 	node *NodeConfig,
 ) (
