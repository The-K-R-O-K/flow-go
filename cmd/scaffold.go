package cmd

import (
	"crypto/tls"
	"crypto/x509"
	"errors"
	"fmt"
	"os"
	"runtime"
	"strings"
	"time"

	gcemd "cloud.google.com/go/compute/metadata"
	"github.com/dgraph-io/badger/v2"
	"github.com/hashicorp/go-multierror"
	"github.com/prometheus/client_golang/prometheus"
	"github.com/rs/zerolog"
	"github.com/spf13/pflag"
	"golang.org/x/time/rate"
	"google.golang.org/api/option"

	"github.com/onflow/flow-go/admin"
	"github.com/onflow/flow-go/admin/commands"
	"github.com/onflow/flow-go/admin/commands/common"
	storageCommands "github.com/onflow/flow-go/admin/commands/storage"
	"github.com/onflow/flow-go/cmd/build"
	"github.com/onflow/flow-go/config"
	"github.com/onflow/flow-go/consensus/hotstuff/persister"
	"github.com/onflow/flow-go/fvm"
	"github.com/onflow/flow-go/fvm/environment"
	"github.com/onflow/flow-go/model/flow"
	"github.com/onflow/flow-go/model/flow/filter"
	"github.com/onflow/flow-go/module"
	"github.com/onflow/flow-go/module/chainsync"
	"github.com/onflow/flow-go/module/compliance"
	"github.com/onflow/flow-go/module/component"
	"github.com/onflow/flow-go/module/id"
	"github.com/onflow/flow-go/module/irrecoverable"
	"github.com/onflow/flow-go/module/local"
	"github.com/onflow/flow-go/module/mempool/herocache"
	"github.com/onflow/flow-go/module/metrics"
	"github.com/onflow/flow-go/module/profiler"
	"github.com/onflow/flow-go/module/trace"
	"github.com/onflow/flow-go/module/updatable_configs"
	"github.com/onflow/flow-go/module/util"
	"github.com/onflow/flow-go/network"
	alspmgr "github.com/onflow/flow-go/network/alsp/manager"
	netcache "github.com/onflow/flow-go/network/cache"
	"github.com/onflow/flow-go/network/p2p"
	p2pbuilder "github.com/onflow/flow-go/network/p2p/builder"
	p2pbuilderconfig "github.com/onflow/flow-go/network/p2p/builder/config"
	"github.com/onflow/flow-go/network/p2p/cache"
	"github.com/onflow/flow-go/network/p2p/conduit"
	"github.com/onflow/flow-go/network/p2p/connection"
	"github.com/onflow/flow-go/network/p2p/dns"
	"github.com/onflow/flow-go/network/p2p/ping"
	"github.com/onflow/flow-go/network/p2p/unicast/protocols"
	"github.com/onflow/flow-go/network/p2p/unicast/ratelimit"
	"github.com/onflow/flow-go/network/p2p/utils/ratelimiter"
	"github.com/onflow/flow-go/network/slashing"
	"github.com/onflow/flow-go/network/topology"
	"github.com/onflow/flow-go/network/underlay"
	"github.com/onflow/flow-go/state/protocol"
	badgerState "github.com/onflow/flow-go/state/protocol/badger"
	"github.com/onflow/flow-go/state/protocol/events"
	"github.com/onflow/flow-go/state/protocol/events/gadgets"
	"github.com/onflow/flow-go/storage"
	bstorage "github.com/onflow/flow-go/storage/badger"
	"github.com/onflow/flow-go/storage/badger/operation"
	sutil "github.com/onflow/flow-go/storage/util"
	"github.com/onflow/flow-go/utils/logging"
)

const (
	NetworkComponent        = "network"
	ConduitFactoryComponent = "conduit-factory"
	LibP2PNodeComponent     = "libp2p-node"
)

type Metrics struct {
	Network        module.NetworkMetrics
	Engine         module.EngineMetrics
	Compliance     module.ComplianceMetrics
	Cache          module.CacheMetrics
	Mempool        module.MempoolMetrics
	CleanCollector module.CleanerMetrics
	Bitswap        module.BitswapMetrics
}

type Storage = storage.All

type namedModuleFunc struct {
	fn   BuilderFunc
	name string
}

type namedComponentFunc struct {
	fn   ReadyDoneFactory
	name string

	errorHandler component.OnError
	dependencies *DependencyList
}

// FlowNodeBuilder is the default builder struct used for all flow nodes
// It runs a node process with following structure, in sequential order
// Base inits (network, storage, state, logger)
// PostInit handlers, if any
// Components handlers, if any, wait sequentially
// Run() <- main loop
// Components destructors, if any
// The initialization can be proceeded and succeeded with  PreInit and PostInit functions that allow customization
// of the process in case of nodes such as the unstaked access node where the NodeInfo is not part of the genesis data
type FlowNodeBuilder struct {
	*NodeConfig
	flags                    *pflag.FlagSet
	modules                  []namedModuleFunc
	components               []namedComponentFunc
	postShutdownFns          []func() error
	preInitFns               []BuilderFunc
	postInitFns              []BuilderFunc
	extraRootSnapshotCheck   func(protocol.Snapshot) error
	extraFlagCheck           func() error
	adminCommandBootstrapper *admin.CommandRunnerBootstrapper
	adminCommands            map[string]func(config *NodeConfig) commands.AdminCommand
	componentBuilder         component.ComponentManagerBuilder
}

var _ NodeBuilder = (*FlowNodeBuilder)(nil)

func (fnb *FlowNodeBuilder) BaseFlags() {
	defaultFlowConfig, err := config.DefaultConfig()
	if err != nil {
		fnb.Logger.Fatal().Err(err).Msg("failed to initialize flow config")
	}

	// initialize pflag set for Flow node
	config.InitializePFlagSet(fnb.flags, defaultFlowConfig)

	defaultConfig := DefaultBaseConfig()

	// bind configuration parameters
	fnb.flags.StringVar(&fnb.BaseConfig.nodeIDHex, "nodeid", defaultConfig.nodeIDHex, "identity of our node")
	fnb.flags.StringVar(&fnb.BaseConfig.BindAddr, "bind", defaultConfig.BindAddr, "address to bind on")
	fnb.flags.StringVarP(&fnb.BaseConfig.BootstrapDir, "bootstrapdir", "b", defaultConfig.BootstrapDir, "path to the bootstrap directory")
	fnb.flags.StringVarP(&fnb.BaseConfig.datadir, "datadir", "d", defaultConfig.datadir, "directory to store the public database (protocol state)")
	fnb.flags.StringVar(&fnb.BaseConfig.secretsdir, "secretsdir", defaultConfig.secretsdir, "directory to store private database (secrets)")
	fnb.flags.StringVarP(&fnb.BaseConfig.level, "loglevel", "l", defaultConfig.level, "level for logging output")
	fnb.flags.Uint32Var(&fnb.BaseConfig.debugLogLimit, "debug-log-limit", defaultConfig.debugLogLimit, "max number of debug/trace log events per second")
	fnb.flags.UintVarP(&fnb.BaseConfig.metricsPort, "metricport", "m", defaultConfig.metricsPort, "port for /metrics endpoint")
	fnb.flags.BoolVar(&fnb.BaseConfig.profilerConfig.Enabled, "profiler-enabled", defaultConfig.profilerConfig.Enabled, "whether to enable the auto-profiler")
	fnb.flags.BoolVar(&fnb.BaseConfig.profilerConfig.UploaderEnabled, "profile-uploader-enabled", defaultConfig.profilerConfig.UploaderEnabled,
		"whether to enable automatic profile upload to Google Cloud Profiler. "+
			"For autoupload to work forllowing should be true: "+
			"1) both -profiler-enabled=true and -profile-uploader-enabled=true need to be set. "+
			"2) node is running in GCE. "+
			"3) server or user has https://www.googleapis.com/auth/monitoring.write scope. ")
	fnb.flags.StringVar(&fnb.BaseConfig.profilerConfig.Dir, "profiler-dir", defaultConfig.profilerConfig.Dir, "directory to create auto-profiler profiles")
	fnb.flags.DurationVar(&fnb.BaseConfig.profilerConfig.Interval, "profiler-interval", defaultConfig.profilerConfig.Interval,
		"the interval between auto-profiler runs")
	fnb.flags.DurationVar(&fnb.BaseConfig.profilerConfig.Duration, "profiler-duration", defaultConfig.profilerConfig.Duration,
		"the duration to run the auto-profile for")

	fnb.flags.BoolVar(&fnb.BaseConfig.tracerEnabled, "tracer-enabled", defaultConfig.tracerEnabled,
		"whether to enable tracer")
	fnb.flags.UintVar(&fnb.BaseConfig.tracerSensitivity, "tracer-sensitivity", defaultConfig.tracerSensitivity,
		"adjusts the level of sampling when tracing is enabled. 0 means capture everything, higher value results in less samples")

	fnb.flags.StringVar(&fnb.BaseConfig.AdminAddr, "admin-addr", defaultConfig.AdminAddr, "address to bind on for admin HTTP server")
	fnb.flags.StringVar(&fnb.BaseConfig.AdminCert, "admin-cert", defaultConfig.AdminCert, "admin cert file (for TLS)")
	fnb.flags.StringVar(&fnb.BaseConfig.AdminKey, "admin-key", defaultConfig.AdminKey, "admin key file (for TLS)")
	fnb.flags.StringVar(&fnb.BaseConfig.AdminClientCAs, "admin-client-certs", defaultConfig.AdminClientCAs, "admin client certs (for mutual TLS)")
	fnb.flags.UintVar(&fnb.BaseConfig.AdminMaxMsgSize, "admin-max-response-size", defaultConfig.AdminMaxMsgSize, "admin server max response size in bytes")

	fnb.flags.UintVar(&fnb.BaseConfig.guaranteesCacheSize, "guarantees-cache-size", bstorage.DefaultCacheSize, "collection guarantees cache size")
	fnb.flags.UintVar(&fnb.BaseConfig.receiptsCacheSize, "receipts-cache-size", bstorage.DefaultCacheSize, "receipts cache size")

	// dynamic node startup flags
	fnb.flags.StringVar(&fnb.BaseConfig.DynamicStartupANPubkey,
		"dynamic-startup-access-publickey",
		"",
		"the public key of the trusted secure access node to connect to when using dynamic-startup, this access node must be staked")
	fnb.flags.StringVar(&fnb.BaseConfig.DynamicStartupANAddress,
		"dynamic-startup-access-address",
		"",
		"the access address of the trusted secure access node to connect to when using dynamic-startup, this access node must be staked")
	fnb.flags.StringVar(&fnb.BaseConfig.DynamicStartupEpochPhase,
		"dynamic-startup-epoch-phase",
		"EpochPhaseSetup",
		"the target epoch phase for dynamic startup <EpochPhaseStaking|EpochPhaseSetup|EpochPhaseCommitted")
	fnb.flags.StringVar(&fnb.BaseConfig.DynamicStartupEpoch,
		"dynamic-startup-epoch",
		"current",
		"the target epoch for dynamic-startup, use \"current\" to start node in the current epoch")
	fnb.flags.DurationVar(&fnb.BaseConfig.DynamicStartupSleepInterval,
		"dynamic-startup-sleep-interval",
		time.Minute,
		"the interval in which the node will check if it can start")

	fnb.flags.BoolVar(&fnb.BaseConfig.InsecureSecretsDB, "insecure-secrets-db", false, "allow the node to start up without an secrets DB encryption key")
	fnb.flags.BoolVar(&fnb.BaseConfig.HeroCacheMetricsEnable, "herocache-metrics-collector", false, "enables herocache metrics collection")

	// sync core flags
	fnb.flags.DurationVar(&fnb.BaseConfig.SyncCoreConfig.RetryInterval,
		"sync-retry-interval",
		defaultConfig.SyncCoreConfig.RetryInterval,
		"the initial interval before we retry a sync request, uses exponential backoff")
	fnb.flags.UintVar(&fnb.BaseConfig.SyncCoreConfig.Tolerance,
		"sync-tolerance",
		defaultConfig.SyncCoreConfig.Tolerance,
		"determines how big of a difference in block heights we tolerate before actively syncing with range requests")
	fnb.flags.UintVar(&fnb.BaseConfig.SyncCoreConfig.MaxAttempts,
		"sync-max-attempts",
		defaultConfig.SyncCoreConfig.MaxAttempts,
		"the maximum number of attempts we make for each requested block/height before discarding")
	fnb.flags.UintVar(&fnb.BaseConfig.SyncCoreConfig.MaxSize,
		"sync-max-size",
		defaultConfig.SyncCoreConfig.MaxSize,
		"the maximum number of blocks we request in the same block request message")
	fnb.flags.UintVar(&fnb.BaseConfig.SyncCoreConfig.MaxRequests,
		"sync-max-requests",
		defaultConfig.SyncCoreConfig.MaxRequests,
		"the maximum number of requests we send during each scanning period")

	fnb.flags.Uint64Var(&fnb.BaseConfig.ComplianceConfig.SkipNewProposalsThreshold,
		"compliance-skip-proposals-threshold",
		defaultConfig.ComplianceConfig.SkipNewProposalsThreshold,
		"threshold at which new proposals are discarded rather than cached, if their height is this much above local finalized height")
}

func (fnb *FlowNodeBuilder) EnqueuePingService() {
	fnb.Component("ping service", func(node *NodeConfig) (module.ReadyDoneAware, error) {
		pingLibP2PProtocolID := protocols.PingProtocolId(node.SporkID)

		// setup the Ping provider to return the software version and the sealed block height
		pingInfoProvider := &ping.InfoProvider{
			SoftwareVersionFun: func() string {
				return build.Version()
			},
			SealedBlockHeightFun: func() (uint64, error) {
				head, err := node.State.Sealed().Head()
				if err != nil {
					return 0, err
				}
				return head.Height, nil
			},
			HotstuffViewFun: func() (uint64, error) {
				return 0, fmt.Errorf("hotstuff view reporting disabled")
			},
		}

		// only consensus roles will need to report hotstuff view
		if fnb.BaseConfig.NodeRole == flow.RoleConsensus.String() {
			// initialize the persister
			persist := persister.New(node.DB, node.RootChainID)

			pingInfoProvider.HotstuffViewFun = func() (uint64, error) {
				livenessData, err := persist.GetLivenessData()
				if err != nil {
					return 0, err
				}

				return livenessData.CurrentView, nil
			}
		}

		pingService, err := node.EngineRegistry.RegisterPingService(pingLibP2PProtocolID, pingInfoProvider)

		node.PingService = pingService

		return &module.NoopReadyDoneAware{}, err
	})
}

func (fnb *FlowNodeBuilder) EnqueueResolver() {
	fnb.Component("resolver", func(node *NodeConfig) (module.ReadyDoneAware, error) {
		var dnsIpCacheMetricsCollector module.HeroCacheMetrics = metrics.NewNoopCollector()
		var dnsTxtCacheMetricsCollector module.HeroCacheMetrics = metrics.NewNoopCollector()
		if fnb.HeroCacheMetricsEnable {
			dnsIpCacheMetricsCollector = metrics.NetworkDnsIpCacheMetricsFactory(fnb.MetricsRegisterer)
			dnsTxtCacheMetricsCollector = metrics.NetworkDnsTxtCacheMetricsFactory(fnb.MetricsRegisterer)
		}

		cache := herocache.NewDNSCache(
			dns.DefaultCacheSize,
			node.Logger,
			dnsIpCacheMetricsCollector,
			dnsTxtCacheMetricsCollector,
		)

		resolver := dns.NewResolver(
			node.Logger,
			fnb.Metrics.Network,
			cache,
			dns.WithTTL(fnb.BaseConfig.FlowConfig.NetworkConfig.DNSCacheTTL))

		fnb.Resolver = resolver
		return resolver, nil
	})
}

func (fnb *FlowNodeBuilder) EnqueueNetworkInit() {
	connGaterPeerDialFilters := make([]p2p.PeerFilter, 0)
	connGaterInterceptSecureFilters := make([]p2p.PeerFilter, 0)
	peerManagerFilters := make([]p2p.PeerFilter, 0)

	fnb.UnicastRateLimiterDistributor = ratelimit.NewUnicastRateLimiterDistributor()
	fnb.UnicastRateLimiterDistributor.AddConsumer(fnb.Metrics.Network)

	// setup default rate limiter options
	unicastRateLimiterOpts := []ratelimit.RateLimitersOption{
		ratelimit.WithDisabledRateLimiting(fnb.BaseConfig.FlowConfig.NetworkConfig.Unicast.RateLimiter.DryRun),
		ratelimit.WithNotifier(fnb.UnicastRateLimiterDistributor),
	}

	// override noop unicast message rate limiter
	if fnb.BaseConfig.FlowConfig.NetworkConfig.Unicast.RateLimiter.MessageRateLimit > 0 {
		unicastMessageRateLimiter := ratelimiter.NewRateLimiter(
			rate.Limit(fnb.BaseConfig.FlowConfig.NetworkConfig.Unicast.RateLimiter.MessageRateLimit),
			fnb.BaseConfig.FlowConfig.NetworkConfig.Unicast.RateLimiter.MessageRateLimit,
			fnb.BaseConfig.FlowConfig.NetworkConfig.Unicast.RateLimiter.LockoutDuration,
		)
		unicastRateLimiterOpts = append(unicastRateLimiterOpts, ratelimit.WithMessageRateLimiter(unicastMessageRateLimiter))

		// avoid connection gating and pruning during dry run
		if !fnb.BaseConfig.FlowConfig.NetworkConfig.Unicast.RateLimiter.DryRun {
			f := rateLimiterPeerFilter(unicastMessageRateLimiter)
			// add IsRateLimited peerFilters to conn gater intercept secure peer and peer manager filters list
			// don't allow rate limited peers to establishing incoming connections
			connGaterInterceptSecureFilters = append(connGaterInterceptSecureFilters, f)
			// don't create outbound connections to rate limited peers
			peerManagerFilters = append(peerManagerFilters, f)
		}
	}

	// override noop unicast bandwidth rate limiter
	if fnb.BaseConfig.FlowConfig.NetworkConfig.Unicast.RateLimiter.BandwidthRateLimit > 0 && fnb.BaseConfig.FlowConfig.NetworkConfig.Unicast.RateLimiter.BandwidthBurstLimit > 0 {
		unicastBandwidthRateLimiter := ratelimit.NewBandWidthRateLimiter(
			rate.Limit(fnb.BaseConfig.FlowConfig.NetworkConfig.Unicast.RateLimiter.BandwidthRateLimit),
			fnb.BaseConfig.FlowConfig.NetworkConfig.Unicast.RateLimiter.BandwidthBurstLimit,
			fnb.BaseConfig.FlowConfig.NetworkConfig.Unicast.RateLimiter.LockoutDuration,
		)
		unicastRateLimiterOpts = append(unicastRateLimiterOpts, ratelimit.WithBandwidthRateLimiter(unicastBandwidthRateLimiter))

		// avoid connection gating and pruning during dry run
		if !fnb.BaseConfig.FlowConfig.NetworkConfig.Unicast.RateLimiter.DryRun {
			f := rateLimiterPeerFilter(unicastBandwidthRateLimiter)
			// add IsRateLimited peerFilters to conn gater intercept secure peer and peer manager filters list
			connGaterInterceptSecureFilters = append(connGaterInterceptSecureFilters, f)
			peerManagerFilters = append(peerManagerFilters, f)
		}
	}

	// setup unicast rate limiters
	unicastRateLimiters := ratelimit.NewRateLimiters(unicastRateLimiterOpts...)

	uniCfg := &p2pbuilderconfig.UnicastConfig{
		Unicast:                fnb.BaseConfig.FlowConfig.NetworkConfig.Unicast,
		RateLimiterDistributor: fnb.UnicastRateLimiterDistributor,
	}

	connGaterCfg := &p2pbuilderconfig.ConnectionGaterConfig{
		InterceptPeerDialFilters: connGaterPeerDialFilters,
		InterceptSecuredFilters:  connGaterInterceptSecureFilters,
	}

	peerManagerCfg := &p2pbuilderconfig.PeerManagerConfig{
		ConnectionPruning: fnb.FlowConfig.NetworkConfig.NetworkConnectionPruning,
		UpdateInterval:    fnb.FlowConfig.NetworkConfig.PeerUpdateInterval,
		ConnectorFactory:  connection.DefaultLibp2pBackoffConnectorFactory(),
	}

	fnb.Component(LibP2PNodeComponent, func(node *NodeConfig) (module.ReadyDoneAware, error) {
		myAddr := fnb.NodeConfig.Me.Address()
		if fnb.BaseConfig.BindAddr != NotSet {
			myAddr = fnb.BaseConfig.BindAddr
		}

		dhtActivationStatus, err := DhtSystemActivationStatus(fnb.NodeRole)
		if err != nil {
			return nil, fmt.Errorf("could not determine dht activation status: %w", err)
		}
<<<<<<< HEAD
		params := &p2pbuilder.LibP2PNodeBuilderConfig{
			Logger: fnb.Logger,
			MetricsConfig: &p2pconfig.MetricsConfig{
=======
		builder, err := p2pbuilder.DefaultNodeBuilder(fnb.Logger,
			myAddr,
			network.PrivateNetwork,
			fnb.NetworkKey,
			fnb.SporkID,
			fnb.IdentityProvider,
			&p2pbuilderconfig.MetricsConfig{
>>>>>>> 7a2318ac
				Metrics:          fnb.Metrics.Network,
				HeroCacheFactory: fnb.HeroCacheMetricsFactory(),
			},
			NetworkingType:             network.PrivateNetwork,
			Address:                    myAddr,
			NetworkKey:                 fnb.NetworkKey,
			SporkId:                    fnb.SporkID,
			IdProvider:                 fnb.IdentityProvider,
			ResourceManagerParams:      &fnb.FlowConfig.NetworkConfig.ResourceManager,
			RpcInspectorParams:         &fnb.FlowConfig.NetworkConfig.GossipSubRPCInspectorsConfig,
			PeerManagerParams:          peerManagerCfg,
			SubscriptionProviderParams: &fnb.FlowConfig.NetworkConfig.GossipSubConfig.SubscriptionProviderConfig,
			DisallowListCacheCfg: &p2p.DisallowListCacheConfig{
				MaxSize: fnb.FlowConfig.NetworkConfig.DisallowListNotificationCacheSize,
				Metrics: metrics.DisallowListCacheMetricsFactory(fnb.HeroCacheMetricsFactory(), network.PrivateNetwork),
			},
			UnicastParams:                 uniCfg,
			GossipSubScorePenaltiesParams: &fnb.FlowConfig.NetworkConfig.GossipsubScorePenalties,
			ScoringRegistryParams:         &fnb.FlowConfig.NetworkConfig.GossipSubScoringRegistryConfig,
		}
		builder, err := p2pbuilder.DefaultNodeBuilder(params,
			fnb.Resolver,
			fnb.BaseConfig.NodeRole,
			connGaterCfg,
<<<<<<< HEAD
			&fnb.FlowConfig.NetworkConfig.GossipSubConfig,
			&fnb.FlowConfig.NetworkConfig.ConnectionManagerConfig,
=======
			peerManagerCfg,
			&fnb.FlowConfig.NetworkConfig.GossipSub,
			&fnb.FlowConfig.NetworkConfig.ResourceManager,
			uniCfg,
			&fnb.FlowConfig.NetworkConfig.ConnectionManager,
			&p2p.DisallowListCacheConfig{
				MaxSize: fnb.FlowConfig.NetworkConfig.DisallowListNotificationCacheSize,
				Metrics: metrics.DisallowListCacheMetricsFactory(fnb.HeroCacheMetricsFactory(), network.PrivateNetwork),
			},
>>>>>>> 7a2318ac
			dhtActivationStatus)
		if err != nil {
			return nil, fmt.Errorf("could not create libp2p node builder: %w", err)
		}

		libp2pNode, err := builder.Build()
		if err != nil {
			return nil, fmt.Errorf("could not build libp2p node: %w", err)
		}

		fnb.LibP2PNode = libp2pNode
		return libp2pNode, nil
	})
	fnb.Component(NetworkComponent, func(node *NodeConfig) (module.ReadyDoneAware, error) {
		fnb.Logger.Info().Hex("node_id", logging.ID(fnb.NodeID)).Msg("default conduit factory initiated")
		return fnb.InitFlowNetworkWithConduitFactory(
			node,
			conduit.NewDefaultConduitFactory(),
			unicastRateLimiters,
			peerManagerFilters)
	})

	fnb.Module("network underlay dependency", func(node *NodeConfig) error {
		fnb.networkUnderlayDependable = module.NewProxiedReadyDoneAware()
		fnb.PeerManagerDependencies.Add(fnb.networkUnderlayDependable)
		return nil
	})

	// peer manager won't be created until all PeerManagerDependencies are ready.
	fnb.DependableComponent("peer manager", func(node *NodeConfig) (module.ReadyDoneAware, error) {
		return fnb.LibP2PNode.PeerManagerComponent(), nil
	}, fnb.PeerManagerDependencies)
}

// HeroCacheMetricsFactory returns a HeroCacheMetricsFactory based on the MetricsEnabled flag.
// If MetricsEnabled is true, it returns a HeroCacheMetricsFactory that will register metrics with the provided MetricsRegisterer.
// If MetricsEnabled is false, it returns a no-op HeroCacheMetricsFactory that will not register any metrics.
func (fnb *FlowNodeBuilder) HeroCacheMetricsFactory() metrics.HeroCacheMetricsFactory {
	if fnb.MetricsEnabled {
		return metrics.NewHeroCacheMetricsFactory(fnb.MetricsRegisterer)
	}
	return metrics.NewNoopHeroCacheMetricsFactory()
}

func (fnb *FlowNodeBuilder) InitFlowNetworkWithConduitFactory(
	node *NodeConfig,
	cf network.ConduitFactory,
	unicastRateLimiters *ratelimit.RateLimiters,
	peerManagerFilters []p2p.PeerFilter) (network.EngineRegistry, error) {

	var networkOptions []underlay.NetworkOption
	if len(fnb.MsgValidators) > 0 {
		networkOptions = append(networkOptions, underlay.WithMessageValidators(fnb.MsgValidators...))
	}

	// by default if no rate limiter configuration was provided in the CLI args the default
	// noop rate limiter will be used.
	networkOptions = append(networkOptions, underlay.WithUnicastRateLimiters(unicastRateLimiters))

	networkOptions = append(networkOptions,
		underlay.WithPreferredUnicastProtocols(protocols.ToProtocolNames(fnb.FlowConfig.NetworkConfig.PreferredUnicastProtocols)...),
	)

	// peerManagerFilters are used by the peerManager via the network to filter peers from the topology.
	if len(peerManagerFilters) > 0 {
		networkOptions = append(networkOptions, underlay.WithPeerManagerFilters(peerManagerFilters...))
	}

	receiveCache := netcache.NewHeroReceiveCache(fnb.FlowConfig.NetworkConfig.NetworkReceivedMessageCacheSize,
		fnb.Logger,
		metrics.NetworkReceiveCacheMetricsFactory(fnb.HeroCacheMetricsFactory(), network.PrivateNetwork))

	err := node.Metrics.Mempool.Register(metrics.ResourceNetworkingReceiveCache, receiveCache.Size)
	if err != nil {
		return nil, fmt.Errorf("could not register networking receive cache metric: %w", err)
	}

	// creates network instance
	net, err := underlay.NewNetwork(&underlay.NetworkConfig{
		Logger:                fnb.Logger,
		Libp2pNode:            fnb.LibP2PNode,
		Codec:                 fnb.CodecFactory(),
		Me:                    fnb.Me,
		SporkId:               fnb.SporkID,
		Topology:              topology.NewFullyConnectedTopology(),
		Metrics:               fnb.Metrics.Network,
		BitSwapMetrics:        fnb.Metrics.Bitswap,
		IdentityProvider:      fnb.IdentityProvider,
		ReceiveCache:          receiveCache,
		ConduitFactory:        cf,
		UnicastMessageTimeout: fnb.FlowConfig.NetworkConfig.Unicast.MessageTimeout,
		IdentityTranslator:    fnb.IDTranslator,
		AlspCfg: &alspmgr.MisbehaviorReportManagerConfig{
			Logger:                  fnb.Logger,
			SpamRecordCacheSize:     fnb.FlowConfig.NetworkConfig.AlspConfig.SpamRecordCacheSize,
			SpamReportQueueSize:     fnb.FlowConfig.NetworkConfig.AlspConfig.SpamReportQueueSize,
			DisablePenalty:          fnb.FlowConfig.NetworkConfig.AlspConfig.DisablePenalty,
			HeartBeatInterval:       fnb.FlowConfig.NetworkConfig.AlspConfig.HearBeatInterval,
			AlspMetrics:             fnb.Metrics.Network,
			HeroCacheMetricsFactory: fnb.HeroCacheMetricsFactory(),
			NetworkType:             network.PrivateNetwork,
		},
		SlashingViolationConsumerFactory: func(adapter network.ConduitAdapter) network.ViolationsConsumer {
			return slashing.NewSlashingViolationsConsumer(fnb.Logger, fnb.Metrics.Network, adapter)
		},
	}, networkOptions...)
	if err != nil {
		return nil, fmt.Errorf("could not initialize network: %w", err)
	}

	fnb.EngineRegistry = net  // setting network as the fnb.Network for the engine-level components
	fnb.NetworkUnderlay = net // setting network as the fnb.Underlay for the lower-level components

	// register network ReadyDoneAware interface so other components can depend on it for startup
	if fnb.networkUnderlayDependable != nil {
		fnb.networkUnderlayDependable.Init(fnb.NetworkUnderlay)
	}

	idEvents := gadgets.NewIdentityDeltas(net.UpdateNodeAddresses)
	fnb.ProtocolEvents.AddConsumer(idEvents)

	return net, nil
}

func (fnb *FlowNodeBuilder) EnqueueMetricsServerInit() {
	fnb.Component("metrics server", func(node *NodeConfig) (module.ReadyDoneAware, error) {
		server := metrics.NewServer(fnb.Logger, fnb.BaseConfig.metricsPort)
		return server, nil
	})
}

func (fnb *FlowNodeBuilder) EnqueueAdminServerInit() error {
	if fnb.AdminAddr == NotSet {
		return nil
	}

	if (fnb.AdminCert != NotSet || fnb.AdminKey != NotSet || fnb.AdminClientCAs != NotSet) &&
		!(fnb.AdminCert != NotSet && fnb.AdminKey != NotSet && fnb.AdminClientCAs != NotSet) {
		return fmt.Errorf("admin cert / key and client certs must all be provided to enable mutual TLS")
	}

	// create the updatable config manager
	fnb.RegisterDefaultAdminCommands()
	fnb.Component("admin server", func(node *NodeConfig) (module.ReadyDoneAware, error) {
		// set up all admin commands
		for commandName, commandFunc := range fnb.adminCommands {
			command := commandFunc(fnb.NodeConfig)
			fnb.adminCommandBootstrapper.RegisterHandler(commandName, command.Handler)
			fnb.adminCommandBootstrapper.RegisterValidator(commandName, command.Validator)
		}

		opts := []admin.CommandRunnerOption{
			admin.WithMaxMsgSize(int(fnb.AdminMaxMsgSize)),
		}

		if node.AdminCert != NotSet {
			serverCert, err := tls.LoadX509KeyPair(node.AdminCert, node.AdminKey)
			if err != nil {
				return nil, err
			}
			clientCAs, err := os.ReadFile(node.AdminClientCAs)
			if err != nil {
				return nil, err
			}
			certPool := x509.NewCertPool()
			certPool.AppendCertsFromPEM(clientCAs)
			config := &tls.Config{
				MinVersion:   tls.VersionTLS13,
				Certificates: []tls.Certificate{serverCert},
				ClientAuth:   tls.RequireAndVerifyClientCert,
				ClientCAs:    certPool,
			}

			opts = append(opts, admin.WithTLS(config))
		}

		runner := fnb.adminCommandBootstrapper.Bootstrap(fnb.Logger, fnb.AdminAddr, opts...)

		return runner, nil
	})

	return nil
}

func (fnb *FlowNodeBuilder) RegisterBadgerMetrics() error {
	return metrics.RegisterBadgerMetrics()
}

func (fnb *FlowNodeBuilder) EnqueueTracer() {
	fnb.Component("tracer", func(node *NodeConfig) (module.ReadyDoneAware, error) {
		return fnb.Tracer, nil
	})
}

func (fnb *FlowNodeBuilder) ParseAndPrintFlags() error {
	// parse configuration parameters
	pflag.Parse()

	configOverride, err := config.BindPFlags(&fnb.BaseConfig.FlowConfig, fnb.flags)
	if err != nil {
		return err
	}

	if configOverride {
		fnb.Logger.Info().Str("config-file", fnb.FlowConfig.ConfigFile).Msg("configuration file updated")
	}

	if err = fnb.BaseConfig.FlowConfig.Validate(); err != nil {
		fnb.Logger.Fatal().Err(err).Msg("flow configuration validation failed")
	}

	info := fnb.Logger.Info()

	noPrint := config.LogConfig(info, fnb.flags)
	fnb.flags.VisitAll(func(flag *pflag.Flag) {
		if _, ok := noPrint[flag.Name]; !ok {
			info.Str(flag.Name, fmt.Sprintf("%v", flag.Value))
		}
	})
	info.Msg("configuration loaded")
	return fnb.extraFlagsValidation()
}

func (fnb *FlowNodeBuilder) ValidateRootSnapshot(f func(protocol.Snapshot) error) NodeBuilder {
	fnb.extraRootSnapshotCheck = f
	return fnb
}

func (fnb *FlowNodeBuilder) ValidateFlags(f func() error) NodeBuilder {
	fnb.extraFlagCheck = f
	return fnb
}

func (fnb *FlowNodeBuilder) PrintBuildVersionDetails() {
	fnb.Logger.Info().Str("version", build.Version()).Str("commit", build.Commit()).Msg("build details")
}

func (fnb *FlowNodeBuilder) initNodeInfo() error {
	if fnb.BaseConfig.nodeIDHex == NotSet {
		return fmt.Errorf("cannot start without node ID")
	}

	nodeID, err := flow.HexStringToIdentifier(fnb.BaseConfig.nodeIDHex)
	if err != nil {
		return fmt.Errorf("could not parse node ID from string (id: %v): %w", fnb.BaseConfig.nodeIDHex, err)
	}

	info, err := LoadPrivateNodeInfo(fnb.BaseConfig.BootstrapDir, nodeID)
	if err != nil {
		return fmt.Errorf("failed to load private node info: %w", err)
	}

	fnb.NodeID = nodeID
	fnb.NetworkKey = info.NetworkPrivKey.PrivateKey
	fnb.StakingKey = info.StakingPrivKey.PrivateKey

	return nil
}

func (fnb *FlowNodeBuilder) initLogger() error {
	// configure logger with standard level, node ID and UTC timestamp
	zerolog.TimeFieldFormat = time.RFC3339Nano
	zerolog.TimestampFunc = func() time.Time { return time.Now().UTC() }

	// Drop all log events that exceed this rate limit
	throttledSampler := logging.BurstSampler(fnb.BaseConfig.debugLogLimit, time.Second)

	log := fnb.Logger.With().
		Timestamp().
		Str("node_role", fnb.BaseConfig.NodeRole).
		Str("node_id", fnb.NodeID.String()).
		Logger().
		Sample(zerolog.LevelSampler{
			TraceSampler: throttledSampler,
			DebugSampler: throttledSampler,
		})

	log.Info().Msgf("flow %s node starting up", fnb.BaseConfig.NodeRole)

	// parse config log level and apply to logger
	lvl, err := zerolog.ParseLevel(strings.ToLower(fnb.BaseConfig.level))
	if err != nil {
		return fmt.Errorf("invalid log level: %w", err)
	}

	// Minimum log level is set to trace, then overridden by SetGlobalLevel.
	// this allows admin commands to modify the level to any value during runtime
	log = log.Level(zerolog.TraceLevel)
	zerolog.SetGlobalLevel(lvl)

	fnb.Logger = log

	return nil
}

func (fnb *FlowNodeBuilder) initMetrics() error {

	fnb.Tracer = trace.NewNoopTracer()
	if fnb.BaseConfig.tracerEnabled {
		nodeIdHex := fnb.NodeID.String()
		if len(nodeIdHex) > 8 {
			nodeIdHex = nodeIdHex[:8]
		}

		serviceName := fnb.BaseConfig.NodeRole + "-" + nodeIdHex
		tracer, err := trace.NewTracer(
			fnb.Logger,
			serviceName,
			fnb.RootChainID.String(),
			fnb.tracerSensitivity,
		)
		if err != nil {
			return fmt.Errorf("could not initialize tracer: %w", err)
		}

		fnb.Logger.Info().Msg("Tracer Started")
		fnb.Tracer = tracer
	}

	fnb.Metrics = Metrics{
		Network:        metrics.NewNoopCollector(),
		Engine:         metrics.NewNoopCollector(),
		Compliance:     metrics.NewNoopCollector(),
		Cache:          metrics.NewNoopCollector(),
		Mempool:        metrics.NewNoopCollector(),
		CleanCollector: metrics.NewNoopCollector(),
		Bitswap:        metrics.NewNoopCollector(),
	}
	if fnb.BaseConfig.MetricsEnabled {
		fnb.MetricsRegisterer = prometheus.DefaultRegisterer

		mempools := metrics.NewMempoolCollector(5 * time.Second)

		fnb.Metrics = Metrics{
			Network:    metrics.NewNetworkCollector(fnb.Logger),
			Engine:     metrics.NewEngineCollector(),
			Compliance: metrics.NewComplianceCollector(),
			// CacheControl metrics has been causing memory abuse, disable for now
			// Cache:          metrics.NewCacheCollector(fnb.RootChainID),
			Cache:          metrics.NewNoopCollector(),
			CleanCollector: metrics.NewCleanerCollector(),
			Mempool:        mempools,
			Bitswap:        metrics.NewBitswapCollector(),
		}

		// registers mempools as a Component so that its Ready method is invoked upon startup
		fnb.Component("mempools metrics", func(node *NodeConfig) (module.ReadyDoneAware, error) {
			return mempools, nil
		})

		// metrics enabled, report node info metrics as post init event
		fnb.PostInit(func(nodeConfig *NodeConfig) error {
			nodeInfoMetrics := metrics.NewNodeInfoCollector()
			protocolVersion, err := fnb.RootSnapshot.Params().ProtocolVersion()
			if err != nil {
				return fmt.Errorf("could not query root snapshoot protocol version: %w", err)
			}
			nodeInfoMetrics.NodeInfo(build.Version(), build.Commit(), nodeConfig.SporkID.String(), protocolVersion)
			return nil
		})
	}
	return nil
}

func (fnb *FlowNodeBuilder) createGCEProfileUploader(client *gcemd.Client, opts ...option.ClientOption) (profiler.Uploader, error) {
	projectID, err := client.ProjectID()
	if err != nil {
		return &profiler.NoopUploader{}, fmt.Errorf("failed to get project ID: %w", err)
	}

	instance, err := client.InstanceID()
	if err != nil {
		return &profiler.NoopUploader{}, fmt.Errorf("failed to get instance ID: %w", err)
	}

	chainID := fnb.RootChainID.String()
	if chainID == "" {
		fnb.Logger.Warn().Msg("RootChainID is not set, using default value")
		chainID = "unknown"
	}

	params := profiler.Params{
		ProjectID: projectID,
		ChainID:   chainID,
		Role:      fnb.NodeConfig.NodeRole,
		Version:   build.Version(),
		Commit:    build.Commit(),
		Instance:  instance,
	}
	fnb.Logger.Info().Msgf("creating pprof profile uploader with params: %+v", params)

	return profiler.NewUploader(fnb.Logger, params, opts...)
}

func (fnb *FlowNodeBuilder) createProfileUploader() (profiler.Uploader, error) {
	switch {
	case fnb.BaseConfig.profilerConfig.UploaderEnabled && gcemd.OnGCE():
		return fnb.createGCEProfileUploader(gcemd.NewClient(nil))
	default:
		fnb.Logger.Info().Msg("not running on GCE, setting pprof uploader to noop")
		return &profiler.NoopUploader{}, nil
	}
}

func (fnb *FlowNodeBuilder) initProfiler() error {
	uploader, err := fnb.createProfileUploader()
	if err != nil {
		fnb.Logger.Warn().Err(err).Msg("failed to create pprof uploader, falling back to noop")
		uploader = &profiler.NoopUploader{}
	}

	profiler, err := profiler.New(fnb.Logger, uploader, fnb.BaseConfig.profilerConfig)
	if err != nil {
		return fmt.Errorf("could not initialize profiler: %w", err)
	}

	// register the enabled state of the profiler for dynamic configuring
	err = fnb.ConfigManager.RegisterBoolConfig("profiler-enabled", profiler.Enabled, profiler.SetEnabled)
	if err != nil {
		return fmt.Errorf("could not register profiler-enabled config: %w", err)
	}

	err = fnb.ConfigManager.RegisterDurationConfig(
		"profiler-trigger",
		func() time.Duration { return fnb.BaseConfig.profilerConfig.Duration },
		func(d time.Duration) error { return profiler.TriggerRun(d) },
	)
	if err != nil {
		return fmt.Errorf("could not register profiler-trigger config: %w", err)
	}

	err = fnb.ConfigManager.RegisterUintConfig(
		"profiler-set-mem-profile-rate",
		func() uint { return uint(runtime.MemProfileRate) },
		func(r uint) error { runtime.MemProfileRate = int(r); return nil },
	)
	if err != nil {
		return fmt.Errorf("could not register profiler-set-mem-profile-rate setting: %w", err)
	}

	// There is no way to get the current block profile rate so we keep track of it ourselves.
	currentRate := new(uint)
	err = fnb.ConfigManager.RegisterUintConfig(
		"profiler-set-block-profile-rate",
		func() uint { return *currentRate },
		func(r uint) error { currentRate = &r; runtime.SetBlockProfileRate(int(r)); return nil },
	)
	if err != nil {
		return fmt.Errorf("could not register profiler-set-block-profile-rate setting: %w", err)
	}

	err = fnb.ConfigManager.RegisterUintConfig(
		"profiler-set-mutex-profile-fraction",
		func() uint { return uint(runtime.SetMutexProfileFraction(-1)) },
		func(r uint) error { _ = runtime.SetMutexProfileFraction(int(r)); return nil },
	)
	if err != nil {
		return fmt.Errorf("could not register profiler-set-mutex-profile-fraction setting: %w", err)
	}

	// registering as a DependableComponent with no dependencies so that it's started immediately on startup
	// without being blocked by other component's Ready()
	fnb.DependableComponent("profiler", func(node *NodeConfig) (module.ReadyDoneAware, error) {
		return profiler, nil
	}, NewDependencyList())

	return nil
}

func (fnb *FlowNodeBuilder) initDB() error {

	// if a db has been passed in, use that instead of creating one
	if fnb.BaseConfig.db != nil {
		fnb.DB = fnb.BaseConfig.db
		return nil
	}

	// Pre-create DB path (Badger creates only one-level dirs)
	err := os.MkdirAll(fnb.BaseConfig.datadir, 0700)
	if err != nil {
		return fmt.Errorf("could not create datadir (path: %s): %w", fnb.BaseConfig.datadir, err)
	}

	log := sutil.NewLogger(fnb.Logger)

	// we initialize the database with options that allow us to keep the maximum
	// item size in the trie itself (up to 1MB) and where we keep all level zero
	// tables in-memory as well; this slows down compaction and increases memory
	// usage, but it improves overall performance and disk i/o
	opts := badger.
		DefaultOptions(fnb.BaseConfig.datadir).
		WithKeepL0InMemory(true).
		WithLogger(log).

		// the ValueLogFileSize option specifies how big the value of a
		// key-value pair is allowed to be saved into badger.
		// exceeding this limit, will fail with an error like this:
		// could not store data: Value with size <xxxx> exceeded 1073741824 limit
		// Maximum value size is 10G, needed by execution node
		// TODO: finding a better max value for each node type
		WithValueLogFileSize(128 << 23).
		WithValueLogMaxEntries(100000) // Default is 1000000

	publicDB, err := bstorage.InitPublic(opts)
	if err != nil {
		return fmt.Errorf("could not open public db: %w", err)
	}
	fnb.DB = publicDB

	fnb.ShutdownFunc(func() error {
		if err := fnb.DB.Close(); err != nil {
			return fmt.Errorf("error closing protocol database: %w", err)
		}
		return nil
	})

	fnb.Component("badger log cleaner", func(node *NodeConfig) (module.ReadyDoneAware, error) {
		return bstorage.NewCleaner(node.Logger, node.DB, node.Metrics.CleanCollector, flow.DefaultValueLogGCWaitDuration), nil
	})

	return nil
}

func (fnb *FlowNodeBuilder) initSecretsDB() error {

	// if the secrets DB is disabled (only applicable for Consensus Follower,
	// which makes use of this same logic), skip this initialization
	if !fnb.BaseConfig.secretsDBEnabled {
		return nil
	}

	if fnb.BaseConfig.secretsdir == NotSet {
		return fmt.Errorf("missing required flag '--secretsdir'")
	}

	err := os.MkdirAll(fnb.BaseConfig.secretsdir, 0700)
	if err != nil {
		return fmt.Errorf("could not create secrets db dir (path: %s): %w", fnb.BaseConfig.secretsdir, err)
	}

	log := sutil.NewLogger(fnb.Logger)

	opts := badger.DefaultOptions(fnb.BaseConfig.secretsdir).WithLogger(log)

	// NOTE: SN nodes need to explicitly set --insecure-secrets-db to true in order to
	// disable secrets database encryption
	if fnb.NodeRole == flow.RoleConsensus.String() && fnb.InsecureSecretsDB {
		fnb.Logger.Warn().Msg("starting with secrets database encryption disabled")
	} else {
		encryptionKey, err := loadSecretsEncryptionKey(fnb.BootstrapDir, fnb.NodeID)
		if errors.Is(err, os.ErrNotExist) {
			if fnb.NodeRole == flow.RoleConsensus.String() {
				// missing key is a fatal error for SN nodes
				return fmt.Errorf("secrets db encryption key not found: %w", err)
			}
			fnb.Logger.Warn().Msg("starting with secrets database encryption disabled")
		} else if err != nil {
			return fmt.Errorf("failed to read secrets db encryption key: %w", err)
		} else {
			opts = opts.WithEncryptionKey(encryptionKey)
		}
	}

	secretsDB, err := bstorage.InitSecret(opts)
	if err != nil {
		return fmt.Errorf("could not open secrets db: %w", err)
	}
	fnb.SecretsDB = secretsDB

	fnb.ShutdownFunc(func() error {
		if err := fnb.SecretsDB.Close(); err != nil {
			return fmt.Errorf("error closing secrets database: %w", err)
		}
		return nil
	})

	return nil
}

func (fnb *FlowNodeBuilder) initStorage() error {

	// in order to void long iterations with big keys when initializing with an
	// already populated database, we bootstrap the initial maximum key size
	// upon starting
	err := operation.RetryOnConflict(fnb.DB.Update, func(tx *badger.Txn) error {
		return operation.InitMax(tx)
	})
	if err != nil {
		return fmt.Errorf("could not initialize max tracker: %w", err)
	}

	headers := bstorage.NewHeaders(fnb.Metrics.Cache, fnb.DB)
	guarantees := bstorage.NewGuarantees(fnb.Metrics.Cache, fnb.DB, fnb.BaseConfig.guaranteesCacheSize)
	seals := bstorage.NewSeals(fnb.Metrics.Cache, fnb.DB)
	results := bstorage.NewExecutionResults(fnb.Metrics.Cache, fnb.DB)
	receipts := bstorage.NewExecutionReceipts(fnb.Metrics.Cache, fnb.DB, results, fnb.BaseConfig.receiptsCacheSize)
	index := bstorage.NewIndex(fnb.Metrics.Cache, fnb.DB)
	payloads := bstorage.NewPayloads(fnb.DB, index, guarantees, seals, receipts, results)
	blocks := bstorage.NewBlocks(fnb.DB, headers, payloads)
	qcs := bstorage.NewQuorumCertificates(fnb.Metrics.Cache, fnb.DB, bstorage.DefaultCacheSize)
	transactions := bstorage.NewTransactions(fnb.Metrics.Cache, fnb.DB)
	collections := bstorage.NewCollections(fnb.DB, transactions)
	setups := bstorage.NewEpochSetups(fnb.Metrics.Cache, fnb.DB)
	epochCommits := bstorage.NewEpochCommits(fnb.Metrics.Cache, fnb.DB)
	statuses := bstorage.NewEpochStatuses(fnb.Metrics.Cache, fnb.DB)
	commits := bstorage.NewCommits(fnb.Metrics.Cache, fnb.DB)
	versionBeacons := bstorage.NewVersionBeacons(fnb.DB)

	fnb.Storage = Storage{
		Headers:            headers,
		Guarantees:         guarantees,
		Receipts:           receipts,
		Results:            results,
		Seals:              seals,
		Index:              index,
		Payloads:           payloads,
		Blocks:             blocks,
		QuorumCertificates: qcs,
		Transactions:       transactions,
		Collections:        collections,
		Setups:             setups,
		EpochCommits:       epochCommits,
		VersionBeacons:     versionBeacons,
		Statuses:           statuses,
		Commits:            commits,
	}

	return nil
}

func (fnb *FlowNodeBuilder) InitIDProviders() {
	fnb.Module("id providers", func(node *NodeConfig) error {
		idCache, err := cache.NewProtocolStateIDCache(node.Logger, node.State, node.ProtocolEvents)
		if err != nil {
			return fmt.Errorf("could not initialize ProtocolStateIDCache: %w", err)
		}
		node.IDTranslator = idCache

		// The following wrapper allows to disallow-list byzantine nodes via an admin command:
		// the wrapper overrides the 'Ejected' flag of disallow-listed nodes to true
		disallowListWrapper, err := cache.NewNodeDisallowListWrapper(idCache, node.DB, func() network.DisallowListNotificationConsumer {
			return fnb.NetworkUnderlay
		})
		if err != nil {
			return fmt.Errorf("could not initialize NodeBlockListWrapper: %w", err)
		}
		node.IdentityProvider = disallowListWrapper

		// register the disallow list wrapper for dynamic configuration via admin command
		err = node.ConfigManager.RegisterIdentifierListConfig("network-id-provider-blocklist",
			disallowListWrapper.GetDisallowList, disallowListWrapper.Update)
		if err != nil {
			return fmt.Errorf("failed to register disallow-list wrapper with config manager: %w", err)
		}

		node.SyncEngineIdentifierProvider = id.NewIdentityFilterIdentifierProvider(
			filter.And(
				filter.HasRole(flow.RoleConsensus),
				filter.Not(filter.HasNodeID(node.Me.NodeID())),
				underlay.NotEjectedFilter,
			),
			node.IdentityProvider,
		)
		return nil
	})
}

func (fnb *FlowNodeBuilder) initState() error {
	fnb.ProtocolEvents = events.NewDistributor()

	isBootStrapped, err := badgerState.IsBootstrapped(fnb.DB)
	if err != nil {
		return fmt.Errorf("failed to determine whether database contains bootstrapped state: %w", err)
	}

	if isBootStrapped {
		fnb.Logger.Info().Msg("opening already bootstrapped protocol state")
		state, err := badgerState.OpenState(
			fnb.Metrics.Compliance,
			fnb.DB,
			fnb.Storage.Headers,
			fnb.Storage.Seals,
			fnb.Storage.Results,
			fnb.Storage.Blocks,
			fnb.Storage.QuorumCertificates,
			fnb.Storage.Setups,
			fnb.Storage.EpochCommits,
			fnb.Storage.Statuses,
			fnb.Storage.VersionBeacons,
		)
		if err != nil {
			return fmt.Errorf("could not open protocol state: %w", err)
		}
		fnb.State = state

		// set root snapshot field
		rootBlock, err := state.Params().FinalizedRoot()
		if err != nil {
			return fmt.Errorf("could not get root block from protocol state: %w", err)
		}

		rootSnapshot := state.AtBlockID(rootBlock.ID())
		if err := fnb.setRootSnapshot(rootSnapshot); err != nil {
			return err
		}
	} else {
		// Bootstrap!
		fnb.Logger.Info().Msg("bootstrapping empty protocol state")

		// if no root snapshot is configured, attempt to load the file from disk
		var rootSnapshot = fnb.RootSnapshot
		if rootSnapshot == nil {
			fnb.Logger.Info().Msgf("loading root protocol state snapshot from disk")
			rootSnapshot, err = loadRootProtocolSnapshot(fnb.BaseConfig.BootstrapDir)
			if err != nil {
				return fmt.Errorf("failed to read protocol snapshot from disk: %w", err)
			}
		}
		// set root snapshot fields
		if err := fnb.setRootSnapshot(rootSnapshot); err != nil {
			return err
		}

		// generate bootstrap config options as per NodeConfig
		var options []badgerState.BootstrapConfigOptions
		if fnb.SkipNwAddressBasedValidations {
			options = append(options, badgerState.SkipNetworkAddressValidation)
		}

		fnb.State, err = badgerState.Bootstrap(
			fnb.Metrics.Compliance,
			fnb.DB,
			fnb.Storage.Headers,
			fnb.Storage.Seals,
			fnb.Storage.Results,
			fnb.Storage.Blocks,
			fnb.Storage.QuorumCertificates,
			fnb.Storage.Setups,
			fnb.Storage.EpochCommits,
			fnb.Storage.Statuses,
			fnb.Storage.VersionBeacons,
			fnb.RootSnapshot,
			options...,
		)
		if err != nil {
			return fmt.Errorf("could not bootstrap protocol state: %w", err)
		}

		fnb.Logger.Info().
			Hex("root_result_id", logging.Entity(fnb.RootResult)).
			Hex("root_state_commitment", fnb.RootSeal.FinalState[:]).
			Hex("finalized_root_block_id", logging.Entity(fnb.FinalizedRootBlock)).
			Uint64("finalized_root_block_height", fnb.FinalizedRootBlock.Header.Height).
			Hex("sealed_root_block_id", logging.Entity(fnb.SealedRootBlock)).
			Uint64("sealed_root_block_height", fnb.SealedRootBlock.Header.Height).
			Msg("protocol state bootstrapped")
	}

	// initialize local if it hasn't been initialized yet
	if fnb.Me == nil {
		if err := fnb.initLocal(); err != nil {
			return err
		}
	}

	lastFinalized, err := fnb.State.Final().Head()
	if err != nil {
		return fmt.Errorf("could not get last finalized block header: %w", err)
	}
	fnb.NodeConfig.LastFinalizedHeader = lastFinalized

	lastSealed, err := fnb.State.Sealed().Head()
	if err != nil {
		return fmt.Errorf("could not get last sealed block header: %w", err)
	}

	fnb.Logger.Info().
		Hex("last_finalized_block_id", logging.Entity(lastFinalized)).
		Uint64("last_finalized_block_height", lastFinalized.Height).
		Hex("last_sealed_block_id", logging.Entity(lastSealed)).
		Uint64("last_sealed_block_height", lastSealed.Height).
		Hex("finalized_root_block_id", logging.Entity(fnb.FinalizedRootBlock)).
		Uint64("finalized_root_block_height", fnb.FinalizedRootBlock.Header.Height).
		Hex("sealed_root_block_id", logging.Entity(fnb.SealedRootBlock)).
		Uint64("sealed_root_block_height", fnb.SealedRootBlock.Header.Height).
		Msg("successfully opened protocol state")

	return nil
}

// setRootSnapshot sets the root snapshot field and all related fields in the NodeConfig.
func (fnb *FlowNodeBuilder) setRootSnapshot(rootSnapshot protocol.Snapshot) error {
	var err error

	// validate the root snapshot QCs
	err = badgerState.IsValidRootSnapshotQCs(rootSnapshot)
	if err != nil {
		return fmt.Errorf("failed to validate root snapshot QCs: %w", err)
	}

	// perform extra checks requested by specific node types
	if fnb.extraRootSnapshotCheck != nil {
		err = fnb.extraRootSnapshotCheck(rootSnapshot)
		if err != nil {
			return fmt.Errorf("failed to perform extra checks on root snapshot: %w", err)
		}
	}

	fnb.RootSnapshot = rootSnapshot
	// cache properties of the root snapshot, for convenience
	fnb.RootResult, fnb.RootSeal, err = fnb.RootSnapshot.SealedResult()
	if err != nil {
		return fmt.Errorf("failed to read root sealed result: %w", err)
	}

	sealingSegment, err := fnb.RootSnapshot.SealingSegment()
	if err != nil {
		return fmt.Errorf("failed to read root sealing segment: %w", err)
	}

	fnb.FinalizedRootBlock = sealingSegment.Highest()
	fnb.SealedRootBlock = sealingSegment.Sealed()
	fnb.RootQC, err = fnb.RootSnapshot.QuorumCertificate()
	if err != nil {
		return fmt.Errorf("failed to read root QC: %w", err)
	}

	fnb.RootChainID = fnb.FinalizedRootBlock.Header.ChainID
	fnb.SporkID, err = fnb.RootSnapshot.Params().SporkID()
	if err != nil {
		return fmt.Errorf("failed to read spork ID: %w", err)
	}

	return nil
}

func (fnb *FlowNodeBuilder) initLocal() error {
	// Verify that my ID (as given in the configuration) is known to the network
	// (i.e. protocol state). There are two cases that will cause the following error:
	// 1) used the wrong node id, which is not part of the identity list of the finalized state
	// 2) the node id is a new one for a new spork, but the bootstrap data has not been updated.
	myID, err := flow.HexStringToIdentifier(fnb.BaseConfig.nodeIDHex)
	if err != nil {
		return fmt.Errorf("could not parse node identifier: %w", err)
	}

	self, err := fnb.State.Final().Identity(myID)
	if err != nil {
		return fmt.Errorf("node identity not found in the identity list of the finalized state (id: %v): %w", myID, err)
	}

	// Verify that my role (as given in the configuration) is consistent with the protocol state.
	// We enforce this strictly for MainNet. For other networks (e.g. TestNet or BenchNet), we
	// are lenient, to allow ghost node to run as any role.
	if self.Role.String() != fnb.BaseConfig.NodeRole {
		rootBlockHeader, err := fnb.State.Params().FinalizedRoot()
		if err != nil {
			return fmt.Errorf("could not get root block from protocol state: %w", err)
		}

		if rootBlockHeader.ChainID == flow.Mainnet {
			return fmt.Errorf("running as incorrect role, expected: %v, actual: %v, exiting",
				self.Role.String(),
				fnb.BaseConfig.NodeRole,
			)
		}

		fnb.Logger.Warn().Msgf("running as incorrect role, expected: %v, actual: %v, continuing",
			self.Role.String(),
			fnb.BaseConfig.NodeRole)
	}

	// ensure that the configured staking/network keys are consistent with the protocol state
	if !self.NetworkPubKey.Equals(fnb.NetworkKey.PublicKey()) {
		return fmt.Errorf("configured networking key does not match protocol state")
	}
	if !self.StakingPubKey.Equals(fnb.StakingKey.PublicKey()) {
		return fmt.Errorf("configured staking key does not match protocol state")
	}

	fnb.Me, err = local.New(self, fnb.StakingKey)
	if err != nil {
		return fmt.Errorf("could not initialize local: %w", err)
	}

	return nil
}

func (fnb *FlowNodeBuilder) initFvmOptions() {
	blockFinder := environment.NewBlockFinder(fnb.Storage.Headers)
	vmOpts := []fvm.Option{
		fvm.WithChain(fnb.RootChainID.Chain()),
		fvm.WithBlocks(blockFinder),
		fvm.WithAccountStorageLimit(true),
	}
	if fnb.RootChainID == flow.Testnet || fnb.RootChainID == flow.Sandboxnet || fnb.RootChainID == flow.Mainnet {
		vmOpts = append(vmOpts,
			fvm.WithTransactionFeesEnabled(true),
		)
	}
	if fnb.RootChainID == flow.Testnet || fnb.RootChainID == flow.Sandboxnet || fnb.RootChainID == flow.Localnet || fnb.RootChainID == flow.Benchnet {
		vmOpts = append(vmOpts,
			fvm.WithContractDeploymentRestricted(false),
		)
	}
	fnb.FvmOptions = vmOpts
}

// handleModules initializes the given module.
func (fnb *FlowNodeBuilder) handleModule(v namedModuleFunc) error {
	err := v.fn(fnb.NodeConfig)
	if err != nil {
		return fmt.Errorf("module %s initialization failed: %w", v.name, err)
	}

	fnb.Logger.Info().Str("module", v.name).Msg("module initialization complete")
	return nil
}

// handleModules initializes all modules that have been enqueued on this node builder.
func (fnb *FlowNodeBuilder) handleModules() error {
	for _, f := range fnb.modules {
		if err := fnb.handleModule(f); err != nil {
			return err
		}
	}

	return nil
}

// handleComponents registers the component's factory method with the ComponentManager to be run
// when the node starts.
// It uses signal channels to ensure that components are started serially.
func (fnb *FlowNodeBuilder) handleComponents() error {
	// The parent/started channels are used to enforce serial startup.
	// - parent is the started channel of the previous component.
	// - when a component is ready, it closes its started channel by calling the provided callback.
	// Components wait for their parent channel to close before starting, this ensures they start
	// up serially, even though the ComponentManager will launch the goroutines in parallel.

	// The first component is always started immediately
	parent := make(chan struct{})
	close(parent)

	var err error
	asyncComponents := []namedComponentFunc{}

	// Run all components
	for _, f := range fnb.components {
		// Components with explicit dependencies are not started serially
		if f.dependencies != nil {
			asyncComponents = append(asyncComponents, f)
			continue
		}

		started := make(chan struct{})

		if f.errorHandler != nil {
			err = fnb.handleRestartableComponent(f, parent, func() { close(started) })
		} else {
			err = fnb.handleComponent(f, parent, func() { close(started) })
		}

		if err != nil {
			return fmt.Errorf("could not handle component %s: %w", f.name, err)
		}

		parent = started
	}

	// Components with explicit dependencies are run asynchronously, which means dependencies in
	// the dependency list must be initialized outside of the component factory.
	for _, f := range asyncComponents {
		fnb.Logger.Debug().Str("component", f.name).Int("dependencies", len(f.dependencies.components)).Msg("handling component asynchronously")
		err = fnb.handleComponent(f, util.AllReady(f.dependencies.components...), func() {})
		if err != nil {
			return fmt.Errorf("could not handle dependable component %s: %w", f.name, err)
		}
	}

	return nil
}

// handleComponent constructs a component using the provided ReadyDoneFactory, and registers a
// worker with the ComponentManager to be run when the node is started.
//
// The ComponentManager starts all workers in parallel. Since some components have non-idempotent
// ReadyDoneAware interfaces, we need to ensure that they are started serially. This is accomplished
// using the parentReady channel and the started closure. Components wait for the parentReady channel
// to close before starting, and then call the started callback after they are ready(). The started
// callback closes the parentReady channel of the next component, and so on.
//
// TODO: Instead of this serial startup, components should wait for their dependencies to be ready
// using their ReadyDoneAware interface. After components are updated to use the idempotent
// ReadyDoneAware interface and explicitly wait for their dependencies to be ready, we can remove
// this channel chaining.
func (fnb *FlowNodeBuilder) handleComponent(v namedComponentFunc, dependencies <-chan struct{}, started func()) error {
	// Add a closure that starts the component when the node is started, and then waits for it to exit
	// gracefully.
	// Startup for all components will happen in parallel, and components can use their dependencies'
	// ReadyDoneAware interface to wait until they are ready.
	fnb.componentBuilder.AddWorker(func(ctx irrecoverable.SignalerContext, ready component.ReadyFunc) {
		// wait for the dependencies to be ready before starting
		if err := util.WaitClosed(ctx, dependencies); err != nil {
			return
		}

		logger := fnb.Logger.With().Str("component", v.name).Logger()

		// First, build the component using the factory method.
		readyAware, err := v.fn(fnb.NodeConfig)
		if err != nil {
			ctx.Throw(fmt.Errorf("component %s initialization failed: %w", v.name, err))
		}
		logger.Info().Msg("component initialization complete")

		// if this is a Component, use the Startable interface to start the component, otherwise
		// Ready() will launch it.
		cmp, isComponent := readyAware.(component.Component)
		if isComponent {
			cmp.Start(ctx)
		}

		// Wait until the component is ready
		if err := util.WaitClosed(ctx, readyAware.Ready()); err != nil {
			// The context was cancelled. Continue to shutdown logic.
			logger.Warn().Msg("component startup aborted")

			// Non-idempotent ReadyDoneAware components trigger shutdown by calling Done(). Don't
			// do that here since it may not be safe if the component is not Ready().
			if !isComponent {
				return
			}
		} else {
			logger.Info().Msg("component startup complete")
			ready()

			// Signal to the next component that we're ready.
			started()
		}

		// Component shutdown is signaled by cancelling its context.
		<-ctx.Done()
		logger.Info().Msg("component shutdown started")

		// Finally, wait until component has finished shutting down.
		<-readyAware.Done()
		logger.Info().Msg("component shutdown complete")
	})

	return nil
}

// handleRestartableComponent constructs a component using the provided ReadyDoneFactory, and
// registers a worker with the ComponentManager to be run when the node is started.
//
// Restartable Components are components that can be restarted after successfully handling
// an irrecoverable error.
//
// Any irrecoverable errors thrown by the component will be passed to the provided error handler.
func (fnb *FlowNodeBuilder) handleRestartableComponent(v namedComponentFunc, parentReady <-chan struct{}, started func()) error {
	fnb.componentBuilder.AddWorker(func(ctx irrecoverable.SignalerContext, ready component.ReadyFunc) {
		// wait for the previous component to be ready before starting
		if err := util.WaitClosed(ctx, parentReady); err != nil {
			return
		}

		// Note: we're marking the worker routine ready before we even attempt to start the
		// component. the idea behind a restartable component is that the node should not depend
		// on it for safe operation, so the node does not need to wait for it to be ready.
		ready()

		// do not block serial startup. started can only be called once, so it cannot be called
		// from within the componentFactory
		started()

		log := fnb.Logger.With().Str("component", v.name).Logger()

		// This may be called multiple times if the component is restarted
		componentFactory := func() (component.Component, error) {
			c, err := v.fn(fnb.NodeConfig)
			if err != nil {
				return nil, err
			}
			log.Info().Msg("component initialization complete")

			go func() {
				if err := util.WaitClosed(ctx, c.Ready()); err != nil {
					log.Info().Msg("component startup aborted")
				} else {
					log.Info().Msg("component startup complete")
				}

				<-ctx.Done()
				log.Info().Msg("component shutdown started")
			}()
			return c.(component.Component), nil
		}

		err := component.RunComponent(ctx, componentFactory, v.errorHandler)
		if err != nil && !errors.Is(err, ctx.Err()) {
			ctx.Throw(fmt.Errorf("component %s encountered an unhandled irrecoverable error: %w", v.name, err))
		}

		log.Info().Msg("component shutdown complete")
	})

	return nil
}

// ExtraFlags enables binding additional flags beyond those defined in BaseConfig.
func (fnb *FlowNodeBuilder) ExtraFlags(f func(*pflag.FlagSet)) NodeBuilder {
	f(fnb.flags)
	return fnb
}

// Module enables setting up dependencies of the engine with the builder context.
func (fnb *FlowNodeBuilder) Module(name string, f BuilderFunc) NodeBuilder {
	fnb.modules = append(fnb.modules, namedModuleFunc{
		fn:   f,
		name: name,
	})
	return fnb
}

// ShutdownFunc adds a callback function that is called after all components have exited.
func (fnb *FlowNodeBuilder) ShutdownFunc(fn func() error) NodeBuilder {
	fnb.postShutdownFns = append(fnb.postShutdownFns, fn)
	return fnb
}

func (fnb *FlowNodeBuilder) AdminCommand(command string, f func(config *NodeConfig) commands.AdminCommand) NodeBuilder {
	fnb.adminCommands[command] = f
	return fnb
}

// Component adds a new component to the node that conforms to the ReadyDoneAware
// interface.
//
// The ReadyDoneFactory may return either a `Component` or `ReadyDoneAware` instance.
// In both cases, the object is started when the node is run, and the node will wait for the
// component to exit gracefully.
func (fnb *FlowNodeBuilder) Component(name string, f ReadyDoneFactory) NodeBuilder {
	fnb.components = append(fnb.components, namedComponentFunc{
		fn:   f,
		name: name,
	})
	return fnb
}

// DependableComponent adds a new component to the node that conforms to the ReadyDoneAware
// interface. The builder will wait until all of the components in the dependencies list are ready
// before constructing the component.
//
// The ReadyDoneFactory may return either a `Component` or `ReadyDoneAware` instance.
// In both cases, the object is started when the node is run, and the node will wait for the
// component to exit gracefully.
//
// IMPORTANT: Dependable components are started in parallel with no guaranteed run order, so all
// dependencies must be initialized outside of the ReadyDoneFactory, and their `Ready()` method
// MUST be idempotent.
func (fnb *FlowNodeBuilder) DependableComponent(name string, f ReadyDoneFactory, dependencies *DependencyList) NodeBuilder {
	// Note: dependencies are passed as a struct to allow updating the list after calling this method.
	// Passing a slice instead would result in out of sync metadata since slices are passed by reference
	fnb.components = append(fnb.components, namedComponentFunc{
		fn:           f,
		name:         name,
		dependencies: dependencies,
	})
	return fnb
}

// OverrideComponent adds given builder function to the components set of the node builder. If a builder function with that name
// already exists, it will be overridden.
func (fnb *FlowNodeBuilder) OverrideComponent(name string, f ReadyDoneFactory) NodeBuilder {
	for i := 0; i < len(fnb.components); i++ {
		if fnb.components[i].name == name {
			// found component with the name, override it.
			fnb.components[i] = namedComponentFunc{
				fn:   f,
				name: name,
			}

			return fnb
		}
	}

	// no component found with the same name, hence just adding it.
	return fnb.Component(name, f)
}

// RestartableComponent adds a new component to the node that conforms to the ReadyDoneAware
// interface, and calls the provided error handler when an irrecoverable error is encountered.
// Use RestartableComponent if the component is not critical to the node's safe operation and
// can/should be independently restarted when an irrecoverable error is encountered.
//
// IMPORTANT: Since a RestartableComponent can be restarted independently of the node, the node and
// other components must not rely on it for safe operation, and failures must be handled gracefully.
// As such, RestartableComponents do not block the node from becoming ready, and do not block
// subsequent components from starting serially. They do start in serial order.
//
// Note: The ReadyDoneFactory method may be called multiple times if the component is restarted.
//
// Any irrecoverable errors thrown by the component will be passed to the provided error handler.
func (fnb *FlowNodeBuilder) RestartableComponent(name string, f ReadyDoneFactory, errorHandler component.OnError) NodeBuilder {
	fnb.components = append(fnb.components, namedComponentFunc{
		fn:           f,
		name:         name,
		errorHandler: errorHandler,
	})
	return fnb
}

// OverrideModule adds given builder function to the modules set of the node builder. If a builder function with that name
// already exists, it will be overridden.
func (fnb *FlowNodeBuilder) OverrideModule(name string, f BuilderFunc) NodeBuilder {
	for i := 0; i < len(fnb.modules); i++ {
		if fnb.modules[i].name == name {
			// found module with the name, override it.
			fnb.modules[i] = namedModuleFunc{
				fn:   f,
				name: name,
			}

			return fnb
		}
	}

	// no module found with the same name, hence just adding it.
	return fnb.Module(name, f)
}

func (fnb *FlowNodeBuilder) PreInit(f BuilderFunc) NodeBuilder {
	fnb.preInitFns = append(fnb.preInitFns, f)
	return fnb
}

func (fnb *FlowNodeBuilder) PostInit(f BuilderFunc) NodeBuilder {
	fnb.postInitFns = append(fnb.postInitFns, f)
	return fnb
}

type Option func(*BaseConfig)

func WithBootstrapDir(bootstrapDir string) Option {
	return func(config *BaseConfig) {
		config.BootstrapDir = bootstrapDir
	}
}

func WithBindAddress(bindAddress string) Option {
	return func(config *BaseConfig) {
		config.BindAddr = bindAddress
	}
}

func WithDataDir(dataDir string) Option {
	return func(config *BaseConfig) {
		if config.db == nil {
			config.datadir = dataDir
		}
	}
}

func WithSecretsDBEnabled(enabled bool) Option {
	return func(config *BaseConfig) {
		config.secretsDBEnabled = enabled
	}
}

func WithMetricsEnabled(enabled bool) Option {
	return func(config *BaseConfig) {
		config.MetricsEnabled = enabled
	}
}

func WithSyncCoreConfig(syncConfig chainsync.Config) Option {
	return func(config *BaseConfig) {
		config.SyncCoreConfig = syncConfig
	}
}

func WithComplianceConfig(complianceConfig compliance.Config) Option {
	return func(config *BaseConfig) {
		config.ComplianceConfig = complianceConfig
	}
}

func WithLogLevel(level string) Option {
	return func(config *BaseConfig) {
		config.level = level
	}
}

// WithDB takes precedence over WithDataDir and datadir will be set to empty if DB is set using this option
func WithDB(db *badger.DB) Option {
	return func(config *BaseConfig) {
		config.db = db
		config.datadir = ""
	}
}

// FlowNode creates a new Flow node builder with the given name.
func FlowNode(role string, opts ...Option) *FlowNodeBuilder {
	config := DefaultBaseConfig()
	config.NodeRole = role
	for _, opt := range opts {
		opt(config)
	}

	builder := &FlowNodeBuilder{
		NodeConfig: &NodeConfig{
			BaseConfig:              *config,
			Logger:                  zerolog.New(os.Stderr),
			PeerManagerDependencies: NewDependencyList(),
			ConfigManager:           updatable_configs.NewManager(),
		},
		flags:                    pflag.CommandLine,
		adminCommandBootstrapper: admin.NewCommandRunnerBootstrapper(),
		adminCommands:            make(map[string]func(*NodeConfig) commands.AdminCommand),
		componentBuilder:         component.NewComponentManagerBuilder(),
	}
	return builder
}

func (fnb *FlowNodeBuilder) Initialize() error {
	fnb.PrintBuildVersionDetails()

	fnb.BaseFlags()

	if err := fnb.ParseAndPrintFlags(); err != nil {
		return err
	}

	// ID providers must be initialized before the network
	fnb.InitIDProviders()

	fnb.EnqueueResolver()

	fnb.EnqueueNetworkInit()

	fnb.EnqueuePingService()

	if fnb.MetricsEnabled {
		fnb.EnqueueMetricsServerInit()
		if err := fnb.RegisterBadgerMetrics(); err != nil {
			return err
		}
	}

	fnb.EnqueueTracer()

	return nil
}

func (fnb *FlowNodeBuilder) RegisterDefaultAdminCommands() {
	fnb.AdminCommand("set-log-level", func(config *NodeConfig) commands.AdminCommand {
		return &common.SetLogLevelCommand{}
	}).AdminCommand("set-golog-level", func(config *NodeConfig) commands.AdminCommand {
		return &common.SetGologLevelCommand{}
	}).AdminCommand("get-config", func(config *NodeConfig) commands.AdminCommand {
		return common.NewGetConfigCommand(config.ConfigManager)
	}).AdminCommand("set-config", func(config *NodeConfig) commands.AdminCommand {
		return common.NewSetConfigCommand(config.ConfigManager)
	}).AdminCommand("list-configs", func(config *NodeConfig) commands.AdminCommand {
		return common.NewListConfigCommand(config.ConfigManager)
	}).AdminCommand("read-blocks", func(config *NodeConfig) commands.AdminCommand {
		return storageCommands.NewReadBlocksCommand(config.State, config.Storage.Blocks)
	}).AdminCommand("read-range-blocks", func(conf *NodeConfig) commands.AdminCommand {
		return storageCommands.NewReadRangeBlocksCommand(conf.Storage.Blocks)
	}).AdminCommand("read-results", func(config *NodeConfig) commands.AdminCommand {
		return storageCommands.NewReadResultsCommand(config.State, config.Storage.Results)
	}).AdminCommand("read-seals", func(config *NodeConfig) commands.AdminCommand {
		return storageCommands.NewReadSealsCommand(config.State, config.Storage.Seals, config.Storage.Index)
	}).AdminCommand("get-latest-identity", func(config *NodeConfig) commands.AdminCommand {
		return common.NewGetIdentityCommand(config.IdentityProvider)
	})
}

func (fnb *FlowNodeBuilder) Build() (Node, error) {
	// Run the prestart initialization. This includes anything that should be done before
	// starting the components.
	if err := fnb.onStart(); err != nil {
		return nil, err
	}

	return NewNode(
		fnb.componentBuilder.Build(),
		fnb.NodeConfig,
		fnb.Logger,
		fnb.postShutdown,
		fnb.handleFatal,
	), nil
}

func (fnb *FlowNodeBuilder) onStart() error {
	// init nodeinfo by reading the private bootstrap file if not already set
	if fnb.NodeID == flow.ZeroID {
		if err := fnb.initNodeInfo(); err != nil {
			return err
		}
	}

	if err := fnb.initLogger(); err != nil {
		return err
	}

	if err := fnb.initDB(); err != nil {
		return err
	}

	if err := fnb.initSecretsDB(); err != nil {
		return err
	}

	if err := fnb.initMetrics(); err != nil {
		return err
	}

	if err := fnb.initStorage(); err != nil {
		return err
	}

	for _, f := range fnb.preInitFns {
		if err := fnb.handlePreInit(f); err != nil {
			return err
		}
	}

	if err := fnb.initState(); err != nil {
		return err
	}

	if err := fnb.initProfiler(); err != nil {
		return err
	}

	fnb.initFvmOptions()

	for _, f := range fnb.postInitFns {
		if err := fnb.handlePostInit(f); err != nil {
			return err
		}
	}

	if err := fnb.EnqueueAdminServerInit(); err != nil {
		return err
	}

	// run all modules
	if err := fnb.handleModules(); err != nil {
		return fmt.Errorf("could not handle modules: %w", err)
	}

	// run all components
	return fnb.handleComponents()
}

// postShutdown is called by the node before exiting
// put any cleanup code here that should be run after all components have stopped
func (fnb *FlowNodeBuilder) postShutdown() error {
	var errs *multierror.Error

	for _, fn := range fnb.postShutdownFns {
		err := fn()
		if err != nil {
			errs = multierror.Append(errs, err)
		}
	}
	fnb.Logger.Info().Msg("database has been closed")
	return errs.ErrorOrNil()
}

// handleFatal handles irrecoverable errors by logging them and exiting the process.
func (fnb *FlowNodeBuilder) handleFatal(err error) {
	fnb.Logger.Fatal().Err(err).Msg("unhandled irrecoverable error")
}

func (fnb *FlowNodeBuilder) handlePreInit(f BuilderFunc) error {
	return f(fnb.NodeConfig)
}

func (fnb *FlowNodeBuilder) handlePostInit(f BuilderFunc) error {
	return f(fnb.NodeConfig)
}

func (fnb *FlowNodeBuilder) extraFlagsValidation() error {
	if fnb.extraFlagCheck != nil {
		err := fnb.extraFlagCheck()
		if err != nil {
			return fmt.Errorf("invalid flags: %w", err)
		}
	}
	return nil
}

// DhtSystemActivationStatus parses the given role string and returns the corresponding DHT system activation status.
// Args:
// - roleStr: the role string to parse.
// Returns:
// - DhtSystemActivation: the corresponding DHT system activation status.
// - error: if the role string is invalid, returns an error.
func DhtSystemActivationStatus(roleStr string) (p2pbuilder.DhtSystemActivation, error) {
	if roleStr == "ghost" {
		// ghost node is not a valid role, so we don't need to parse it
		return p2pbuilder.DhtSystemDisabled, nil
	}

	role, err := flow.ParseRole(roleStr)
	if err != nil && roleStr != "ghost" {
		// ghost role is not a valid role, so we don't need to parse it
		return p2pbuilder.DhtSystemDisabled, fmt.Errorf("could not parse node role: %w", err)
	}
	if role == flow.RoleAccess || role == flow.RoleExecution {
		// Only access and execution nodes need to run DHT;
		// Access nodes and execution nodes need DHT to run a blob service.
		// Moreover, access nodes run a DHT to let un-staked (public) access nodes find each other on the public network.
		return p2pbuilder.DhtSystemEnabled, nil
	}

	return p2pbuilder.DhtSystemDisabled, nil
}<|MERGE_RESOLUTION|>--- conflicted
+++ resolved
@@ -380,19 +380,10 @@
 		if err != nil {
 			return nil, fmt.Errorf("could not determine dht activation status: %w", err)
 		}
-<<<<<<< HEAD
+
 		params := &p2pbuilder.LibP2PNodeBuilderConfig{
 			Logger: fnb.Logger,
 			MetricsConfig: &p2pconfig.MetricsConfig{
-=======
-		builder, err := p2pbuilder.DefaultNodeBuilder(fnb.Logger,
-			myAddr,
-			network.PrivateNetwork,
-			fnb.NetworkKey,
-			fnb.SporkID,
-			fnb.IdentityProvider,
-			&p2pbuilderconfig.MetricsConfig{
->>>>>>> 7a2318ac
 				Metrics:          fnb.Metrics.Network,
 				HeroCacheFactory: fnb.HeroCacheMetricsFactory(),
 			},
@@ -417,20 +408,8 @@
 			fnb.Resolver,
 			fnb.BaseConfig.NodeRole,
 			connGaterCfg,
-<<<<<<< HEAD
 			&fnb.FlowConfig.NetworkConfig.GossipSubConfig,
 			&fnb.FlowConfig.NetworkConfig.ConnectionManagerConfig,
-=======
-			peerManagerCfg,
-			&fnb.FlowConfig.NetworkConfig.GossipSub,
-			&fnb.FlowConfig.NetworkConfig.ResourceManager,
-			uniCfg,
-			&fnb.FlowConfig.NetworkConfig.ConnectionManager,
-			&p2p.DisallowListCacheConfig{
-				MaxSize: fnb.FlowConfig.NetworkConfig.DisallowListNotificationCacheSize,
-				Metrics: metrics.DisallowListCacheMetricsFactory(fnb.HeroCacheMetricsFactory(), network.PrivateNetwork),
-			},
->>>>>>> 7a2318ac
 			dhtActivationStatus)
 		if err != nil {
 			return nil, fmt.Errorf("could not create libp2p node builder: %w", err)
