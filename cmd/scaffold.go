package cmd

import (
	"crypto/tls"
	"crypto/x509"
	"errors"
	"fmt"
	"math/rand"
	"os"
	"runtime"
	"strings"
	"time"

	gcemd "cloud.google.com/go/compute/metadata"
	"github.com/dgraph-io/badger/v2"
	"github.com/hashicorp/go-multierror"
	"github.com/prometheus/client_golang/prometheus"
	"github.com/rs/zerolog"
	"github.com/spf13/pflag"
	"golang.org/x/time/rate"
	"google.golang.org/api/option"

	"github.com/onflow/flow-go/admin"
	"github.com/onflow/flow-go/admin/commands"
	"github.com/onflow/flow-go/admin/commands/common"
	storageCommands "github.com/onflow/flow-go/admin/commands/storage"
	"github.com/onflow/flow-go/cmd/build"
	"github.com/onflow/flow-go/consensus/hotstuff/persister"
	"github.com/onflow/flow-go/fvm"
	"github.com/onflow/flow-go/fvm/environment"
	"github.com/onflow/flow-go/model/flow"
	"github.com/onflow/flow-go/model/flow/filter"
	"github.com/onflow/flow-go/module"
	"github.com/onflow/flow-go/module/chainsync"
	"github.com/onflow/flow-go/module/compliance"
	"github.com/onflow/flow-go/module/component"
	"github.com/onflow/flow-go/module/id"
	"github.com/onflow/flow-go/module/irrecoverable"
	"github.com/onflow/flow-go/module/local"
	"github.com/onflow/flow-go/module/mempool/herocache"
	"github.com/onflow/flow-go/module/metrics"
	"github.com/onflow/flow-go/module/profiler"
	"github.com/onflow/flow-go/module/trace"
	"github.com/onflow/flow-go/module/updatable_configs"
	"github.com/onflow/flow-go/module/util"
	"github.com/onflow/flow-go/network"
	netcache "github.com/onflow/flow-go/network/cache"
	"github.com/onflow/flow-go/network/p2p"
	"github.com/onflow/flow-go/network/p2p/cache"
	"github.com/onflow/flow-go/network/p2p/conduit"
	"github.com/onflow/flow-go/network/p2p/dns"
	"github.com/onflow/flow-go/network/p2p/inspector/validation"
	"github.com/onflow/flow-go/network/p2p/middleware"
	"github.com/onflow/flow-go/network/p2p/p2pbuilder"
	p2pconfig "github.com/onflow/flow-go/network/p2p/p2pbuilder/config"
	"github.com/onflow/flow-go/network/p2p/ping"
	"github.com/onflow/flow-go/network/p2p/subscription"
	"github.com/onflow/flow-go/network/p2p/unicast/protocols"
	"github.com/onflow/flow-go/network/p2p/unicast/ratelimit"
	"github.com/onflow/flow-go/network/p2p/utils/ratelimiter"
	"github.com/onflow/flow-go/network/slashing"
	"github.com/onflow/flow-go/network/topology"
	"github.com/onflow/flow-go/state/protocol"
	badgerState "github.com/onflow/flow-go/state/protocol/badger"
	"github.com/onflow/flow-go/state/protocol/events"
	"github.com/onflow/flow-go/state/protocol/events/gadgets"
	"github.com/onflow/flow-go/storage"
	bstorage "github.com/onflow/flow-go/storage/badger"
	"github.com/onflow/flow-go/storage/badger/operation"
	sutil "github.com/onflow/flow-go/storage/util"
	"github.com/onflow/flow-go/utils/logging"
)

const (
	NetworkComponent        = "network"
	ConduitFactoryComponent = "conduit-factory"
	LibP2PNodeComponent     = "libp2p-node"
)

type Metrics struct {
	Network        module.NetworkMetrics
	Engine         module.EngineMetrics
	Compliance     module.ComplianceMetrics
	Cache          module.CacheMetrics
	Mempool        module.MempoolMetrics
	CleanCollector module.CleanerMetrics
	Bitswap        module.BitswapMetrics
}

type Storage = storage.All

type namedModuleFunc struct {
	fn   BuilderFunc
	name string
}

type namedComponentFunc struct {
	fn   ReadyDoneFactory
	name string

	errorHandler component.OnError
	dependencies *DependencyList
}

// FlowNodeBuilder is the default builder struct used for all flow nodes
// It runs a node process with following structure, in sequential order
// Base inits (network, storage, state, logger)
// PostInit handlers, if any
// Components handlers, if any, wait sequentially
// Run() <- main loop
// Components destructors, if any
// The initialization can be proceeded and succeeded with  PreInit and PostInit functions that allow customization
// of the process in case of nodes such as the unstaked access node where the NodeInfo is not part of the genesis data
type FlowNodeBuilder struct {
	*NodeConfig
	flags                    *pflag.FlagSet
	modules                  []namedModuleFunc
	components               []namedComponentFunc
	postShutdownFns          []func() error
	preInitFns               []BuilderFunc
	postInitFns              []BuilderFunc
	extraRootSnapshotCheck   func(protocol.Snapshot) error
	extraFlagCheck           func() error
	adminCommandBootstrapper *admin.CommandRunnerBootstrapper
	adminCommands            map[string]func(config *NodeConfig) commands.AdminCommand
	componentBuilder         component.ComponentManagerBuilder
}

var _ NodeBuilder = (*FlowNodeBuilder)(nil)

func (fnb *FlowNodeBuilder) BaseFlags() {
	defaultConfig := DefaultBaseConfig()

	// bind configuration parameters
	fnb.flags.StringVar(&fnb.BaseConfig.nodeIDHex, "nodeid", defaultConfig.nodeIDHex, "identity of our node")
	fnb.flags.StringVar(&fnb.BaseConfig.BindAddr, "bind", defaultConfig.BindAddr, "address to bind on")
	fnb.flags.StringVarP(&fnb.BaseConfig.BootstrapDir, "bootstrapdir", "b", defaultConfig.BootstrapDir, "path to the bootstrap directory")
	fnb.flags.StringVarP(&fnb.BaseConfig.datadir, "datadir", "d", defaultConfig.datadir, "directory to store the public database (protocol state)")
	fnb.flags.StringVar(&fnb.BaseConfig.secretsdir, "secretsdir", defaultConfig.secretsdir, "directory to store private database (secrets)")
	fnb.flags.StringVarP(&fnb.BaseConfig.level, "loglevel", "l", defaultConfig.level, "level for logging output")
	fnb.flags.Uint32Var(&fnb.BaseConfig.debugLogLimit, "debug-log-limit", defaultConfig.debugLogLimit, "max number of debug/trace log events per second")
	fnb.flags.DurationVar(&fnb.BaseConfig.PeerUpdateInterval, "peerupdate-interval", defaultConfig.PeerUpdateInterval, "how often to refresh the peer connections for the node")
	fnb.flags.DurationVar(&fnb.BaseConfig.UnicastMessageTimeout, "unicast-timeout", defaultConfig.UnicastMessageTimeout, "how long a unicast transmission can take to complete")
	fnb.flags.UintVarP(&fnb.BaseConfig.metricsPort, "metricport", "m", defaultConfig.metricsPort, "port for /metrics endpoint")
	fnb.flags.BoolVar(&fnb.BaseConfig.profilerConfig.Enabled, "profiler-enabled", defaultConfig.profilerConfig.Enabled, "whether to enable the auto-profiler")
	fnb.flags.BoolVar(&fnb.BaseConfig.profilerConfig.UploaderEnabled, "profile-uploader-enabled", defaultConfig.profilerConfig.UploaderEnabled,
		"whether to enable automatic profile upload to Google Cloud Profiler. "+
			"For autoupload to work forllowing should be true: "+
			"1) both -profiler-enabled=true and -profile-uploader-enabled=true need to be set. "+
			"2) node is running in GCE. "+
			"3) server or user has https://www.googleapis.com/auth/monitoring.write scope. ")
	fnb.flags.StringVar(&fnb.BaseConfig.profilerConfig.Dir, "profiler-dir", defaultConfig.profilerConfig.Dir, "directory to create auto-profiler profiles")
	fnb.flags.DurationVar(&fnb.BaseConfig.profilerConfig.Interval, "profiler-interval", defaultConfig.profilerConfig.Interval,
		"the interval between auto-profiler runs")
	fnb.flags.DurationVar(&fnb.BaseConfig.profilerConfig.Duration, "profiler-duration", defaultConfig.profilerConfig.Duration,
		"the duration to run the auto-profile for")

	fnb.flags.BoolVar(&fnb.BaseConfig.tracerEnabled, "tracer-enabled", defaultConfig.tracerEnabled,
		"whether to enable tracer")
	fnb.flags.UintVar(&fnb.BaseConfig.tracerSensitivity, "tracer-sensitivity", defaultConfig.tracerSensitivity,
		"adjusts the level of sampling when tracing is enabled. 0 means capture everything, higher value results in less samples")

	fnb.flags.StringVar(&fnb.BaseConfig.AdminAddr, "admin-addr", defaultConfig.AdminAddr, "address to bind on for admin HTTP server")
	fnb.flags.StringVar(&fnb.BaseConfig.AdminCert, "admin-cert", defaultConfig.AdminCert, "admin cert file (for TLS)")
	fnb.flags.StringVar(&fnb.BaseConfig.AdminKey, "admin-key", defaultConfig.AdminKey, "admin key file (for TLS)")
	fnb.flags.StringVar(&fnb.BaseConfig.AdminClientCAs, "admin-client-certs", defaultConfig.AdminClientCAs, "admin client certs (for mutual TLS)")
	fnb.flags.UintVar(&fnb.BaseConfig.AdminMaxMsgSize, "admin-max-response-size", defaultConfig.AdminMaxMsgSize, "admin server max response size in bytes")

	fnb.flags.Float64Var(&fnb.BaseConfig.LibP2PResourceManagerConfig.FileDescriptorsRatio, "libp2p-fd-ratio", defaultConfig.LibP2PResourceManagerConfig.FileDescriptorsRatio, "ratio of available file descriptors to be used by libp2p (in (0,1])")
	fnb.flags.Float64Var(&fnb.BaseConfig.LibP2PResourceManagerConfig.MemoryLimitRatio, "libp2p-memory-limit", defaultConfig.LibP2PResourceManagerConfig.MemoryLimitRatio, "ratio of available memory to be used by libp2p (in (0,1])")
	fnb.flags.IntVar(&fnb.BaseConfig.LibP2PResourceManagerConfig.PeerBaseLimitConnsInbound, "libp2p-inbound-conns-limit", defaultConfig.LibP2PResourceManagerConfig.PeerBaseLimitConnsInbound, "the maximum amount of allowed inbound connections per peer")
	fnb.flags.IntVar(&fnb.BaseConfig.ConnectionManagerConfig.LowWatermark, "libp2p-connmgr-low", defaultConfig.ConnectionManagerConfig.LowWatermark, "low watermarking for libp2p connection manager")
	fnb.flags.IntVar(&fnb.BaseConfig.ConnectionManagerConfig.HighWatermark, "libp2p-connmgr-high", defaultConfig.ConnectionManagerConfig.HighWatermark, "high watermarking for libp2p connection manager")
	fnb.flags.DurationVar(&fnb.BaseConfig.ConnectionManagerConfig.GracePeriod, "libp2p-connmgr-grace", defaultConfig.ConnectionManagerConfig.GracePeriod, "grace period for libp2p connection manager")
	fnb.flags.DurationVar(&fnb.BaseConfig.ConnectionManagerConfig.SilencePeriod, "libp2p-connmgr-silence", defaultConfig.ConnectionManagerConfig.SilencePeriod, "silence period for libp2p connection manager")

	fnb.flags.DurationVar(&fnb.BaseConfig.DNSCacheTTL, "dns-cache-ttl", defaultConfig.DNSCacheTTL, "time-to-live for dns cache")
	fnb.flags.StringSliceVar(&fnb.BaseConfig.PreferredUnicastProtocols, "preferred-unicast-protocols", nil, "preferred unicast protocols in ascending order of preference")
	fnb.flags.Uint32Var(&fnb.BaseConfig.NetworkReceivedMessageCacheSize, "networking-receive-cache-size", p2p.DefaultReceiveCacheSize,
		"incoming message cache size at networking layer")
	fnb.flags.BoolVar(&fnb.BaseConfig.NetworkConnectionPruning, "networking-connection-pruning", defaultConfig.NetworkConnectionPruning, "enabling connection trimming")
	fnb.flags.BoolVar(&fnb.BaseConfig.GossipSubConfig.PeerScoring, "peer-scoring-enabled", defaultConfig.GossipSubConfig.PeerScoring, "enabling peer scoring on pubsub network")
	fnb.flags.DurationVar(&fnb.BaseConfig.GossipSubConfig.LocalMeshLogInterval, "gossipsub-local-mesh-logging-interval", defaultConfig.GossipSubConfig.LocalMeshLogInterval, "logging interval for local mesh in gossipsub")
	fnb.flags.DurationVar(&fnb.BaseConfig.GossipSubConfig.ScoreTracerInterval, "gossipsub-score-tracer-interval", defaultConfig.GossipSubConfig.ScoreTracerInterval, "logging interval for peer score tracer in gossipsub, set to 0 to disable")
	fnb.flags.UintVar(&fnb.BaseConfig.guaranteesCacheSize, "guarantees-cache-size", bstorage.DefaultCacheSize, "collection guarantees cache size")
	fnb.flags.UintVar(&fnb.BaseConfig.receiptsCacheSize, "receipts-cache-size", bstorage.DefaultCacheSize, "receipts cache size")

	// dynamic node startup flags
	fnb.flags.StringVar(&fnb.BaseConfig.DynamicStartupANPubkey, "dynamic-startup-access-publickey", "", "the public key of the trusted secure access node to connect to when using dynamic-startup, this access node must be staked")
	fnb.flags.StringVar(&fnb.BaseConfig.DynamicStartupANAddress, "dynamic-startup-access-address", "", "the access address of the trusted secure access node to connect to when using dynamic-startup, this access node must be staked")
	fnb.flags.StringVar(&fnb.BaseConfig.DynamicStartupEpochPhase, "dynamic-startup-epoch-phase", "EpochPhaseSetup", "the target epoch phase for dynamic startup <EpochPhaseStaking|EpochPhaseSetup|EpochPhaseCommitted")
	fnb.flags.StringVar(&fnb.BaseConfig.DynamicStartupEpoch, "dynamic-startup-epoch", "current", "the target epoch for dynamic-startup, use \"current\" to start node in the current epoch")
	fnb.flags.DurationVar(&fnb.BaseConfig.DynamicStartupSleepInterval, "dynamic-startup-sleep-interval", time.Minute, "the interval in which the node will check if it can start")

	fnb.flags.BoolVar(&fnb.BaseConfig.InsecureSecretsDB, "insecure-secrets-db", false, "allow the node to start up without an secrets DB encryption key")
	fnb.flags.BoolVar(&fnb.BaseConfig.HeroCacheMetricsEnable, "herocache-metrics-collector", false, "enables herocache metrics collection")

	// sync core flags
	fnb.flags.DurationVar(&fnb.BaseConfig.SyncCoreConfig.RetryInterval, "sync-retry-interval", defaultConfig.SyncCoreConfig.RetryInterval, "the initial interval before we retry a sync request, uses exponential backoff")
	fnb.flags.UintVar(&fnb.BaseConfig.SyncCoreConfig.Tolerance, "sync-tolerance", defaultConfig.SyncCoreConfig.Tolerance, "determines how big of a difference in block heights we tolerate before actively syncing with range requests")
	fnb.flags.UintVar(&fnb.BaseConfig.SyncCoreConfig.MaxAttempts, "sync-max-attempts", defaultConfig.SyncCoreConfig.MaxAttempts, "the maximum number of attempts we make for each requested block/height before discarding")
	fnb.flags.UintVar(&fnb.BaseConfig.SyncCoreConfig.MaxSize, "sync-max-size", defaultConfig.SyncCoreConfig.MaxSize, "the maximum number of blocks we request in the same block request message")
	fnb.flags.UintVar(&fnb.BaseConfig.SyncCoreConfig.MaxRequests, "sync-max-requests", defaultConfig.SyncCoreConfig.MaxRequests, "the maximum number of requests we send during each scanning period")

	fnb.flags.Uint64Var(&fnb.BaseConfig.ComplianceConfig.SkipNewProposalsThreshold, "compliance-skip-proposals-threshold", defaultConfig.ComplianceConfig.SkipNewProposalsThreshold, "threshold at which new proposals are discarded rather than cached, if their height is this much above local finalized height")

	// unicast stream handler rate limits
	fnb.flags.IntVar(&fnb.BaseConfig.UnicastRateLimitersConfig.MessageRateLimit, "unicast-message-rate-limit", defaultConfig.UnicastRateLimitersConfig.MessageRateLimit, "maximum number of unicast messages that a peer can send per second")
	fnb.flags.IntVar(&fnb.BaseConfig.UnicastRateLimitersConfig.BandwidthRateLimit, "unicast-bandwidth-rate-limit", defaultConfig.UnicastRateLimitersConfig.BandwidthRateLimit, "bandwidth size in bytes a peer is allowed to send via unicast streams per second")
	fnb.flags.IntVar(&fnb.BaseConfig.UnicastRateLimitersConfig.BandwidthBurstLimit, "unicast-bandwidth-burst-limit", defaultConfig.UnicastRateLimitersConfig.BandwidthBurstLimit, "bandwidth size in bytes a peer is allowed to send at one time")
	fnb.flags.DurationVar(&fnb.BaseConfig.UnicastRateLimitersConfig.LockoutDuration, "unicast-rate-limit-lockout-duration", defaultConfig.UnicastRateLimitersConfig.LockoutDuration, "the number of seconds a peer will be forced to wait before being allowed to successful reconnect to the node after being rate limited")
	fnb.flags.BoolVar(&fnb.BaseConfig.UnicastRateLimitersConfig.DryRun, "unicast-rate-limit-dry-run", defaultConfig.UnicastRateLimitersConfig.DryRun, "disable peer disconnects and connections gating when rate limiting peers")

	// gossipsub RPC control message validation limits used for validation configuration and rate limiting
	fnb.flags.IntVar(&fnb.BaseConfig.GossipSubConfig.RpcInspector.ValidationInspectorConfigs.NumberOfWorkers, "gossipsub-rpc-validation-inspector-workers", defaultConfig.GossipSubConfig.RpcInspector.ValidationInspectorConfigs.NumberOfWorkers, "number of gossupsub RPC control message validation inspector component workers")
	fnb.flags.Uint32Var(&fnb.BaseConfig.GossipSubConfig.RpcInspector.ValidationInspectorConfigs.CacheSize, "gossipsub-rpc-validation-inspector-cache-size", defaultConfig.GossipSubConfig.RpcInspector.ValidationInspectorConfigs.CacheSize, "cache size for gossipsub RPC validation inspector events worker pool queue.")
	fnb.flags.StringToIntVar(&fnb.BaseConfig.GossipSubConfig.RpcInspector.ValidationInspectorConfigs.GraftLimits, "gossipsub-rpc-graft-limits", defaultConfig.GossipSubConfig.RpcInspector.ValidationInspectorConfigs.GraftLimits, fmt.Sprintf("discard threshold, safety and rate limits for gossipsub RPC GRAFT message validation e.g: %s=1000,%s=100,%s=1000", validation.DiscardThresholdMapKey, validation.SafetyThresholdMapKey, validation.RateLimitMapKey))
	fnb.flags.StringToIntVar(&fnb.BaseConfig.GossipSubConfig.RpcInspector.ValidationInspectorConfigs.PruneLimits, "gossipsub-rpc-prune-limits", defaultConfig.GossipSubConfig.RpcInspector.ValidationInspectorConfigs.PruneLimits, fmt.Sprintf("discard threshold, safety and rate limits for gossipsub RPC PRUNE message validation e.g: %s=1000,%s=20,%s=1000", validation.DiscardThresholdMapKey, validation.SafetyThresholdMapKey, validation.RateLimitMapKey))
	// gossipsub RPC control message metrics observer inspector configuration
	fnb.flags.IntVar(&fnb.BaseConfig.GossipSubConfig.RpcInspector.MetricsInspectorConfigs.NumberOfWorkers, "gossipsub-rpc-metrics-inspector-workers", defaultConfig.GossipSubConfig.RpcInspector.MetricsInspectorConfigs.NumberOfWorkers, "cache size for gossipsub RPC metrics inspector events worker pool queue.")
	fnb.flags.Uint32Var(&fnb.BaseConfig.GossipSubConfig.RpcInspector.MetricsInspectorConfigs.CacheSize, "gossipsub-rpc-metrics-inspector-cache-size", defaultConfig.GossipSubConfig.RpcInspector.MetricsInspectorConfigs.CacheSize, "cache size for gossipsub RPC metrics inspector events worker pool.")

	// networking event notifications
	fnb.flags.Uint32Var(&fnb.BaseConfig.GossipSubConfig.RpcInspector.GossipSubRPCInspectorNotificationCacheSize, "gossipsub-rpc-inspector-notification-cache-size", defaultConfig.GossipSubConfig.RpcInspector.GossipSubRPCInspectorNotificationCacheSize, "cache size for notification events from gossipsub rpc inspector")
	fnb.flags.Uint32Var(&fnb.BaseConfig.DisallowListNotificationCacheSize, "disallow-list-notification-cache-size", defaultConfig.DisallowListNotificationCacheSize, "cache size for notification events from disallow list")

	// unicast manager options
	fnb.flags.DurationVar(&fnb.BaseConfig.UnicastCreateStreamRetryDelay, "unicast-manager-create-stream-retry-delay", defaultConfig.NetworkConfig.UnicastCreateStreamRetryDelay, "Initial delay between failing to establish a connection with another node and retrying. This delay increases exponentially (exponential backoff) with the number of subsequent failures to establish a connection.")
}

func (fnb *FlowNodeBuilder) EnqueuePingService() {
	fnb.Component("ping service", func(node *NodeConfig) (module.ReadyDoneAware, error) {
		pingLibP2PProtocolID := protocols.PingProtocolId(node.SporkID)

		// setup the Ping provider to return the software version and the sealed block height
		pingInfoProvider := &ping.InfoProvider{
			SoftwareVersionFun: func() string {
				return build.Semver()
			},
			SealedBlockHeightFun: func() (uint64, error) {
				head, err := node.State.Sealed().Head()
				if err != nil {
					return 0, err
				}
				return head.Height, nil
			},
			HotstuffViewFun: func() (uint64, error) {
				return 0, fmt.Errorf("hotstuff view reporting disabled")
			},
		}

		// only consensus roles will need to report hotstuff view
		if fnb.BaseConfig.NodeRole == flow.RoleConsensus.String() {
			// initialize the persister
			persist := persister.New(node.DB, node.RootChainID)

			pingInfoProvider.HotstuffViewFun = func() (uint64, error) {
				livenessData, err := persist.GetLivenessData()
				if err != nil {
					return 0, err
				}

				return livenessData.CurrentView, nil
			}
		}

		pingService, err := node.Network.RegisterPingService(pingLibP2PProtocolID, pingInfoProvider)

		node.PingService = pingService

		return &module.NoopReadyDoneAware{}, err
	})
}

func (fnb *FlowNodeBuilder) EnqueueResolver() {
	fnb.Component("resolver", func(node *NodeConfig) (module.ReadyDoneAware, error) {
		var dnsIpCacheMetricsCollector module.HeroCacheMetrics = metrics.NewNoopCollector()
		var dnsTxtCacheMetricsCollector module.HeroCacheMetrics = metrics.NewNoopCollector()
		if fnb.HeroCacheMetricsEnable {
			dnsIpCacheMetricsCollector = metrics.NetworkDnsIpCacheMetricsFactory(fnb.MetricsRegisterer)
			dnsTxtCacheMetricsCollector = metrics.NetworkDnsTxtCacheMetricsFactory(fnb.MetricsRegisterer)
		}

		cache := herocache.NewDNSCache(
			dns.DefaultCacheSize,
			node.Logger,
			dnsIpCacheMetricsCollector,
			dnsTxtCacheMetricsCollector,
		)

		resolver := dns.NewResolver(
			node.Logger,
			fnb.Metrics.Network,
			cache,
			dns.WithTTL(fnb.BaseConfig.DNSCacheTTL))

		fnb.Resolver = resolver
		return resolver, nil
	})
}

func (fnb *FlowNodeBuilder) EnqueueNetworkInit() {
	connGaterPeerDialFilters := make([]p2p.PeerFilter, 0)
	connGaterInterceptSecureFilters := make([]p2p.PeerFilter, 0)
	peerManagerFilters := make([]p2p.PeerFilter, 0)

	fnb.UnicastRateLimiterDistributor = ratelimit.NewUnicastRateLimiterDistributor()
	fnb.UnicastRateLimiterDistributor.AddConsumer(fnb.Metrics.Network)

	// setup default rate limiter options
	unicastRateLimiterOpts := []ratelimit.RateLimitersOption{
		ratelimit.WithDisabledRateLimiting(fnb.BaseConfig.UnicastRateLimitersConfig.DryRun),
		ratelimit.WithNotifier(fnb.UnicastRateLimiterDistributor),
	}

	// override noop unicast message rate limiter
	if fnb.BaseConfig.UnicastRateLimitersConfig.MessageRateLimit > 0 {
		unicastMessageRateLimiter := ratelimiter.NewRateLimiter(
			rate.Limit(fnb.BaseConfig.UnicastRateLimitersConfig.MessageRateLimit),
			fnb.BaseConfig.UnicastRateLimitersConfig.MessageRateLimit,
			fnb.BaseConfig.UnicastRateLimitersConfig.LockoutDuration,
		)
		unicastRateLimiterOpts = append(unicastRateLimiterOpts, ratelimit.WithMessageRateLimiter(unicastMessageRateLimiter))

		// avoid connection gating and pruning during dry run
		if !fnb.BaseConfig.UnicastRateLimitersConfig.DryRun {
			f := rateLimiterPeerFilter(unicastMessageRateLimiter)
			// add IsRateLimited peerFilters to conn gater intercept secure peer and peer manager filters list
			// don't allow rate limited peers to establishing incoming connections
			connGaterInterceptSecureFilters = append(connGaterInterceptSecureFilters, f)
			// don't create outbound connections to rate limited peers
			peerManagerFilters = append(peerManagerFilters, f)
		}
	}

	// override noop unicast bandwidth rate limiter
	if fnb.BaseConfig.UnicastRateLimitersConfig.BandwidthRateLimit > 0 && fnb.BaseConfig.UnicastRateLimitersConfig.BandwidthBurstLimit > 0 {
		unicastBandwidthRateLimiter := ratelimit.NewBandWidthRateLimiter(
			rate.Limit(fnb.BaseConfig.UnicastRateLimitersConfig.BandwidthRateLimit),
			fnb.BaseConfig.UnicastRateLimitersConfig.BandwidthBurstLimit,
			fnb.BaseConfig.UnicastRateLimitersConfig.LockoutDuration,
		)
		unicastRateLimiterOpts = append(unicastRateLimiterOpts, ratelimit.WithBandwidthRateLimiter(unicastBandwidthRateLimiter))

		// avoid connection gating and pruning during dry run
		if !fnb.BaseConfig.UnicastRateLimitersConfig.DryRun {
			f := rateLimiterPeerFilter(unicastBandwidthRateLimiter)
			// add IsRateLimited peerFilters to conn gater intercept secure peer and peer manager filters list
			connGaterInterceptSecureFilters = append(connGaterInterceptSecureFilters, f)
			peerManagerFilters = append(peerManagerFilters, f)
		}
	}

	// setup unicast rate limiters
	unicastRateLimiters := ratelimit.NewRateLimiters(unicastRateLimiterOpts...)

	uniCfg := &p2pconfig.UnicastConfig{
		StreamRetryInterval:    fnb.UnicastCreateStreamRetryDelay,
		RateLimiterDistributor: fnb.UnicastRateLimiterDistributor,
	}

	connGaterCfg := &p2pconfig.ConnectionGaterConfig{
		InterceptPeerDialFilters: connGaterPeerDialFilters,
		InterceptSecuredFilters:  connGaterInterceptSecureFilters,
	}

	peerManagerCfg := &p2pconfig.PeerManagerConfig{
		ConnectionPruning: fnb.NetworkConnectionPruning,
		UpdateInterval:    fnb.PeerUpdateInterval,
	}

	fnb.Component(LibP2PNodeComponent, func(node *NodeConfig) (module.ReadyDoneAware, error) {
		myAddr := fnb.NodeConfig.Me.Address()
		if fnb.BaseConfig.BindAddr != NotSet {
			myAddr = fnb.BaseConfig.BindAddr
		}

		libP2PNodeFactory := p2pbuilder.DefaultLibP2PNodeFactory(
			fnb.Logger,
			myAddr,
			fnb.NetworkKey,
			fnb.SporkID,
			fnb.IdentityProvider,
			&p2pconfig.MetricsConfig{
				Metrics:          fnb.Metrics.Network,
				HeroCacheFactory: fnb.HeroCacheMetricsFactory(),
			},
			fnb.Resolver,
			fnb.BaseConfig.NodeRole,
			connGaterCfg,
			peerManagerCfg,
			// run peer manager with the specified interval and let it also prune connections
			fnb.GossipSubConfig,
			fnb.LibP2PResourceManagerConfig,
			uniCfg,
		)

		libp2pNode, err := libP2PNodeFactory()
		if err != nil {
			return nil, fmt.Errorf("failed to create libp2p node: %w", err)
		}
		fnb.LibP2PNode = libp2pNode

		return libp2pNode, nil
	})
	fnb.Component(NetworkComponent, func(node *NodeConfig) (module.ReadyDoneAware, error) {
		cf := conduit.NewDefaultConduitFactory(fnb.Logger, fnb.Metrics.Network)
		fnb.Logger.Info().Hex("node_id", logging.ID(fnb.NodeID)).Msg("default conduit factory initiated")
		return fnb.InitFlowNetworkWithConduitFactory(node, cf, unicastRateLimiters, peerManagerFilters)
	})

	fnb.Module("middleware dependency", func(node *NodeConfig) error {
		fnb.middlewareDependable = module.NewProxiedReadyDoneAware()
		fnb.PeerManagerDependencies.Add(fnb.middlewareDependable)
		return nil
	})

	// peer manager won't be created until all PeerManagerDependencies are ready.
	fnb.DependableComponent("peer manager", func(node *NodeConfig) (module.ReadyDoneAware, error) {
		return fnb.LibP2PNode.PeerManagerComponent(), nil
	}, fnb.PeerManagerDependencies)
}

<<<<<<< HEAD
// HeroCacheMetricsFactory returns a HeroCacheMetricsFactory based on the MetricsEnabled flag.
// If MetricsEnabled is true, it returns a HeroCacheMetricsFactory that will register metrics with the provided MetricsRegisterer.
// If MetricsEnabled is false, it returns a no-op HeroCacheMetricsFactory that will not register any metrics.
func (fnb *FlowNodeBuilder) HeroCacheMetricsFactory() metrics.HeroCacheMetricsFactory {
	if fnb.MetricsEnabled {
		return metrics.NewHeroCacheMetricsFactory(fnb.MetricsRegisterer)
	}
	return metrics.NewNoopHeroCacheMetricsFactory()
}

func (fnb *FlowNodeBuilder) InitFlowNetworkWithConduitFactory(node *NodeConfig, cf network.ConduitFactory, unicastRateLimiters *ratelimit.RateLimiters, peerManagerFilters []p2p.PeerFilter) (network.Network, error) {
=======
func (fnb *FlowNodeBuilder) InitFlowNetworkWithConduitFactory(
	node *NodeConfig,
	cf network.ConduitFactory,
	unicastRateLimiters *ratelimit.RateLimiters,
	peerManagerFilters []p2p.PeerFilter) (network.Network, error) {
>>>>>>> 3755e65c
	var mwOpts []middleware.MiddlewareOption
	if len(fnb.MsgValidators) > 0 {
		mwOpts = append(mwOpts, middleware.WithMessageValidators(fnb.MsgValidators...))
	}

	// by default if no rate limiter configuration was provided in the CLI args the default
	// noop rate limiter will be used.
	mwOpts = append(mwOpts, middleware.WithUnicastRateLimiters(unicastRateLimiters))

	mwOpts = append(mwOpts,
		middleware.WithPreferredUnicastProtocols(protocols.ToProtocolNames(fnb.PreferredUnicastProtocols)),
	)

	// peerManagerFilters are used by the peerManager via the middleware to filter peers from the topology.
	if len(peerManagerFilters) > 0 {
		mwOpts = append(mwOpts, middleware.WithPeerManagerFilters(peerManagerFilters))
	}

	slashingViolationsConsumer := slashing.NewSlashingViolationsConsumer(fnb.Logger, fnb.Metrics.Network)
	mw := middleware.NewMiddleware(
		fnb.Logger,
		fnb.LibP2PNode,
		fnb.Me.NodeID(),
		fnb.Metrics.Bitswap,
		fnb.SporkID,
		fnb.BaseConfig.UnicastMessageTimeout,
		fnb.IDTranslator,
		fnb.CodecFactory(),
		slashingViolationsConsumer,
		mwOpts...)
	fnb.NodeDisallowListDistributor.AddConsumer(mw)
	fnb.Middleware = mw

	subscriptionManager := subscription.NewChannelSubscriptionManager(fnb.Middleware)

	receiveCache := netcache.NewHeroReceiveCache(fnb.NetworkReceivedMessageCacheSize,
		fnb.Logger,
		metrics.NetworkReceiveCacheMetricsFactory(fnb.HeroCacheMetricsFactory(), p2p.PrivateNetwork))

	err := node.Metrics.Mempool.Register(metrics.ResourceNetworkingReceiveCache, receiveCache.Size)
	if err != nil {
		return nil, fmt.Errorf("could not register networking receive cache metric: %w", err)
	}

	// creates network instance
	net, err := p2p.NewNetwork(&p2p.NetworkParameters{
		Logger:              fnb.Logger,
		Codec:               fnb.CodecFactory(),
		Me:                  fnb.Me,
		MiddlewareFactory:   func() (network.Middleware, error) { return fnb.Middleware, nil },
		Topology:            topology.NewFullyConnectedTopology(),
		SubscriptionManager: subscriptionManager,
		Metrics:             fnb.Metrics.Network,
		IdentityProvider:    fnb.IdentityProvider,
		ReceiveCache:        receiveCache,
		Options:             []p2p.NetworkOptFunction{p2p.WithConduitFactory(cf)},
	})
	if err != nil {
		return nil, fmt.Errorf("could not initialize network: %w", err)
	}

	fnb.Network = net

	// register middleware's ReadyDoneAware interface so other components can depend on it for startup
	if fnb.middlewareDependable != nil {
		fnb.middlewareDependable.Init(fnb.Middleware)
	}

	idEvents := gadgets.NewIdentityDeltas(fnb.Middleware.UpdateNodeAddresses)
	fnb.ProtocolEvents.AddConsumer(idEvents)

	return net, nil
}

func (fnb *FlowNodeBuilder) EnqueueMetricsServerInit() {
	fnb.Component("metrics server", func(node *NodeConfig) (module.ReadyDoneAware, error) {
		server := metrics.NewServer(fnb.Logger, fnb.BaseConfig.metricsPort)
		return server, nil
	})
}

func (fnb *FlowNodeBuilder) EnqueueAdminServerInit() error {
	if fnb.AdminAddr == NotSet {
		return nil
	}

	if (fnb.AdminCert != NotSet || fnb.AdminKey != NotSet || fnb.AdminClientCAs != NotSet) &&
		!(fnb.AdminCert != NotSet && fnb.AdminKey != NotSet && fnb.AdminClientCAs != NotSet) {
		return fmt.Errorf("admin cert / key and client certs must all be provided to enable mutual TLS")
	}

	// create the updatable config manager
	fnb.RegisterDefaultAdminCommands()
	fnb.Component("admin server", func(node *NodeConfig) (module.ReadyDoneAware, error) {
		// set up all admin commands
		for commandName, commandFunc := range fnb.adminCommands {
			command := commandFunc(fnb.NodeConfig)
			fnb.adminCommandBootstrapper.RegisterHandler(commandName, command.Handler)
			fnb.adminCommandBootstrapper.RegisterValidator(commandName, command.Validator)
		}

		opts := []admin.CommandRunnerOption{
			admin.WithMaxMsgSize(int(fnb.AdminMaxMsgSize)),
		}

		if node.AdminCert != NotSet {
			serverCert, err := tls.LoadX509KeyPair(node.AdminCert, node.AdminKey)
			if err != nil {
				return nil, err
			}
			clientCAs, err := os.ReadFile(node.AdminClientCAs)
			if err != nil {
				return nil, err
			}
			certPool := x509.NewCertPool()
			certPool.AppendCertsFromPEM(clientCAs)
			config := &tls.Config{
				MinVersion:   tls.VersionTLS13,
				Certificates: []tls.Certificate{serverCert},
				ClientAuth:   tls.RequireAndVerifyClientCert,
				ClientCAs:    certPool,
			}

			opts = append(opts, admin.WithTLS(config))
		}

		runner := fnb.adminCommandBootstrapper.Bootstrap(fnb.Logger, fnb.AdminAddr, opts...)

		return runner, nil
	})

	return nil
}

func (fnb *FlowNodeBuilder) RegisterBadgerMetrics() error {
	return metrics.RegisterBadgerMetrics()
}

func (fnb *FlowNodeBuilder) EnqueueTracer() {
	fnb.Component("tracer", func(node *NodeConfig) (module.ReadyDoneAware, error) {
		return fnb.Tracer, nil
	})
}

func (fnb *FlowNodeBuilder) ParseAndPrintFlags() error {
	// parse configuration parameters
	pflag.Parse()

	// print all flags
	log := fnb.Logger.Info()

	pflag.VisitAll(func(flag *pflag.Flag) {
		log = log.Str(flag.Name, flag.Value.String())
	})

	log.Msg("flags loaded")

	return fnb.extraFlagsValidation()
}

func (fnb *FlowNodeBuilder) ValidateRootSnapshot(f func(protocol.Snapshot) error) NodeBuilder {
	fnb.extraRootSnapshotCheck = f
	return fnb
}

func (fnb *FlowNodeBuilder) ValidateFlags(f func() error) NodeBuilder {
	fnb.extraFlagCheck = f
	return fnb
}

func (fnb *FlowNodeBuilder) PrintBuildVersionDetails() {
	fnb.Logger.Info().Str("version", build.Semver()).Str("commit", build.Commit()).Msg("build details")
}

func (fnb *FlowNodeBuilder) initNodeInfo() error {
	if fnb.BaseConfig.nodeIDHex == NotSet {
		return fmt.Errorf("cannot start without node ID")
	}

	nodeID, err := flow.HexStringToIdentifier(fnb.BaseConfig.nodeIDHex)
	if err != nil {
		return fmt.Errorf("could not parse node ID from string (id: %v): %w", fnb.BaseConfig.nodeIDHex, err)
	}

	info, err := LoadPrivateNodeInfo(fnb.BaseConfig.BootstrapDir, nodeID)
	if err != nil {
		return fmt.Errorf("failed to load private node info: %w", err)
	}

	fnb.NodeID = nodeID
	fnb.NetworkKey = info.NetworkPrivKey.PrivateKey
	fnb.StakingKey = info.StakingPrivKey.PrivateKey

	return nil
}

func (fnb *FlowNodeBuilder) initLogger() error {
	// configure logger with standard level, node ID and UTC timestamp
	zerolog.TimeFieldFormat = time.RFC3339Nano
	zerolog.TimestampFunc = func() time.Time { return time.Now().UTC() }

	// Drop all log events that exceed this rate limit
	throttledSampler := logging.BurstSampler(fnb.BaseConfig.debugLogLimit, time.Second)

	log := fnb.Logger.With().
		Timestamp().
		Str("node_role", fnb.BaseConfig.NodeRole).
		Str("node_id", fnb.NodeID.String()).
		Logger().
		Sample(zerolog.LevelSampler{
			TraceSampler: throttledSampler,
			DebugSampler: throttledSampler,
		})

	log.Info().Msgf("flow %s node starting up", fnb.BaseConfig.NodeRole)

	// parse config log level and apply to logger
	lvl, err := zerolog.ParseLevel(strings.ToLower(fnb.BaseConfig.level))
	if err != nil {
		return fmt.Errorf("invalid log level: %w", err)
	}

	// Minimum log level is set to trace, then overridden by SetGlobalLevel.
	// this allows admin commands to modify the level to any value during runtime
	log = log.Level(zerolog.TraceLevel)
	zerolog.SetGlobalLevel(lvl)

	fnb.Logger = log

	return nil
}

func (fnb *FlowNodeBuilder) initMetrics() error {

	fnb.Tracer = trace.NewNoopTracer()
	if fnb.BaseConfig.tracerEnabled {
		nodeIdHex := fnb.NodeID.String()
		if len(nodeIdHex) > 8 {
			nodeIdHex = nodeIdHex[:8]
		}

		serviceName := fnb.BaseConfig.NodeRole + "-" + nodeIdHex
		tracer, err := trace.NewTracer(
			fnb.Logger,
			serviceName,
			fnb.RootChainID.String(),
			fnb.tracerSensitivity,
		)
		if err != nil {
			return fmt.Errorf("could not initialize tracer: %w", err)
		}

		fnb.Logger.Info().Msg("Tracer Started")
		fnb.Tracer = tracer
	}

	fnb.Metrics = Metrics{
		Network:        metrics.NewNoopCollector(),
		Engine:         metrics.NewNoopCollector(),
		Compliance:     metrics.NewNoopCollector(),
		Cache:          metrics.NewNoopCollector(),
		Mempool:        metrics.NewNoopCollector(),
		CleanCollector: metrics.NewNoopCollector(),
		Bitswap:        metrics.NewNoopCollector(),
	}
	if fnb.BaseConfig.MetricsEnabled {
		fnb.MetricsRegisterer = prometheus.DefaultRegisterer

		mempools := metrics.NewMempoolCollector(5 * time.Second)

		fnb.Metrics = Metrics{
			Network:    metrics.NewNetworkCollector(fnb.Logger),
			Engine:     metrics.NewEngineCollector(),
			Compliance: metrics.NewComplianceCollector(),
			// CacheControl metrics has been causing memory abuse, disable for now
			// Cache:          metrics.NewCacheCollector(fnb.RootChainID),
			Cache:          metrics.NewNoopCollector(),
			CleanCollector: metrics.NewCleanerCollector(),
			Mempool:        mempools,
			Bitswap:        metrics.NewBitswapCollector(),
		}

		// registers mempools as a Component so that its Ready method is invoked upon startup
		fnb.Component("mempools metrics", func(node *NodeConfig) (module.ReadyDoneAware, error) {
			return mempools, nil
		})

		// metrics enabled, report node info metrics as post init event
		fnb.PostInit(func(nodeConfig *NodeConfig) error {
			nodeInfoMetrics := metrics.NewNodeInfoCollector()
			protocolVersion, err := fnb.RootSnapshot.Params().ProtocolVersion()
			if err != nil {
				return fmt.Errorf("could not query root snapshoot protocol version: %w", err)
			}
			nodeInfoMetrics.NodeInfo(build.Semver(), build.Commit(), nodeConfig.SporkID.String(), protocolVersion)
			return nil
		})
	}
	return nil
}

func (fnb *FlowNodeBuilder) createGCEProfileUploader(client *gcemd.Client, opts ...option.ClientOption) (profiler.Uploader, error) {
	projectID, err := client.ProjectID()
	if err != nil {
		return &profiler.NoopUploader{}, fmt.Errorf("failed to get project ID: %w", err)
	}

	instance, err := client.InstanceID()
	if err != nil {
		return &profiler.NoopUploader{}, fmt.Errorf("failed to get instance ID: %w", err)
	}

	chainID := fnb.RootChainID.String()
	if chainID == "" {
		fnb.Logger.Warn().Msg("RootChainID is not set, using default value")
		chainID = "unknown"
	}

	params := profiler.Params{
		ProjectID: projectID,
		ChainID:   chainID,
		Role:      fnb.NodeConfig.NodeRole,
		Version:   build.Semver(),
		Commit:    build.Commit(),
		Instance:  instance,
	}
	fnb.Logger.Info().Msgf("creating pprof profile uploader with params: %+v", params)

	return profiler.NewUploader(fnb.Logger, params, opts...)
}

func (fnb *FlowNodeBuilder) createProfileUploader() (profiler.Uploader, error) {
	switch {
	case fnb.BaseConfig.profilerConfig.UploaderEnabled && gcemd.OnGCE():
		return fnb.createGCEProfileUploader(gcemd.NewClient(nil))
	default:
		fnb.Logger.Info().Msg("not running on GCE, setting pprof uploader to noop")
		return &profiler.NoopUploader{}, nil
	}
}

func (fnb *FlowNodeBuilder) initProfiler() error {
	uploader, err := fnb.createProfileUploader()
	if err != nil {
		fnb.Logger.Warn().Err(err).Msg("failed to create pprof uploader, falling back to noop")
		uploader = &profiler.NoopUploader{}
	}

	profiler, err := profiler.New(fnb.Logger, uploader, fnb.BaseConfig.profilerConfig)
	if err != nil {
		return fmt.Errorf("could not initialize profiler: %w", err)
	}

	// register the enabled state of the profiler for dynamic configuring
	err = fnb.ConfigManager.RegisterBoolConfig("profiler-enabled", profiler.Enabled, profiler.SetEnabled)
	if err != nil {
		return fmt.Errorf("could not register profiler-enabled config: %w", err)
	}

	err = fnb.ConfigManager.RegisterDurationConfig(
		"profiler-trigger",
		func() time.Duration { return fnb.BaseConfig.profilerConfig.Duration },
		func(d time.Duration) error { return profiler.TriggerRun(d) },
	)
	if err != nil {
		return fmt.Errorf("could not register profiler-trigger config: %w", err)
	}

	err = fnb.ConfigManager.RegisterUintConfig(
		"profiler-set-mem-profile-rate",
		func() uint { return uint(runtime.MemProfileRate) },
		func(r uint) error { runtime.MemProfileRate = int(r); return nil },
	)
	if err != nil {
		return fmt.Errorf("could not register profiler-set-mem-profile-rate setting: %w", err)
	}

	// There is no way to get the current block profile rate so we keep track of it ourselves.
	currentRate := new(uint)
	err = fnb.ConfigManager.RegisterUintConfig(
		"profiler-set-block-profile-rate",
		func() uint { return *currentRate },
		func(r uint) error { currentRate = &r; runtime.SetBlockProfileRate(int(r)); return nil },
	)
	if err != nil {
		return fmt.Errorf("could not register profiler-set-block-profile-rate setting: %w", err)
	}

	err = fnb.ConfigManager.RegisterUintConfig(
		"profiler-set-mutex-profile-fraction",
		func() uint { return uint(runtime.SetMutexProfileFraction(-1)) },
		func(r uint) error { _ = runtime.SetMutexProfileFraction(int(r)); return nil },
	)
	if err != nil {
		return fmt.Errorf("could not register profiler-set-mutex-profile-fraction setting: %w", err)
	}

	// registering as a DependableComponent with no dependencies so that it's started immediately on startup
	// without being blocked by other component's Ready()
	fnb.DependableComponent("profiler", func(node *NodeConfig) (module.ReadyDoneAware, error) {
		return profiler, nil
	}, NewDependencyList())

	return nil
}

func (fnb *FlowNodeBuilder) initDB() error {

	// if a db has been passed in, use that instead of creating one
	if fnb.BaseConfig.db != nil {
		fnb.DB = fnb.BaseConfig.db
		return nil
	}

	// Pre-create DB path (Badger creates only one-level dirs)
	err := os.MkdirAll(fnb.BaseConfig.datadir, 0700)
	if err != nil {
		return fmt.Errorf("could not create datadir (path: %s): %w", fnb.BaseConfig.datadir, err)
	}

	log := sutil.NewLogger(fnb.Logger)

	// we initialize the database with options that allow us to keep the maximum
	// item size in the trie itself (up to 1MB) and where we keep all level zero
	// tables in-memory as well; this slows down compaction and increases memory
	// usage, but it improves overall performance and disk i/o
	opts := badger.
		DefaultOptions(fnb.BaseConfig.datadir).
		WithKeepL0InMemory(true).
		WithLogger(log).

		// the ValueLogFileSize option specifies how big the value of a
		// key-value pair is allowed to be saved into badger.
		// exceeding this limit, will fail with an error like this:
		// could not store data: Value with size <xxxx> exceeded 1073741824 limit
		// Maximum value size is 10G, needed by execution node
		// TODO: finding a better max value for each node type
		WithValueLogFileSize(128 << 23).
		WithValueLogMaxEntries(100000) // Default is 1000000

	publicDB, err := bstorage.InitPublic(opts)
	if err != nil {
		return fmt.Errorf("could not open public db: %w", err)
	}
	fnb.DB = publicDB

	fnb.ShutdownFunc(func() error {
		if err := fnb.DB.Close(); err != nil {
			return fmt.Errorf("error closing protocol database: %w", err)
		}
		return nil
	})

	fnb.Component("badger log cleaner", func(node *NodeConfig) (module.ReadyDoneAware, error) {
		return bstorage.NewCleaner(node.Logger, node.DB, node.Metrics.CleanCollector, flow.DefaultValueLogGCWaitDuration), nil
	})

	return nil
}

func (fnb *FlowNodeBuilder) initSecretsDB() error {

	// if the secrets DB is disabled (only applicable for Consensus Follower,
	// which makes use of this same logic), skip this initialization
	if !fnb.BaseConfig.secretsDBEnabled {
		return nil
	}

	if fnb.BaseConfig.secretsdir == NotSet {
		return fmt.Errorf("missing required flag '--secretsdir'")
	}

	err := os.MkdirAll(fnb.BaseConfig.secretsdir, 0700)
	if err != nil {
		return fmt.Errorf("could not create secrets db dir (path: %s): %w", fnb.BaseConfig.secretsdir, err)
	}

	log := sutil.NewLogger(fnb.Logger)

	opts := badger.DefaultOptions(fnb.BaseConfig.secretsdir).WithLogger(log)

	// NOTE: SN nodes need to explicitly set --insecure-secrets-db to true in order to
	// disable secrets database encryption
	if fnb.NodeRole == flow.RoleConsensus.String() && fnb.InsecureSecretsDB {
		fnb.Logger.Warn().Msg("starting with secrets database encryption disabled")
	} else {
		encryptionKey, err := loadSecretsEncryptionKey(fnb.BootstrapDir, fnb.NodeID)
		if errors.Is(err, os.ErrNotExist) {
			if fnb.NodeRole == flow.RoleConsensus.String() {
				// missing key is a fatal error for SN nodes
				return fmt.Errorf("secrets db encryption key not found: %w", err)
			}
			fnb.Logger.Warn().Msg("starting with secrets database encryption disabled")
		} else if err != nil {
			return fmt.Errorf("failed to read secrets db encryption key: %w", err)
		} else {
			opts = opts.WithEncryptionKey(encryptionKey)
		}
	}

	secretsDB, err := bstorage.InitSecret(opts)
	if err != nil {
		return fmt.Errorf("could not open secrets db: %w", err)
	}
	fnb.SecretsDB = secretsDB

	fnb.ShutdownFunc(func() error {
		if err := fnb.SecretsDB.Close(); err != nil {
			return fmt.Errorf("error closing secrets database: %w", err)
		}
		return nil
	})

	return nil
}

func (fnb *FlowNodeBuilder) initStorage() error {

	// in order to void long iterations with big keys when initializing with an
	// already populated database, we bootstrap the initial maximum key size
	// upon starting
	err := operation.RetryOnConflict(fnb.DB.Update, func(tx *badger.Txn) error {
		return operation.InitMax(tx)
	})
	if err != nil {
		return fmt.Errorf("could not initialize max tracker: %w", err)
	}

	headers := bstorage.NewHeaders(fnb.Metrics.Cache, fnb.DB)
	guarantees := bstorage.NewGuarantees(fnb.Metrics.Cache, fnb.DB, fnb.BaseConfig.guaranteesCacheSize)
	seals := bstorage.NewSeals(fnb.Metrics.Cache, fnb.DB)
	results := bstorage.NewExecutionResults(fnb.Metrics.Cache, fnb.DB)
	receipts := bstorage.NewExecutionReceipts(fnb.Metrics.Cache, fnb.DB, results, fnb.BaseConfig.receiptsCacheSize)
	index := bstorage.NewIndex(fnb.Metrics.Cache, fnb.DB)
	payloads := bstorage.NewPayloads(fnb.DB, index, guarantees, seals, receipts, results)
	blocks := bstorage.NewBlocks(fnb.DB, headers, payloads)
	qcs := bstorage.NewQuorumCertificates(fnb.Metrics.Cache, fnb.DB, bstorage.DefaultCacheSize)
	transactions := bstorage.NewTransactions(fnb.Metrics.Cache, fnb.DB)
	collections := bstorage.NewCollections(fnb.DB, transactions)
	setups := bstorage.NewEpochSetups(fnb.Metrics.Cache, fnb.DB)
	epochCommits := bstorage.NewEpochCommits(fnb.Metrics.Cache, fnb.DB)
	statuses := bstorage.NewEpochStatuses(fnb.Metrics.Cache, fnb.DB)
	commits := bstorage.NewCommits(fnb.Metrics.Cache, fnb.DB)

	fnb.Storage = Storage{
		Headers:            headers,
		Guarantees:         guarantees,
		Receipts:           receipts,
		Results:            results,
		Seals:              seals,
		Index:              index,
		Payloads:           payloads,
		Blocks:             blocks,
		QuorumCertificates: qcs,
		Transactions:       transactions,
		Collections:        collections,
		Setups:             setups,
		EpochCommits:       epochCommits,
		Statuses:           statuses,
		Commits:            commits,
	}

	return nil
}

func (fnb *FlowNodeBuilder) InitIDProviders() {
	fnb.Component("disallow list notification distributor", func(node *NodeConfig) (module.ReadyDoneAware, error) {
		// distributor is returned as a component to be started and stopped.
		if fnb.NodeDisallowListDistributor == nil {
			return nil, fmt.Errorf("disallow list notification distributor has not been set")
		}
		return fnb.NodeDisallowListDistributor, nil
	})
	fnb.Module("id providers", func(node *NodeConfig) error {
		idCache, err := cache.NewProtocolStateIDCache(node.Logger, node.State, node.ProtocolEvents)
		if err != nil {
			return fmt.Errorf("could not initialize ProtocolStateIDCache: %w", err)
		}
		node.IDTranslator = idCache

		fnb.NodeDisallowListDistributor = BuildDisallowListNotificationDisseminator(fnb.DisallowListNotificationCacheSize, fnb.MetricsRegisterer, fnb.Logger, fnb.MetricsEnabled)

		// The following wrapper allows to disallow-list byzantine nodes via an admin command:
		// the wrapper overrides the 'Ejected' flag of disallow-listed nodes to true
		disallowListWrapper, err := cache.NewNodeBlocklistWrapper(idCache, node.DB, fnb.NodeDisallowListDistributor)
		if err != nil {
			return fmt.Errorf("could not initialize NodeBlockListWrapper: %w", err)
		}
		node.IdentityProvider = disallowListWrapper

		// register the disallow list wrapper for dynamic configuration via admin command
		err = node.ConfigManager.RegisterIdentifierListConfig("network-id-provider-blocklist",
			disallowListWrapper.GetBlocklist, disallowListWrapper.Update)
		if err != nil {
			return fmt.Errorf("failed to register blocklist with config manager: %w", err)
		}

		node.SyncEngineIdentifierProvider = id.NewIdentityFilterIdentifierProvider(
			filter.And(
				filter.HasRole(flow.RoleConsensus),
				filter.Not(filter.HasNodeID(node.Me.NodeID())),
				p2p.NotEjectedFilter,
			),
			node.IdentityProvider,
		)
		return nil
	})
}

func (fnb *FlowNodeBuilder) initState() error {
	fnb.ProtocolEvents = events.NewDistributor()

	isBootStrapped, err := badgerState.IsBootstrapped(fnb.DB)
	if err != nil {
		return fmt.Errorf("failed to determine whether database contains bootstrapped state: %w", err)
	}

	if isBootStrapped {
		fnb.Logger.Info().Msg("opening already bootstrapped protocol state")
		state, err := badgerState.OpenState(
			fnb.Metrics.Compliance,
			fnb.DB,
			fnb.Storage.Headers,
			fnb.Storage.Seals,
			fnb.Storage.Results,
			fnb.Storage.Blocks,
			fnb.Storage.QuorumCertificates,
			fnb.Storage.Setups,
			fnb.Storage.EpochCommits,
			fnb.Storage.Statuses,
		)
		if err != nil {
			return fmt.Errorf("could not open protocol state: %w", err)
		}
		fnb.State = state

		// set root snapshot field
		rootBlock, err := state.Params().Root()
		if err != nil {
			return fmt.Errorf("could not get root block from protocol state: %w", err)
		}

		rootSnapshot := state.AtBlockID(rootBlock.ID())
		if err := fnb.setRootSnapshot(rootSnapshot); err != nil {
			return err
		}
	} else {
		// Bootstrap!
		fnb.Logger.Info().Msg("bootstrapping empty protocol state")

		// if no root snapshot is configured, attempt to load the file from disk
		var rootSnapshot = fnb.RootSnapshot
		if rootSnapshot == nil {
			fnb.Logger.Info().Msgf("loading root protocol state snapshot from disk")
			rootSnapshot, err = loadRootProtocolSnapshot(fnb.BaseConfig.BootstrapDir)
			if err != nil {
				return fmt.Errorf("failed to read protocol snapshot from disk: %w", err)
			}
		}
		// set root snapshot fields
		if err := fnb.setRootSnapshot(rootSnapshot); err != nil {
			return err
		}

		// generate bootstrap config options as per NodeConfig
		var options []badgerState.BootstrapConfigOptions
		if fnb.SkipNwAddressBasedValidations {
			options = append(options, badgerState.SkipNetworkAddressValidation)
		}

		fnb.State, err = badgerState.Bootstrap(
			fnb.Metrics.Compliance,
			fnb.DB,
			fnb.Storage.Headers,
			fnb.Storage.Seals,
			fnb.Storage.Results,
			fnb.Storage.Blocks,
			fnb.Storage.QuorumCertificates,
			fnb.Storage.Setups,
			fnb.Storage.EpochCommits,
			fnb.Storage.Statuses,
			fnb.RootSnapshot,
			options...,
		)
		if err != nil {
			return fmt.Errorf("could not bootstrap protocol state: %w", err)
		}

		fnb.Logger.Info().
			Hex("root_result_id", logging.Entity(fnb.RootResult)).
			Hex("root_state_commitment", fnb.RootSeal.FinalState[:]).
			Hex("root_block_id", logging.Entity(fnb.RootBlock)).
			Uint64("root_block_height", fnb.RootBlock.Header.Height).
			Msg("protocol state bootstrapped")
	}

	// initialize local if it hasn't been initialized yet
	if fnb.Me == nil {
		if err := fnb.initLocal(); err != nil {
			return err
		}
	}

	lastFinalized, err := fnb.State.Final().Head()
	if err != nil {
		return fmt.Errorf("could not get last finalized block header: %w", err)
	}

	fnb.Logger.Info().
		Hex("root_block_id", logging.Entity(fnb.RootBlock)).
		Uint64("root_block_height", fnb.RootBlock.Header.Height).
		Hex("finalized_block_id", logging.Entity(lastFinalized)).
		Uint64("finalized_block_height", lastFinalized.Height).
		Msg("successfully opened protocol state")

	return nil
}

// setRootSnapshot sets the root snapshot field and all related fields in the NodeConfig.
func (fnb *FlowNodeBuilder) setRootSnapshot(rootSnapshot protocol.Snapshot) error {
	var err error

	// validate the root snapshot QCs
	err = badgerState.IsValidRootSnapshotQCs(rootSnapshot)
	if err != nil {
		return fmt.Errorf("failed to validate root snapshot QCs: %w", err)
	}

	// perform extra checks requested by specific node types
	if fnb.extraRootSnapshotCheck != nil {
		err = fnb.extraRootSnapshotCheck(rootSnapshot)
		if err != nil {
			return fmt.Errorf("failed to perform extra checks on root snapshot: %w", err)
		}
	}

	fnb.RootSnapshot = rootSnapshot
	// cache properties of the root snapshot, for convenience
	fnb.RootResult, fnb.RootSeal, err = fnb.RootSnapshot.SealedResult()
	if err != nil {
		return fmt.Errorf("failed to read root sealed result: %w", err)
	}

	sealingSegment, err := fnb.RootSnapshot.SealingSegment()
	if err != nil {
		return fmt.Errorf("failed to read root sealing segment: %w", err)
	}

	fnb.RootBlock = sealingSegment.Highest()
	fnb.RootQC, err = fnb.RootSnapshot.QuorumCertificate()
	if err != nil {
		return fmt.Errorf("failed to read root QC: %w", err)
	}

	fnb.RootChainID = fnb.RootBlock.Header.ChainID
	fnb.SporkID, err = fnb.RootSnapshot.Params().SporkID()
	if err != nil {
		return fmt.Errorf("failed to read spork ID: %w", err)
	}

	return nil
}

func (fnb *FlowNodeBuilder) initLocal() error {
	// Verify that my ID (as given in the configuration) is known to the network
	// (i.e. protocol state). There are two cases that will cause the following error:
	// 1) used the wrong node id, which is not part of the identity list of the finalized state
	// 2) the node id is a new one for a new spork, but the bootstrap data has not been updated.
	myID, err := flow.HexStringToIdentifier(fnb.BaseConfig.nodeIDHex)
	if err != nil {
		return fmt.Errorf("could not parse node identifier: %w", err)
	}

	self, err := fnb.State.Final().Identity(myID)
	if err != nil {
		return fmt.Errorf("node identity not found in the identity list of the finalized state (id: %v): %w", myID, err)
	}

	// Verify that my role (as given in the configuration) is consistent with the protocol state.
	// We enforce this strictly for MainNet. For other networks (e.g. TestNet or BenchNet), we
	// are lenient, to allow ghost node to run as any role.
	if self.Role.String() != fnb.BaseConfig.NodeRole {
		rootBlockHeader, err := fnb.State.Params().Root()
		if err != nil {
			return fmt.Errorf("could not get root block from protocol state: %w", err)
		}

		if rootBlockHeader.ChainID == flow.Mainnet {
			return fmt.Errorf("running as incorrect role, expected: %v, actual: %v, exiting",
				self.Role.String(),
				fnb.BaseConfig.NodeRole,
			)
		}

		fnb.Logger.Warn().Msgf("running as incorrect role, expected: %v, actual: %v, continuing",
			self.Role.String(),
			fnb.BaseConfig.NodeRole)
	}

	// ensure that the configured staking/network keys are consistent with the protocol state
	if !self.NetworkPubKey.Equals(fnb.NetworkKey.PublicKey()) {
		return fmt.Errorf("configured networking key does not match protocol state")
	}
	if !self.StakingPubKey.Equals(fnb.StakingKey.PublicKey()) {
		return fmt.Errorf("configured staking key does not match protocol state")
	}

	fnb.Me, err = local.New(self, fnb.StakingKey)
	if err != nil {
		return fmt.Errorf("could not initialize local: %w", err)
	}

	return nil
}

func (fnb *FlowNodeBuilder) initFvmOptions() {
	blockFinder := environment.NewBlockFinder(fnb.Storage.Headers)
	vmOpts := []fvm.Option{
		fvm.WithChain(fnb.RootChainID.Chain()),
		fvm.WithBlocks(blockFinder),
		fvm.WithAccountStorageLimit(true),
	}
	if fnb.RootChainID == flow.Testnet || fnb.RootChainID == flow.Sandboxnet || fnb.RootChainID == flow.Mainnet {
		vmOpts = append(vmOpts,
			fvm.WithTransactionFeesEnabled(true),
		)
	}
	if fnb.RootChainID == flow.Testnet || fnb.RootChainID == flow.Sandboxnet || fnb.RootChainID == flow.Localnet || fnb.RootChainID == flow.Benchnet {
		vmOpts = append(vmOpts,
			fvm.WithContractDeploymentRestricted(false),
		)
	}
	fnb.FvmOptions = vmOpts
}

// handleModules initializes the given module.
func (fnb *FlowNodeBuilder) handleModule(v namedModuleFunc) error {
	err := v.fn(fnb.NodeConfig)
	if err != nil {
		return fmt.Errorf("module %s initialization failed: %w", v.name, err)
	}

	fnb.Logger.Info().Str("module", v.name).Msg("module initialization complete")
	return nil
}

// handleModules initializes all modules that have been enqueued on this node builder.
func (fnb *FlowNodeBuilder) handleModules() error {
	for _, f := range fnb.modules {
		if err := fnb.handleModule(f); err != nil {
			return err
		}
	}

	return nil
}

// handleComponents registers the component's factory method with the ComponentManager to be run
// when the node starts.
// It uses signal channels to ensure that components are started serially.
func (fnb *FlowNodeBuilder) handleComponents() error {
	// The parent/started channels are used to enforce serial startup.
	// - parent is the started channel of the previous component.
	// - when a component is ready, it closes its started channel by calling the provided callback.
	// Components wait for their parent channel to close before starting, this ensures they start
	// up serially, even though the ComponentManager will launch the goroutines in parallel.

	// The first component is always started immediately
	parent := make(chan struct{})
	close(parent)

	var err error
	asyncComponents := []namedComponentFunc{}

	// Run all components
	for _, f := range fnb.components {
		// Components with explicit dependencies are not started serially
		if f.dependencies != nil {
			asyncComponents = append(asyncComponents, f)
			continue
		}

		started := make(chan struct{})

		if f.errorHandler != nil {
			err = fnb.handleRestartableComponent(f, parent, func() { close(started) })
		} else {
			err = fnb.handleComponent(f, parent, func() { close(started) })
		}

		if err != nil {
			return fmt.Errorf("could not handle component %s: %w", f.name, err)
		}

		parent = started
	}

	// Components with explicit dependencies are run asynchronously, which means dependencies in
	// the dependency list must be initialized outside of the component factory.
	for _, f := range asyncComponents {
		fnb.Logger.Debug().Str("component", f.name).Int("dependencies", len(f.dependencies.components)).Msg("handling component asynchronously")
		err = fnb.handleComponent(f, util.AllReady(f.dependencies.components...), func() {})
		if err != nil {
			return fmt.Errorf("could not handle dependable component %s: %w", f.name, err)
		}
	}

	return nil
}

// handleComponent constructs a component using the provided ReadyDoneFactory, and registers a
// worker with the ComponentManager to be run when the node is started.
//
// The ComponentManager starts all workers in parallel. Since some components have non-idempotent
// ReadyDoneAware interfaces, we need to ensure that they are started serially. This is accomplished
// using the parentReady channel and the started closure. Components wait for the parentReady channel
// to close before starting, and then call the started callback after they are ready(). The started
// callback closes the parentReady channel of the next component, and so on.
//
// TODO: Instead of this serial startup, components should wait for their dependencies to be ready
// using their ReadyDoneAware interface. After components are updated to use the idempotent
// ReadyDoneAware interface and explicitly wait for their dependencies to be ready, we can remove
// this channel chaining.
func (fnb *FlowNodeBuilder) handleComponent(v namedComponentFunc, dependencies <-chan struct{}, started func()) error {
	// Add a closure that starts the component when the node is started, and then waits for it to exit
	// gracefully.
	// Startup for all components will happen in parallel, and components can use their dependencies'
	// ReadyDoneAware interface to wait until they are ready.
	fnb.componentBuilder.AddWorker(func(ctx irrecoverable.SignalerContext, ready component.ReadyFunc) {
		// wait for the dependencies to be ready before starting
		if err := util.WaitClosed(ctx, dependencies); err != nil {
			return
		}

		logger := fnb.Logger.With().Str("component", v.name).Logger()

		// First, build the component using the factory method.
		readyAware, err := v.fn(fnb.NodeConfig)
		if err != nil {
			ctx.Throw(fmt.Errorf("component %s initialization failed: %w", v.name, err))
		}
		logger.Info().Msg("component initialization complete")

		// if this is a Component, use the Startable interface to start the component, otherwise
		// Ready() will launch it.
		cmp, isComponent := readyAware.(component.Component)
		if isComponent {
			cmp.Start(ctx)
		}

		// Wait until the component is ready
		if err := util.WaitClosed(ctx, readyAware.Ready()); err != nil {
			// The context was cancelled. Continue to shutdown logic.
			logger.Warn().Msg("component startup aborted")

			// Non-idempotent ReadyDoneAware components trigger shutdown by calling Done(). Don't
			// do that here since it may not be safe if the component is not Ready().
			if !isComponent {
				return
			}
		} else {
			logger.Info().Msg("component startup complete")
			ready()

			// Signal to the next component that we're ready.
			started()
		}

		// Component shutdown is signaled by cancelling its context.
		<-ctx.Done()
		logger.Info().Msg("component shutdown started")

		// Finally, wait until component has finished shutting down.
		<-readyAware.Done()
		logger.Info().Msg("component shutdown complete")
	})

	return nil
}

// handleRestartableComponent constructs a component using the provided ReadyDoneFactory, and
// registers a worker with the ComponentManager to be run when the node is started.
//
// Restartable Components are components that can be restarted after successfully handling
// an irrecoverable error.
//
// Any irrecoverable errors thrown by the component will be passed to the provided error handler.
func (fnb *FlowNodeBuilder) handleRestartableComponent(v namedComponentFunc, parentReady <-chan struct{}, started func()) error {
	fnb.componentBuilder.AddWorker(func(ctx irrecoverable.SignalerContext, ready component.ReadyFunc) {
		// wait for the previous component to be ready before starting
		if err := util.WaitClosed(ctx, parentReady); err != nil {
			return
		}

		// Note: we're marking the worker routine ready before we even attempt to start the
		// component. the idea behind a restartable component is that the node should not depend
		// on it for safe operation, so the node does not need to wait for it to be ready.
		ready()

		// do not block serial startup. started can only be called once, so it cannot be called
		// from within the componentFactory
		started()

		log := fnb.Logger.With().Str("component", v.name).Logger()

		// This may be called multiple times if the component is restarted
		componentFactory := func() (component.Component, error) {
			c, err := v.fn(fnb.NodeConfig)
			if err != nil {
				return nil, err
			}
			log.Info().Msg("component initialization complete")

			go func() {
				if err := util.WaitClosed(ctx, c.Ready()); err != nil {
					log.Info().Msg("component startup aborted")
				} else {
					log.Info().Msg("component startup complete")
				}

				<-ctx.Done()
				log.Info().Msg("component shutdown started")
			}()
			return c.(component.Component), nil
		}

		err := component.RunComponent(ctx, componentFactory, v.errorHandler)
		if err != nil && !errors.Is(err, ctx.Err()) {
			ctx.Throw(fmt.Errorf("component %s encountered an unhandled irrecoverable error: %w", v.name, err))
		}

		log.Info().Msg("component shutdown complete")
	})

	return nil
}

// ExtraFlags enables binding additional flags beyond those defined in BaseConfig.
func (fnb *FlowNodeBuilder) ExtraFlags(f func(*pflag.FlagSet)) NodeBuilder {
	f(fnb.flags)
	return fnb
}

// Module enables setting up dependencies of the engine with the builder context.
func (fnb *FlowNodeBuilder) Module(name string, f BuilderFunc) NodeBuilder {
	fnb.modules = append(fnb.modules, namedModuleFunc{
		fn:   f,
		name: name,
	})
	return fnb
}

// ShutdownFunc adds a callback function that is called after all components have exited.
func (fnb *FlowNodeBuilder) ShutdownFunc(fn func() error) NodeBuilder {
	fnb.postShutdownFns = append(fnb.postShutdownFns, fn)
	return fnb
}

func (fnb *FlowNodeBuilder) AdminCommand(command string, f func(config *NodeConfig) commands.AdminCommand) NodeBuilder {
	fnb.adminCommands[command] = f
	return fnb
}

// Component adds a new component to the node that conforms to the ReadyDoneAware
// interface.
//
// The ReadyDoneFactory may return either a `Component` or `ReadyDoneAware` instance.
// In both cases, the object is started when the node is run, and the node will wait for the
// component to exit gracefully.
func (fnb *FlowNodeBuilder) Component(name string, f ReadyDoneFactory) NodeBuilder {
	fnb.components = append(fnb.components, namedComponentFunc{
		fn:   f,
		name: name,
	})
	return fnb
}

// DependableComponent adds a new component to the node that conforms to the ReadyDoneAware
// interface. The builder will wait until all of the components in the dependencies list are ready
// before constructing the component.
//
// The ReadyDoneFactory may return either a `Component` or `ReadyDoneAware` instance.
// In both cases, the object is started when the node is run, and the node will wait for the
// component to exit gracefully.
//
// IMPORTANT: Dependable components are started in parallel with no guaranteed run order, so all
// dependencies must be initialized outside of the ReadyDoneFactory, and their `Ready()` method
// MUST be idempotent.
func (fnb *FlowNodeBuilder) DependableComponent(name string, f ReadyDoneFactory, dependencies *DependencyList) NodeBuilder {
	// Note: dependencies are passed as a struct to allow updating the list after calling this method.
	// Passing a slice instead would result in out of sync metadata since slices are passed by reference
	fnb.components = append(fnb.components, namedComponentFunc{
		fn:           f,
		name:         name,
		dependencies: dependencies,
	})
	return fnb
}

// OverrideComponent adds given builder function to the components set of the node builder. If a builder function with that name
// already exists, it will be overridden.
func (fnb *FlowNodeBuilder) OverrideComponent(name string, f ReadyDoneFactory) NodeBuilder {
	for i := 0; i < len(fnb.components); i++ {
		if fnb.components[i].name == name {
			// found component with the name, override it.
			fnb.components[i] = namedComponentFunc{
				fn:   f,
				name: name,
			}

			return fnb
		}
	}

	// no component found with the same name, hence just adding it.
	return fnb.Component(name, f)
}

// RestartableComponent adds a new component to the node that conforms to the ReadyDoneAware
// interface, and calls the provided error handler when an irrecoverable error is encountered.
// Use RestartableComponent if the component is not critical to the node's safe operation and
// can/should be independently restarted when an irrecoverable error is encountered.
//
// IMPORTANT: Since a RestartableComponent can be restarted independently of the node, the node and
// other components must not rely on it for safe operation, and failures must be handled gracefully.
// As such, RestartableComponents do not block the node from becoming ready, and do not block
// subsequent components from starting serially. They do start in serial order.
//
// Note: The ReadyDoneFactory method may be called multiple times if the component is restarted.
//
// Any irrecoverable errors thrown by the component will be passed to the provided error handler.
func (fnb *FlowNodeBuilder) RestartableComponent(name string, f ReadyDoneFactory, errorHandler component.OnError) NodeBuilder {
	fnb.components = append(fnb.components, namedComponentFunc{
		fn:           f,
		name:         name,
		errorHandler: errorHandler,
	})
	return fnb
}

// OverrideModule adds given builder function to the modules set of the node builder. If a builder function with that name
// already exists, it will be overridden.
func (fnb *FlowNodeBuilder) OverrideModule(name string, f BuilderFunc) NodeBuilder {
	for i := 0; i < len(fnb.modules); i++ {
		if fnb.modules[i].name == name {
			// found module with the name, override it.
			fnb.modules[i] = namedModuleFunc{
				fn:   f,
				name: name,
			}

			return fnb
		}
	}

	// no module found with the same name, hence just adding it.
	return fnb.Module(name, f)
}

func (fnb *FlowNodeBuilder) PreInit(f BuilderFunc) NodeBuilder {
	fnb.preInitFns = append(fnb.preInitFns, f)
	return fnb
}

func (fnb *FlowNodeBuilder) PostInit(f BuilderFunc) NodeBuilder {
	fnb.postInitFns = append(fnb.postInitFns, f)
	return fnb
}

type Option func(*BaseConfig)

func WithBootstrapDir(bootstrapDir string) Option {
	return func(config *BaseConfig) {
		config.BootstrapDir = bootstrapDir
	}
}

func WithBindAddress(bindAddress string) Option {
	return func(config *BaseConfig) {
		config.BindAddr = bindAddress
	}
}

func WithDataDir(dataDir string) Option {
	return func(config *BaseConfig) {
		if config.db == nil {
			config.datadir = dataDir
		}
	}
}

func WithSecretsDBEnabled(enabled bool) Option {
	return func(config *BaseConfig) {
		config.secretsDBEnabled = enabled
	}
}

func WithMetricsEnabled(enabled bool) Option {
	return func(config *BaseConfig) {
		config.MetricsEnabled = enabled
	}
}

func WithSyncCoreConfig(syncConfig chainsync.Config) Option {
	return func(config *BaseConfig) {
		config.SyncCoreConfig = syncConfig
	}
}

func WithComplianceConfig(complianceConfig compliance.Config) Option {
	return func(config *BaseConfig) {
		config.ComplianceConfig = complianceConfig
	}
}

func WithLogLevel(level string) Option {
	return func(config *BaseConfig) {
		config.level = level
	}
}

// WithDB takes precedence over WithDataDir and datadir will be set to empty if DB is set using this option
func WithDB(db *badger.DB) Option {
	return func(config *BaseConfig) {
		config.db = db
		config.datadir = ""
	}
}

// FlowNode creates a new Flow node builder with the given name.
func FlowNode(role string, opts ...Option) *FlowNodeBuilder {
	config := DefaultBaseConfig()
	config.NodeRole = role
	for _, opt := range opts {
		opt(config)
	}

	builder := &FlowNodeBuilder{
		NodeConfig: &NodeConfig{
			BaseConfig:              *config,
			Logger:                  zerolog.New(os.Stderr),
			PeerManagerDependencies: NewDependencyList(),
			ConfigManager:           updatable_configs.NewManager(),
		},
		flags:                    pflag.CommandLine,
		adminCommandBootstrapper: admin.NewCommandRunnerBootstrapper(),
		adminCommands:            make(map[string]func(*NodeConfig) commands.AdminCommand),
		componentBuilder:         component.NewComponentManagerBuilder(),
	}
	return builder
}

func (fnb *FlowNodeBuilder) Initialize() error {
	fnb.PrintBuildVersionDetails()

	fnb.BaseFlags()

	if err := fnb.ParseAndPrintFlags(); err != nil {
		return err
	}

	// ID providers must be initialized before the network
	fnb.InitIDProviders()

	fnb.EnqueueResolver()

	fnb.EnqueueNetworkInit()

	fnb.EnqueuePingService()

	if fnb.MetricsEnabled {
		fnb.EnqueueMetricsServerInit()
		if err := fnb.RegisterBadgerMetrics(); err != nil {
			return err
		}
	}

	fnb.EnqueueTracer()

	return nil
}

func (fnb *FlowNodeBuilder) RegisterDefaultAdminCommands() {
	fnb.AdminCommand("set-log-level", func(config *NodeConfig) commands.AdminCommand {
		return &common.SetLogLevelCommand{}
	}).AdminCommand("set-golog-level", func(config *NodeConfig) commands.AdminCommand {
		return &common.SetGologLevelCommand{}
	}).AdminCommand("get-config", func(config *NodeConfig) commands.AdminCommand {
		return common.NewGetConfigCommand(config.ConfigManager)
	}).AdminCommand("set-config", func(config *NodeConfig) commands.AdminCommand {
		return common.NewSetConfigCommand(config.ConfigManager)
	}).AdminCommand("list-configs", func(config *NodeConfig) commands.AdminCommand {
		return common.NewListConfigCommand(config.ConfigManager)
	}).AdminCommand("read-blocks", func(config *NodeConfig) commands.AdminCommand {
		return storageCommands.NewReadBlocksCommand(config.State, config.Storage.Blocks)
	}).AdminCommand("read-results", func(config *NodeConfig) commands.AdminCommand {
		return storageCommands.NewReadResultsCommand(config.State, config.Storage.Results)
	}).AdminCommand("read-seals", func(config *NodeConfig) commands.AdminCommand {
		return storageCommands.NewReadSealsCommand(config.State, config.Storage.Seals, config.Storage.Index)
	}).AdminCommand("get-latest-identity", func(config *NodeConfig) commands.AdminCommand {
		return common.NewGetIdentityCommand(config.IdentityProvider)
	})
}

func (fnb *FlowNodeBuilder) Build() (Node, error) {
	// Run the prestart initialization. This includes anything that should be done before
	// starting the components.
	if err := fnb.onStart(); err != nil {
		return nil, err
	}

	return NewNode(
		fnb.componentBuilder.Build(),
		fnb.NodeConfig,
		fnb.Logger,
		fnb.postShutdown,
		fnb.handleFatal,
	), nil
}

func (fnb *FlowNodeBuilder) onStart() error {

	// seed random generator
	rand.Seed(time.Now().UnixNano())

	// init nodeinfo by reading the private bootstrap file if not already set
	if fnb.NodeID == flow.ZeroID {
		if err := fnb.initNodeInfo(); err != nil {
			return err
		}
	}

	if err := fnb.initLogger(); err != nil {
		return err
	}

	if err := fnb.initDB(); err != nil {
		return err
	}

	if err := fnb.initSecretsDB(); err != nil {
		return err
	}

	if err := fnb.initMetrics(); err != nil {
		return err
	}

	if err := fnb.initStorage(); err != nil {
		return err
	}

	for _, f := range fnb.preInitFns {
		if err := fnb.handlePreInit(f); err != nil {
			return err
		}
	}

	if err := fnb.initState(); err != nil {
		return err
	}

	if err := fnb.initProfiler(); err != nil {
		return err
	}

	fnb.initFvmOptions()

	for _, f := range fnb.postInitFns {
		if err := fnb.handlePostInit(f); err != nil {
			return err
		}
	}

	if err := fnb.EnqueueAdminServerInit(); err != nil {
		return err
	}

	// run all modules
	if err := fnb.handleModules(); err != nil {
		return fmt.Errorf("could not handle modules: %w", err)
	}

	// run all components
	return fnb.handleComponents()
}

// postShutdown is called by the node before exiting
// put any cleanup code here that should be run after all components have stopped
func (fnb *FlowNodeBuilder) postShutdown() error {
	var errs *multierror.Error

	for _, fn := range fnb.postShutdownFns {
		err := fn()
		if err != nil {
			errs = multierror.Append(errs, err)
		}
	}
	fnb.Logger.Info().Msg("database has been closed")
	return errs.ErrorOrNil()
}

// handleFatal handles irrecoverable errors by logging them and exiting the process.
func (fnb *FlowNodeBuilder) handleFatal(err error) {
	fnb.Logger.Fatal().Err(err).Msg("unhandled irrecoverable error")
}

func (fnb *FlowNodeBuilder) handlePreInit(f BuilderFunc) error {
	return f(fnb.NodeConfig)
}

func (fnb *FlowNodeBuilder) handlePostInit(f BuilderFunc) error {
	return f(fnb.NodeConfig)
}

func (fnb *FlowNodeBuilder) extraFlagsValidation() error {
	if fnb.extraFlagCheck != nil {
		err := fnb.extraFlagCheck()
		if err != nil {
			return fmt.Errorf("invalid flags: %w", err)
		}
	}
	return nil
}<|MERGE_RESOLUTION|>--- conflicted
+++ resolved
@@ -421,7 +421,6 @@
 	}, fnb.PeerManagerDependencies)
 }
 
-<<<<<<< HEAD
 // HeroCacheMetricsFactory returns a HeroCacheMetricsFactory based on the MetricsEnabled flag.
 // If MetricsEnabled is true, it returns a HeroCacheMetricsFactory that will register metrics with the provided MetricsRegisterer.
 // If MetricsEnabled is false, it returns a no-op HeroCacheMetricsFactory that will not register any metrics.
@@ -433,13 +432,6 @@
 }
 
 func (fnb *FlowNodeBuilder) InitFlowNetworkWithConduitFactory(node *NodeConfig, cf network.ConduitFactory, unicastRateLimiters *ratelimit.RateLimiters, peerManagerFilters []p2p.PeerFilter) (network.Network, error) {
-=======
-func (fnb *FlowNodeBuilder) InitFlowNetworkWithConduitFactory(
-	node *NodeConfig,
-	cf network.ConduitFactory,
-	unicastRateLimiters *ratelimit.RateLimiters,
-	peerManagerFilters []p2p.PeerFilter) (network.Network, error) {
->>>>>>> 3755e65c
 	var mwOpts []middleware.MiddlewareOption
 	if len(fnb.MsgValidators) > 0 {
 		mwOpts = append(mwOpts, middleware.WithMessageValidators(fnb.MsgValidators...))
