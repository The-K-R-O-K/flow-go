--- conflicted
+++ resolved
@@ -18,15 +18,10 @@
 func runNodes(signalerCtx irrecoverable.SignalerContext, nodes []*Node) {
 	for _, n := range nodes {
 		go func(n *Node) {
-<<<<<<< HEAD
+			n.committee.Start(signalerCtx)
 			n.voteAggregator.Start(signalerCtx)
 			n.timeoutAggregator.Start(signalerCtx)
 			<-util.AllReady(n.voteAggregator, n.timeoutAggregator, n.compliance, n.sync)
-=======
-			n.committee.Start(signalerCtx)
-			n.aggregator.Start(signalerCtx)
-			<-util.AllReady(n.aggregator, n.compliance, n.sync)
->>>>>>> 2b80cef9
 		}(n)
 	}
 }
@@ -35,11 +30,7 @@
 	stoppingNodes := make([]<-chan struct{}, 0)
 	cancel()
 	for _, n := range nodes {
-<<<<<<< HEAD
-		stoppingNodes = append(stoppingNodes, util.AllDone(n.voteAggregator, n.timeoutAggregator, n.compliance, n.sync))
-=======
-		stoppingNodes = append(stoppingNodes, util.AllDone(n.committee, n.aggregator, n.compliance, n.sync))
->>>>>>> 2b80cef9
+		stoppingNodes = append(stoppingNodes, util.AllDone(n.committee, n.voteAggregator, n.timeoutAggregator, n.compliance, n.sync))
 	}
 	unittest.RequireCloseBefore(t, util.AllClosed(stoppingNodes...), time.Second, "requiring nodes to stop")
 }
