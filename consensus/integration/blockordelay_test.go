--- conflicted
+++ resolved
@@ -15,21 +15,14 @@
 // The network conditions are simulated by defining whether a message sent to a receiver should be
 // blocked or delayed.
 
-<<<<<<< HEAD
-// blockNodesFirstMessages blocks n incoming messages to given nodes
-=======
 // blockNodesFirstMessages blocks the _first_ n incoming messages for each member in `denyList`
 // (messages are counted individually for each Node).
->>>>>>> e6e17c60
 func blockNodesFirstMessages(n uint64, denyList ...*Node) BlockOrDelayFunc {
 	blackList := make(map[flow.Identifier]uint64, len(denyList))
 	for _, node := range denyList {
 		blackList[node.id.ID()] = n
 	}
-<<<<<<< HEAD
-=======
 	lock := new(sync.Mutex)
->>>>>>> e6e17c60
 	return func(channel network.Channel, event interface{}, sender, receiver *Node) (bool, time.Duration) {
 		// filter only consensus messages
 		switch event.(type) {
@@ -40,11 +33,8 @@
 		default:
 			return false, 0
 		}
-<<<<<<< HEAD
-=======
 		lock.Lock()
 		defer lock.Unlock()
->>>>>>> e6e17c60
 		count, ok := blackList[receiver.id.ID()]
 		if ok && count > 0 {
 			blackList[receiver.id.ID()] = count - 1
@@ -54,12 +44,6 @@
 	}
 }
 
-<<<<<<< HEAD
-func blockReceiverMessagesByPercentage(percent int) BlockOrDelayFunc {
-	rand.Seed(time.Now().UnixNano())
-	return func(channel network.Channel, event interface{}, sender, receiver *Node) (bool, time.Duration) {
-		block := rand.Intn(100) <= percent
-=======
 // blockReceiverMessagesRandomly drops messages randomly with a probability of `dropProbability` ∈ [0,1]
 func blockReceiverMessagesRandomly(dropProbability float32) BlockOrDelayFunc {
 	lock := new(sync.Mutex)
@@ -68,7 +52,6 @@
 		lock.Lock()
 		block := prng.Float32() < dropProbability
 		lock.Unlock()
->>>>>>> e6e17c60
 		return block, 0
 	}
 }
@@ -76,13 +59,6 @@
 // delayReceiverMessagesByRange delivers all messages, but with a randomly sampled
 // delay in the interval [low, high). Panics when `low` < 0 or `low > `high`
 func delayReceiverMessagesByRange(low time.Duration, high time.Duration) BlockOrDelayFunc {
-<<<<<<< HEAD
-	rand.Seed(time.Now().UnixNano())
-	return func(channel network.Channel, event interface{}, sender, receiver *Node) (bool, time.Duration) {
-		rng := high - low
-		delay := int64(low) + rand.Int63n(int64(rng))
-		return false, time.Duration(delay)
-=======
 	lock := new(sync.Mutex)
 	prng := rand.New(rand.NewSource(time.Now().UnixNano()))
 	delayRangeNs := int64(high - low)
@@ -108,6 +84,5 @@
 		d := prng.Int63n(delayRangeNs)
 		lock.Unlock()
 		return false, time.Duration(minDelayNs + d)
->>>>>>> e6e17c60
 	}
 }