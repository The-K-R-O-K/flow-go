package hotstuff

import (
	"github.com/onflow/flow-go/model/flow"
	"github.com/onflow/flow-go/state/protocol"
)

// A committee provides a subset of the protocol.State, which is restricted to exactly those
// nodes that participate in the current HotStuff instance: the state of all legitimate HotStuff
// participants for the specified view. Legitimate HotStuff participants have NON-ZERO WEIGHT.
//
// For the purposes of validating votes, timeouts, quorum certificates, and timeout certificates
// we consider a committee which is static over the course of an epoch. Although committee
// members may be ejected, or have their weight change during an epoch, we ignore these changes.
// For these purposes we use the Replicas and *ByEpoch methods.
//
// When validating proposals, we take into account changes to the committee during the course of
// an epoch. In particular, if a node is ejected, we will immediately reject all future proposals
// from that node. For these purposes we use the DynamicCommittee and *ByBlock methods.

// Replicas defines the consensus committee for the purposes of validating votes, timeouts,
// quorum certificates, and timeout certificates. Any consensus committee member who was
// authorized to contribute to consensus AT THE BEGINNING of the epoch may produce valid
// votes and timeouts for the entire epoch, even if they are later ejected.
// So for validating votes/timeouts we use *ByEpoch methods.
//
// Since the voter committee is considered static over an epoch:
// * we can query identities by view
// * we don't need the full block ancestry prior to validating messages
//
type Replicas interface {

	// LeaderForView returns the identity of the leader for a given view.
	// CAUTION: per liveness requirement of HotStuff, the leader must be fork-independent.
	//          Therefore, a node retains its proposer view slots even if it is slashed.
	//          Its proposal is simply considered invalid, as it is not from a legitimate participant.
	// Returns the following expected errors for invalid inputs:
	//   * model.ErrViewForUnknownEpoch if no epoch containing the given view is known
	LeaderForView(view uint64) (flow.Identifier, error)

	// WeightThresholdForView returns the minimum weight required to form a QC
	// for the given view. This weight threshold is computed using the total weight
	// of the initial committee and is static over the course of an epoch.
	// Returns the following expected errors for invalid inputs:
	//   * model.ErrViewForUnknownEpoch if no epoch containing the given view is known
	WeightThresholdForView(view uint64) (uint64, error)

	// Self returns our own node identifier.
	// TODO: ultimately, the own identity of the node is necessary for signing.
	//       Ideally, we would move the method for checking whether an Identifier refers to this node to the signer.
	//       This would require some refactoring of EventHandler (postponed to later)
	Self() flow.Identifier

	// DKG returns the DKG info for epoch given by the input view.
	DKG(view uint64) (DKG, error)

	// IdentitiesByEpoch returns a list of the legitimate HotStuff participants for the epoch
	// given by the input view. The list of participants is filtered by the provided selector.
	// The returned list of HotStuff participants:
	//   * contains nodes that are allowed to submit votes or timeouts within the given epoch
	//     (un-ejected, non-zero weight at the beginning of the epoch)
	//   * is ordered in the canonical order
	//   * contains no duplicates.
	// The list of all legitimate HotStuff participants for the given epoch can be obtained by using `filter.Any`
	//
	// CAUTION: DO NOT use this method for validating block proposals.
	//
	// Returns the following expected errors for invalid inputs:
	//   * model.ErrViewForUnknownEpoch if no epoch containing the given view is known
	//
	// TODO: should return identity skeleton https://github.com/dapperlabs/flow-go/issues/6232
	IdentitiesByEpoch(view uint64, selector flow.IdentityFilter) (flow.IdentityList, error)

	// IdentityByEpoch returns the full Identity for specified HotStuff participant.
	// The node must be a legitimate HotStuff participant with NON-ZERO WEIGHT at the specified block.
	// ERROR conditions:
	//  * model.InvalidSignerError if participantID does NOT correspond to an authorized HotStuff participant at the specified block.
	//
	// Returns the following expected errors for invalid inputs:
	//   * model.ErrViewForUnknownEpoch if no epoch containing the given view is known
	//
	// TODO: should return identity skeleton https://github.com/dapperlabs/flow-go/issues/6232
	IdentityByEpoch(view uint64, participantID flow.Identifier) (*flow.Identity, error)
}

// DynamicCommittee extends Replicas to provide the consensus committee for the purposes
// of validating proposals. The proposer committee reflects block-to-block changes in the
// identity table to support immediately rejecting proposals from nodes after they are ejected.
// For validating proposals, we use *ByBlock methods.
//
// Since the proposer committee can change at any block:
// * we query by block ID
// * we must have incorporated the full block ancestry prior to validating messages
type DynamicCommittee interface {
	Replicas

	// IdentitiesByBlock returns a list of the legitimate HotStuff participants for the given block.
	// The list of participants is filtered by the provided selector.
	// The returned list of HotStuff participants:
	//   * contains nodes that are allowed to submit proposals, votes, and timeouts
	//     (un-ejected, non-zero weight at current block)
	//   * is ordered in the canonical order
	//   * contains no duplicates.
	// The list of all legitimate HotStuff participants for the given epoch can be obtained by using `filter.Any`
	//
	// TODO - do we need this, if we are only checking a single proposer ID?
	IdentitiesByBlock(blockID flow.Identifier, selector flow.IdentityFilter) (flow.IdentityList, error)

	// IdentityByBlock returns the full Identity for specified HotStuff participant.
	// The node must be a legitimate HotStuff participant with NON-ZERO WEIGHT at the specified block.
	// ERROR conditions:
	//  * model.InvalidSignerError if participantID does NOT correspond to an authorized HotStuff participant at the specified block.
	IdentityByBlock(blockID flow.Identifier, participantID flow.Identifier) (*flow.Identity, error)
}

<<<<<<< HEAD
// ComputeWeightThresholdForBuildingQC returns the weight that is minimally required for building a QC
func ComputeWeightThresholdForBuildingQC(totalWeight uint64) uint64 {
	// Given totalWeight, we need the smallest integer t such that 2 * totalWeight / 3 < t
	// Formally, the minimally required weight is: 2 * Floor(totalWeight/3) + max(1, totalWeight mod 3)
	floorOneThird := totalWeight / 3 // integer division, includes floor
	res := 2 * floorOneThird
	divRemainder := totalWeight % 3
	if divRemainder <= 1 {
		res = res + 1
	} else {
		res += divRemainder
	}
	return res
}

// ComputeWeightThresholdForHonestMajority returns the weight that is minimally required for reaching honest majority
func ComputeWeightThresholdForHonestMajority(totalWeight uint64) uint64 {
	// Given totalWeight, we need the smallest integer t such that totalWeight / 3 < t
	// Formally, the minimally required weight is: Floor(totalWeight/3) + max(1, totalWeight mod 3)
	res := totalWeight / 3 // integer division, includes floor
	divRemainder := totalWeight % 3
	if divRemainder <= 1 {
		res = res + 1
	} else {
		res += divRemainder
	}
	return res
=======
type DKG interface {
	protocol.DKG
>>>>>>> a907089e
}<|MERGE_RESOLUTION|>--- conflicted
+++ resolved
@@ -113,20 +113,8 @@
 	IdentityByBlock(blockID flow.Identifier, participantID flow.Identifier) (*flow.Identity, error)
 }
 
-<<<<<<< HEAD
-// ComputeWeightThresholdForBuildingQC returns the weight that is minimally required for building a QC
-func ComputeWeightThresholdForBuildingQC(totalWeight uint64) uint64 {
-	// Given totalWeight, we need the smallest integer t such that 2 * totalWeight / 3 < t
-	// Formally, the minimally required weight is: 2 * Floor(totalWeight/3) + max(1, totalWeight mod 3)
-	floorOneThird := totalWeight / 3 // integer division, includes floor
-	res := 2 * floorOneThird
-	divRemainder := totalWeight % 3
-	if divRemainder <= 1 {
-		res = res + 1
-	} else {
-		res += divRemainder
-	}
-	return res
+type DKG interface {
+	protocol.DKG
 }
 
 // ComputeWeightThresholdForHonestMajority returns the weight that is minimally required for reaching honest majority
@@ -141,8 +129,4 @@
 		res += divRemainder
 	}
 	return res
-=======
-type DKG interface {
-	protocol.DKG
->>>>>>> a907089e
 }