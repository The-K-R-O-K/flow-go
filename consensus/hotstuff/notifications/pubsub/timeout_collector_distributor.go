--- conflicted
+++ resolved
@@ -7,11 +7,7 @@
 	"github.com/onflow/flow-go/model/flow"
 )
 
-<<<<<<< HEAD
-// TimeoutCollectorDistributor subscribes for events from hotstuff and distributes it to subscribers.
-=======
 // TimeoutCollectorDistributor ingests events from hotstuff and distributes them to subscribers.
->>>>>>> c5443e73
 // Concurrently safe
 // TODO: investigate if this can be updated using atomics to prevent locking on mutex since we always add all consumers
 // before delivering events.
