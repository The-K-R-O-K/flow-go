package committees

import (
	"fmt"
	"sync"

	"go.uber.org/atomic"

	"github.com/onflow/flow-go/consensus/hotstuff"
	"github.com/onflow/flow-go/consensus/hotstuff/committees/leader"
	"github.com/onflow/flow-go/consensus/hotstuff/model"
	"github.com/onflow/flow-go/model/flow"
	"github.com/onflow/flow-go/model/flow/filter"
	"github.com/onflow/flow-go/module/component"
	"github.com/onflow/flow-go/module/irrecoverable"
	"github.com/onflow/flow-go/state/protocol"
	"github.com/onflow/flow-go/state/protocol/events"
	"github.com/onflow/flow-go/state/protocol/seed"
)

// staticEpochInfo contains leader selection and the initial committee for one epoch.
// This data structure must not be mutated after construction.
type staticEpochInfo struct {
	firstView    uint64                  // first view of the epoch (inclusive)
	finalView    uint64                  // final view of the epoch (inclusive)
	randomSource []byte                  // random source of epoch
	leaders      *leader.LeaderSelection // pre-computed leader selection for the epoch
	// TODO: should use identity skeleton https://github.com/dapperlabs/flow-go/issues/6232
	initialCommittee     flow.IdentityList
	initialCommitteeMap  map[flow.Identifier]*flow.Identity
	weightThresholdForQC uint64 // computed based on initial committee weights
	weightThresholdForTO uint64 // computed based on initial committee weights
	dkg                  hotstuff.DKG
}

// newStaticEpochInfo returns the static epoch information from the epoch.
// This can be cached and used for all by-view queries for this epoch.
func newStaticEpochInfo(epoch protocol.Epoch) (*staticEpochInfo, error) {
	firstView, err := epoch.FirstView()
	if err != nil {
		return nil, fmt.Errorf("could not get first view: %w", err)
	}
	finalView, err := epoch.FinalView()
	if err != nil {
		return nil, fmt.Errorf("could not get final view: %w", err)
	}
	randomSource, err := epoch.RandomSource()
	if err != nil {
		return nil, fmt.Errorf("could not get random source: %w", err)
	}
	leaders, err := leader.SelectionForConsensus(epoch)
	if err != nil {
		return nil, fmt.Errorf("could not get leader selection: %w", err)
	}
	initialIdentities, err := epoch.InitialIdentities()
	if err != nil {
		return nil, fmt.Errorf("could not initial identities: %w", err)
	}
	initialCommittee := initialIdentities.Filter(filter.IsVotingConsensusCommitteeMember)
	dkg, err := epoch.DKG()
	if err != nil {
		return nil, fmt.Errorf("could not get dkg: %w", err)
	}

	totalWeight := initialCommittee.TotalWeight()
	epochInfo := &staticEpochInfo{
		firstView:            firstView,
		finalView:            finalView,
		randomSource:         randomSource,
		leaders:              leaders,
		initialCommittee:     initialCommittee,
		initialCommitteeMap:  initialCommittee.Lookup(),
		weightThresholdForQC: WeightThresholdToBuildQC(totalWeight),
		weightThresholdForTO: WeightThresholdToTimeout(totalWeight),
		dkg:                  dkg,
	}
	return epochInfo, nil
}

// newEmergencyFallbackEpoch creates an artificial fallback epoch generated from
// the last committed epoch at the time epoch emergency fallback is triggered.
// The fallback epoch:
// * begins after the last committed epoch
// * lasts until the next spork (estimated 6 months)
// * has the same static committee as the last committed epoch
func newEmergencyFallbackEpoch(lastCommittedEpoch *staticEpochInfo) (*staticEpochInfo, error) {

	rng, err := seed.PRGFromRandomSource(lastCommittedEpoch.randomSource, seed.ProtocolConsensusLeaderSelection)
	if err != nil {
		return nil, fmt.Errorf("could not create rng from seed: %w", err)
	}
	leaders, err := leader.ComputeLeaderSelection(lastCommittedEpoch.finalView+1, rng, leader.EstimatedSixMonthOfViews, lastCommittedEpoch.initialCommittee)
	if err != nil {
		return nil, fmt.Errorf("could not compute leader selection for fallback epoch: %w", err)
	}
	epochInfo := &staticEpochInfo{
		firstView:            lastCommittedEpoch.finalView + 1,
		finalView:            lastCommittedEpoch.finalView + leader.EstimatedSixMonthOfViews,
		randomSource:         lastCommittedEpoch.randomSource,
		leaders:              leaders,
		initialCommittee:     lastCommittedEpoch.initialCommittee,
		initialCommitteeMap:  lastCommittedEpoch.initialCommitteeMap,
		weightThresholdForQC: lastCommittedEpoch.weightThresholdForQC,
		weightThresholdForTO: lastCommittedEpoch.weightThresholdForTO,
		dkg:                  lastCommittedEpoch.dkg,
	}
	return epochInfo, nil
}

// Consensus represents the main committee for consensus nodes. The consensus
// committee might be active for multiple successive epochs.
type Consensus struct {
	state                  protocol.State              // the protocol state
	me                     flow.Identifier             // the node ID of this node
	mu                     sync.RWMutex                // protects access to epochs
	epochs                 map[uint64]*staticEpochInfo // cache of initial committee & leader selection per epoch
	committedEpochsCh      chan *flow.Header           // protocol events for newly committed epochs (the first block of the epoch is passed over the channel)
	epochEmergencyFallback chan struct{}               // protocol event for epoch emergency fallback
	isEpochFallbackHandled *atomic.Bool                // ensure we only inject fallback epoch once
	events.Noop                                        // implements protocol.Consumer
	component.Component
}

var _ protocol.Consumer = (*Consensus)(nil)
var _ hotstuff.Replicas = (*Consensus)(nil)
var _ hotstuff.DynamicCommittee = (*Consensus)(nil)

func NewConsensusCommittee(state protocol.State, me flow.Identifier) (*Consensus, error) {

	com := &Consensus{
		state:                  state,
		me:                     me,
		epochs:                 make(map[uint64]*staticEpochInfo),
		committedEpochsCh:      make(chan *flow.Header, 1),
		epochEmergencyFallback: make(chan struct{}, 1),
		isEpochFallbackHandled: atomic.NewBool(false),
	}

	com.Component = component.NewComponentManagerBuilder().
		AddWorker(com.handleProtocolEvents).
		Build()

	final := state.Final()

	// pre-compute leader selection for all presently relevant committed epochs
	epochs := make([]protocol.Epoch, 0, 3)
	// we always prepare the current epoch
	epochs = append(epochs, final.Epochs().Current())

	// we prepare the previous epoch, if one exists
	exists, err := protocol.PreviousEpochExists(final)
	if err != nil {
		return nil, fmt.Errorf("could not check previous epoch exists: %w", err)
	}
	if exists {
		epochs = append(epochs, final.Epochs().Previous())
	}

	// we prepare the next epoch, if it is committed
	phase, err := final.Phase()
	if err != nil {
		return nil, fmt.Errorf("could not check epoch phase: %w", err)
	}
	if phase == flow.EpochPhaseCommitted {
		epochs = append(epochs, final.Epochs().Next())
	}

	for _, epoch := range epochs {
		_, err = com.prepareEpoch(epoch)
		if err != nil {
			return nil, fmt.Errorf("could not prepare initial epochs: %w", err)
		}
	}

	// if epoch emergency fallback was triggered, inject the fallback epoch
	triggered, err := state.Params().EpochFallbackTriggered()
	if err != nil {
		return nil, fmt.Errorf("could not check epoch fallback: %w", err)
	}
	if triggered {
		err = com.onEpochEmergencyFallbackTriggered()
		if err != nil {
			return nil, fmt.Errorf("could not prepare emergency fallback epoch: %w", err)
		}
	}

	return com, nil
}

<<<<<<< HEAD
func (c *Consensus) IdentitiesByBlock(blockID flow.Identifier) (flow.IdentityList, error) {
=======
// Identities returns the identities of all authorized consensus participants at the given block.
// The order of the identities is the canonical order.
func (c *Consensus) Identities(blockID flow.Identifier) (flow.IdentityList, error) {
>>>>>>> 138e1c32
	il, err := c.state.AtBlockID(blockID).Identities(filter.IsVotingConsensusCommitteeMember)
	return il, err
}

func (c *Consensus) IdentityByBlock(blockID flow.Identifier, nodeID flow.Identifier) (*flow.Identity, error) {
	identity, err := c.state.AtBlockID(blockID).Identity(nodeID)
	if err != nil {
		if protocol.IsIdentityNotFound(err) {
			return nil, model.NewInvalidSignerErrorf("id %v is not a valid node id: %w", nodeID, err)
		}
		return nil, fmt.Errorf("could not get identity for node ID %x: %w", nodeID, err)
	}
	if !filter.IsVotingConsensusCommitteeMember(identity) {
		return nil, model.NewInvalidSignerErrorf("node %v is not an authorized hotstuff voting participant", nodeID)
	}
	return identity, nil
}

<<<<<<< HEAD
// IdentitiesByEpoch returns the committee identities in the epoch which contains
// the given view.
//
// Error returns:
//   * model.ErrViewForUnknownEpoch if no committed epoch containing the given view is known.
//     This is an expected error and must be handled.
//   * unspecific error in case of unexpected problems and bugs
func (c *Consensus) IdentitiesByEpoch(view uint64) (flow.IdentityList, error) {
	epochInfo, err := c.staticEpochInfoByView(view)
	if err != nil {
		return nil, err
	}
	return epochInfo.initialCommittee, nil
}
=======
// LeaderForView returns the node ID of the leader for the given view. Returns
// the following errors:
//   - epoch containing the requested view has not been set up (protocol.ErrNextEpochNotSetup)
//   - epoch is too far in the past (leader.InvalidViewError)
//   - any other error indicates an unexpected internal error
func (c *Consensus) LeaderForView(view uint64) (flow.Identifier, error) {
>>>>>>> 138e1c32

// IdentityByEpoch returns the identity for the given node ID, in the epoch which
// contains the given view.
//
// Error returns:
//   * model.ErrViewForUnknownEpoch if no committed epoch containing the given view is known.
//     This is an expected error and must be handled.
//   * model.InvalidSignerError if nodeID was not listed by the Epoch Setup event as an
//     authorized consensus participants.
//   * unspecific error in case of unexpected problems and bugs
//
func (c *Consensus) IdentityByEpoch(view uint64, nodeID flow.Identifier) (*flow.Identity, error) {
	epochInfo, err := c.staticEpochInfoByView(view)
	if err != nil {
		return nil, err
	}
	identity, ok := epochInfo.initialCommitteeMap[nodeID]
	if !ok {
		return nil, model.NewInvalidSignerErrorf("id %v is not a valid node id", nodeID)
	}
	return identity, nil
}

// LeaderForView returns the node ID of the leader for the given view.
//
// Error returns:
//   * model.ErrViewForUnknownEpoch if no committed epoch containing the given view is known.
//     This is an expected error and must be handled.
//   * unspecific error in case of unexpected problems and bugs
func (c *Consensus) LeaderForView(view uint64) (flow.Identifier, error) {

	epochInfo, err := c.staticEpochInfoByView(view)
	if err != nil {
		return flow.ZeroID, err
	}
	leaderID, err := epochInfo.leaders.LeaderForView(view)
	if leader.IsInvalidViewError(err) {
		// an invalid view error indicates that no leader was computed for this view
		// this is a fatal internal error, because the view necessarily is within an
		// epoch for which we have pre-computed leader selection
		return flow.ZeroID, fmt.Errorf("unexpected inconsistency in epoch view spans for view %d: %v", view, err)
	}
	if err != nil {
		return flow.ZeroID, err
	}
	return leaderID, nil
}

// QuorumThresholdForView returns the minimum weight required to build a valid
// QC in the given view. The weight threshold only changes at epoch boundaries
// and is computed based on the initial committee weights.
//
// Error returns:
//   * model.ErrViewForUnknownEpoch if no committed epoch containing the given view is known.
//     This is an expected error and must be handled.
//   * unspecific error in case of unexpected problems and bugs
func (c *Consensus) QuorumThresholdForView(view uint64) (uint64, error) {
	epochInfo, err := c.staticEpochInfoByView(view)
	if err != nil {
		return 0, err
	}
	return epochInfo.weightThresholdForQC, nil
}

func (c *Consensus) Self() flow.Identifier {
	return c.me
}

// TimeoutThresholdForView returns the minimum weight of observed timeout objects
// to safely immediately timeout for the current view. The weight threshold only
// changes at epoch boundaries and is computed based on the initial committee weights.
func (c *Consensus) TimeoutThresholdForView(view uint64) (uint64, error) {
	epochInfo, err := c.staticEpochInfoByView(view)
	if err != nil {
		return 0, err
	}
	return epochInfo.weightThresholdForTO, nil
}

// DKG returns the DKG for epoch which includes the given view.
//
// Error returns:
<<<<<<< HEAD
//   * model.ErrViewForUnknownEpoch if no committed epoch containing the given view is known.
//     This is an expected error and must be handled.
//   * unspecific error in case of unexpected problems and bugs
func (c *Consensus) DKG(view uint64) (hotstuff.DKG, error) {
	epochInfo, err := c.staticEpochInfoByView(view)
	if err != nil {
		return nil, err
	}
	return epochInfo.dkg, nil
}

// handleProtocolEvents processes queued Epoch events `EpochCommittedPhaseStarted`
// and `EpochEmergencyFallbackTriggered`. This function permanently utilizes a worker
// routine until the `Component` terminates.
// When we observe a new epoch being committed, we compute
// the leader selection and cache static info for the epoch. When we observe
// epoch emergency fallback being triggered, we inject a fallback epoch.
func (c *Consensus) handleProtocolEvents(ctx irrecoverable.SignalerContext, ready component.ReadyFunc) {
	ready()

	for {
		select {
		case <-ctx.Done():
			return
		case block := <-c.committedEpochsCh:
			epoch := c.state.AtBlockID(block.ID()).Epochs().Next()
			_, err := c.prepareEpoch(epoch)
			if err != nil {
				ctx.Throw(err)
			}
		case <-c.epochEmergencyFallback:
			err := c.onEpochEmergencyFallbackTriggered()
			if err != nil {
				ctx.Throw(err)
			}
=======
//   - errSelectionNotComputed [sentinel error] if there is no Epoch for view stored in `c.leaders`
//   - unspecific error in case of unexpected problems and bugs
func (c *Consensus) precomputedLeaderForView(view uint64) (flow.Identifier, error) {
	c.mu.RLock()
	defer c.mu.RUnlock()

	// STEP 1 - look for an epoch matching this view for which we have already
	// pre-computed leader selection. Epochs last ~500k views, so we find the
	// epoch here 99.99% of the time. Since epochs are long-lived, it is fine
	// for this to be linear in the number of epochs we have observed.
	for _, selection := range c.leaders {

		// try retrieving the leader
		leaderID, err := selection.LeaderForView(view)
		// if the view is out of range, try the next epoch
		if leader.IsInvalidViewError(err) {
			continue
		}
		if err != nil {
			return flow.ZeroID, fmt.Errorf("could not get leader: %w", err)
>>>>>>> 138e1c32
		}
	}
}

// EpochCommittedPhaseStarted informs the `committee.Consensus` that the block starting the Epoch Committed Phase has been finalized.
func (c *Consensus) EpochCommittedPhaseStarted(_ uint64, first *flow.Header) {
	c.committedEpochsCh <- first
}

// EpochEmergencyFallbackTriggered passes the protocol event to the worker thread.
func (c *Consensus) EpochEmergencyFallbackTriggered() {
	c.epochEmergencyFallback <- struct{}{}
}

// onEpochEmergencyFallbackTriggered handles the protocol event for emergency epoch
// fallback mode being triggered. When this occurs, we inject a fallback epoch
// to the committee which extends the current epoch.
// This method must also be called on initialization, if emergency fallback mode
// was triggered in the past.
// No errors are expected during normal operation.
func (c *Consensus) onEpochEmergencyFallbackTriggered() error {

	// we respond to epoch fallback being triggered at most once, therefore
	// the core logic is protected by an atomic bool.
	// although it is only valid for epoch fallback to be triggered once per spork,
	// we must account for repeated delivery of protocol events.
	if !c.isEpochFallbackHandled.CAS(false, true) {
		return nil
	}

	currentEpochCounter, err := c.state.Final().Epochs().Current().Counter()
	if err != nil {
		return fmt.Errorf("could not get current epoch counter: %w", err)
	}

	c.mu.RLock()
	// sanity check: current epoch must be cached already
	currentEpoch, ok := c.epochs[currentEpochCounter]
	if !ok {
		c.mu.RUnlock()
		return fmt.Errorf("epoch fallback: could not find current epoch (counter=%d) info", currentEpochCounter)
	}
	// sanity check: next epoch must never be committed, therefore must not be cached
	_, ok = c.epochs[currentEpochCounter+1]
	c.mu.RUnlock()
	if ok {
		return fmt.Errorf("epoch fallback: next epoch (counter=%d) is cached contrary to expectation", currentEpochCounter+1)
	}

	fallbackEpoch, err := newEmergencyFallbackEpoch(currentEpoch)
	if err != nil {
		return fmt.Errorf("could not construct fallback epoch: %w", err)
	}

	// cache the epoch info
	c.mu.Lock()
	c.epochs[currentEpochCounter+1] = fallbackEpoch
	c.mu.Unlock()

	return nil
}

// staticEpochInfoByView retrieves the previously cached static epoch info for
// the epoch which includes the given view. If no epoch is known for the given
// view, we will attempt to cache the next epoch.
//
// Error returns:
//   * model.ErrViewForUnknownEpoch if no committed epoch containing the given view is known
//   * unspecific error in case of unexpected problems and bugs
func (c *Consensus) staticEpochInfoByView(view uint64) (*staticEpochInfo, error) {

	// look for an epoch matching this view for which we have already pre-computed
	// leader selection. Epochs last ~500k views, so we find the epoch here 99.99%
	// of the time. Since epochs are long-lived and we only cache the most recent 3,
	// this linear map iteration is inexpensive.
	c.mu.RLock()
	for _, epoch := range c.epochs {
		if epoch.firstView <= view && view <= epoch.finalView {
			c.mu.RUnlock()
			return epoch, nil
		}
	}
	c.mu.RUnlock()

	return nil, model.ErrViewForUnknownEpoch
}

// prepareEpoch pre-computes and stores the static epoch information for the
// given epoch, including leader selection. Calling prepareEpoch multiple times
// for the same epoch returns cached static epoch information.
// Input must be a committed epoch.
// No errors are expected during normal operation.
func (c *Consensus) prepareEpoch(epoch protocol.Epoch) (*staticEpochInfo, error) {

	counter, err := epoch.Counter()
	if err != nil {
		return nil, fmt.Errorf("could not get counter for epoch to prepare: %w", err)
	}

	// this is a no-op if we have already computed static info for this epoch
	c.mu.RLock()
	epochInfo, exists := c.epochs[counter]
	c.mu.RUnlock()
	if exists {
		return epochInfo, nil
	}

	epochInfo, err = newStaticEpochInfo(epoch)
	if err != nil {
		return nil, fmt.Errorf("could not create static epoch info for epch %d: %w", counter, err)
	}

	// sanity check: ensure new epoch has contiguous views with the prior epoch
	c.mu.RLock()
	prevEpochInfo, exists := c.epochs[counter-1]
	c.mu.RUnlock()
	if exists {
		if epochInfo.firstView != prevEpochInfo.finalView+1 {
			return nil, fmt.Errorf("non-contiguous view ranges between consecutive epochs (epoch_%d=[%d,%d], epoch_%d=[%d,%d])",
				counter-1, prevEpochInfo.firstView, prevEpochInfo.finalView,
				counter, epochInfo.firstView, epochInfo.finalView)
		}
	}

	// cache the epoch info
	c.mu.Lock()
	defer c.mu.Unlock()
	c.epochs[counter] = epochInfo
	// now prune any old epochs, if we have exceeded our maximum of 3
	// if we have fewer than 3 epochs, this is a no-op
	c.pruneEpochInfo()
	return epochInfo, nil
}

// pruneEpochInfo removes any epochs older than the most recent 3.
// NOTE: Not safe for concurrent use - the caller must first acquire the lock.
func (c *Consensus) pruneEpochInfo() {
	// find the maximum counter, including the epoch we just computed
	max := uint64(0)
	for counter := range c.epochs {
		if counter > max {
			max = counter
		}
	}

	// remove any epochs which aren't within the most recent 3
	for counter := range c.epochs {
		if counter+3 <= max {
			delete(c.epochs, counter)
		}
	}
}<|MERGE_RESOLUTION|>--- conflicted
+++ resolved
@@ -187,13 +187,9 @@
 	return com, nil
 }
 
-<<<<<<< HEAD
-func (c *Consensus) IdentitiesByBlock(blockID flow.Identifier) (flow.IdentityList, error) {
-=======
 // Identities returns the identities of all authorized consensus participants at the given block.
 // The order of the identities is the canonical order.
-func (c *Consensus) Identities(blockID flow.Identifier) (flow.IdentityList, error) {
->>>>>>> 138e1c32
+func (c *Consensus) IdentitiesByBlock(blockID flow.Identifier) (flow.IdentityList, error) {
 	il, err := c.state.AtBlockID(blockID).Identities(filter.IsVotingConsensusCommitteeMember)
 	return il, err
 }
@@ -212,7 +208,6 @@
 	return identity, nil
 }
 
-<<<<<<< HEAD
 // IdentitiesByEpoch returns the committee identities in the epoch which contains
 // the given view.
 //
@@ -227,14 +222,6 @@
 	}
 	return epochInfo.initialCommittee, nil
 }
-=======
-// LeaderForView returns the node ID of the leader for the given view. Returns
-// the following errors:
-//   - epoch containing the requested view has not been set up (protocol.ErrNextEpochNotSetup)
-//   - epoch is too far in the past (leader.InvalidViewError)
-//   - any other error indicates an unexpected internal error
-func (c *Consensus) LeaderForView(view uint64) (flow.Identifier, error) {
->>>>>>> 138e1c32
 
 // IdentityByEpoch returns the identity for the given node ID, in the epoch which
 // contains the given view.
@@ -317,7 +304,6 @@
 // DKG returns the DKG for epoch which includes the given view.
 //
 // Error returns:
-<<<<<<< HEAD
 //   * model.ErrViewForUnknownEpoch if no committed epoch containing the given view is known.
 //     This is an expected error and must be handled.
 //   * unspecific error in case of unexpected problems and bugs
@@ -353,28 +339,6 @@
 			if err != nil {
 				ctx.Throw(err)
 			}
-=======
-//   - errSelectionNotComputed [sentinel error] if there is no Epoch for view stored in `c.leaders`
-//   - unspecific error in case of unexpected problems and bugs
-func (c *Consensus) precomputedLeaderForView(view uint64) (flow.Identifier, error) {
-	c.mu.RLock()
-	defer c.mu.RUnlock()
-
-	// STEP 1 - look for an epoch matching this view for which we have already
-	// pre-computed leader selection. Epochs last ~500k views, so we find the
-	// epoch here 99.99% of the time. Since epochs are long-lived, it is fine
-	// for this to be linear in the number of epochs we have observed.
-	for _, selection := range c.leaders {
-
-		// try retrieving the leader
-		leaderID, err := selection.LeaderForView(view)
-		// if the view is out of range, try the next epoch
-		if leader.IsInvalidViewError(err) {
-			continue
-		}
-		if err != nil {
-			return flow.ZeroID, fmt.Errorf("could not get leader: %w", err)
->>>>>>> 138e1c32
 		}
 	}
 }
