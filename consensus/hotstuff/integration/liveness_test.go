--- conflicted
+++ resolved
@@ -17,17 +17,12 @@
 
 // pacemaker timeout
 // if your laptop is fast enough, 10 ms is enough
-<<<<<<< HEAD
-// test10
-const pmTimeout = 60 * time.Millisecond
-=======
-const pmTimeout = 60 * time.Millisecond
+const pmTimeout = 100 * time.Millisecond
 
 // maxTimeoutRebroadcast specifies how often the PaceMaker rebroadcasts
 // its timeout object in case there is no progress. We keep the value
 // small so we have smaller latency
 const maxTimeoutRebroadcast = 60 * time.Millisecond
->>>>>>> 20f880d8
 
 // If 2 nodes are down in a 7 nodes cluster, the rest of 5 nodes can
 // still make progress and reach consensus
