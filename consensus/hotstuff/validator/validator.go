--- conflicted
+++ resolved
@@ -57,13 +57,8 @@
 	}
 
 	// verify whether the signature bytes are valid for the QC in the context of the protocol state
-<<<<<<< HEAD
 	valid, err := v.verifier.VerifyQC(signers, qc.SigData, block)
-	if errors.Is(err, verification.ErrInvalidFormat) {
-=======
-	valid, err := v.verifier.VerifyQC(qc.SignerIDs, qc.SigData, block)
 	if errors.Is(err, signature.ErrInvalidFormat) {
->>>>>>> 8709e5aa
 		return newInvalidBlockError(block, fmt.Errorf("QC signature has bad format: %w", err))
 	}
 	if err != nil {
