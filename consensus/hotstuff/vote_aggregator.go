package hotstuff

import (
	"github.com/onflow/flow-go/consensus/hotstuff/model"
	"github.com/onflow/flow-go/model/flow"
)

<<<<<<< HEAD
// BlockSigner abstracts the implementation of how a signature of a block or a voteis produced
// and stored in a stateful crypto object for aggregation.
// The VoteAggregator implements both the VoteAggregator interface and the BlockSigner interface so that
// The EventHandler could use the VoteAggregator interface to send Block, and Voter/BlockProducer can use
// the BlockSigner interface to create vote.
// When `CreateVote` is called, it internally creates stateful VoteCollector object, which also has the ability
// to verify the block and generate the vote signature.
// The created vote collector will be added to the vote collectors map. These
// implementation details are abstracted to Voter/BlockProducer.
type BlockSigner interface {
	// CreateVote returns a vote for the given block.
	// return (vote, nil) if vote is created
	// return (nil , module.InvalidBlockError) if the block is invalid.
	CreateVote(*model.Block) (*model.Vote, error)

	// CreateProposal returns a proposal for the given block.
	// return (proposal, nil) if vote is created
	CreateProposal(*model.Block) (*model.Proposal, error)
}

// VoteAggregator verifies and aggregates votes to build QC.
// When enough votes have been collected, it builds a QC and send it to the EventLoop
// VoteAggregator also detects protocol violation, including invalid votes, double voting etc, and
// notifies a HotStuff consumer for slashing.
type VoteAggregator interface {
	// AddVote verifies and aggregates a vote.
	// The voting block could either be known or unknown.
	// If the voting block is unknown, the vote won't be processed until AddBlock is called with the block.
	// This method can be called concurrently, votes will be queued and processed asynchronously.
	AddVote(vote *model.Vote) error

	// AddBlock notifies the VoteAggregator about a known block so that it can start processing
	// pending votes whose block was unknown.
	// It also verifies the proposer vote of a block, and return whether the proposer signature is valid.
	// It returns (true, nil) if the proposal is a valid new block
	// It returns (false, nil) if the proposal is a valid known block
	// It returns (false, model.InvalidBlockError) if the proposal is invalid
	AddBlock(block *model.Proposal) (bool, error)
=======
// VoteAggregator aggregates votes and produces quorum certificates.
type VoteAggregator interface {

	// StorePendingVote is used to store a vote for a block for which we don't
	// have a block yet.
	StorePendingVote(vote *model.Vote) (bool, error)

	// StoreVoteAndBuildQC will store a vote and build the QC related to the
	// voted upon block if enough votes can be accumulated.
	StoreVoteAndBuildQC(vote *model.Vote, block *model.Block) (*flow.QuorumCertificate, bool, error)

	// StoreProposerVote stores the vote of the proposer of the block and is
	// used to separate vote and block handling.
	StoreProposerVote(vote *model.Vote) bool
>>>>>>> bb8cb9b5

	// BuildQCOnReceivedBlock will try to build a QC for the received block in
	// case enough votes can be accumulated for it.
	BuildQCOnReceivedBlock(block *model.Block) (*flow.QuorumCertificate, bool, error)

	// PruneByView will remove any data held for the provided view.
	PruneByView(view uint64)
}<|MERGE_RESOLUTION|>--- conflicted
+++ resolved
@@ -5,46 +5,6 @@
 	"github.com/onflow/flow-go/model/flow"
 )
 
-<<<<<<< HEAD
-// BlockSigner abstracts the implementation of how a signature of a block or a voteis produced
-// and stored in a stateful crypto object for aggregation.
-// The VoteAggregator implements both the VoteAggregator interface and the BlockSigner interface so that
-// The EventHandler could use the VoteAggregator interface to send Block, and Voter/BlockProducer can use
-// the BlockSigner interface to create vote.
-// When `CreateVote` is called, it internally creates stateful VoteCollector object, which also has the ability
-// to verify the block and generate the vote signature.
-// The created vote collector will be added to the vote collectors map. These
-// implementation details are abstracted to Voter/BlockProducer.
-type BlockSigner interface {
-	// CreateVote returns a vote for the given block.
-	// return (vote, nil) if vote is created
-	// return (nil , module.InvalidBlockError) if the block is invalid.
-	CreateVote(*model.Block) (*model.Vote, error)
-
-	// CreateProposal returns a proposal for the given block.
-	// return (proposal, nil) if vote is created
-	CreateProposal(*model.Block) (*model.Proposal, error)
-}
-
-// VoteAggregator verifies and aggregates votes to build QC.
-// When enough votes have been collected, it builds a QC and send it to the EventLoop
-// VoteAggregator also detects protocol violation, including invalid votes, double voting etc, and
-// notifies a HotStuff consumer for slashing.
-type VoteAggregator interface {
-	// AddVote verifies and aggregates a vote.
-	// The voting block could either be known or unknown.
-	// If the voting block is unknown, the vote won't be processed until AddBlock is called with the block.
-	// This method can be called concurrently, votes will be queued and processed asynchronously.
-	AddVote(vote *model.Vote) error
-
-	// AddBlock notifies the VoteAggregator about a known block so that it can start processing
-	// pending votes whose block was unknown.
-	// It also verifies the proposer vote of a block, and return whether the proposer signature is valid.
-	// It returns (true, nil) if the proposal is a valid new block
-	// It returns (false, nil) if the proposal is a valid known block
-	// It returns (false, model.InvalidBlockError) if the proposal is invalid
-	AddBlock(block *model.Proposal) (bool, error)
-=======
 // VoteAggregator aggregates votes and produces quorum certificates.
 type VoteAggregator interface {
 
@@ -59,7 +19,6 @@
 	// StoreProposerVote stores the vote of the proposer of the block and is
 	// used to separate vote and block handling.
 	StoreProposerVote(vote *model.Vote) bool
->>>>>>> bb8cb9b5
 
 	// BuildQCOnReceivedBlock will try to build a QC for the received block in
 	// case enough votes can be accumulated for it.
