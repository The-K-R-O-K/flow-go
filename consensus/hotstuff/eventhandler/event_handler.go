package eventhandler

import (
	"errors"
	"fmt"
	"time"

	"github.com/rs/zerolog"

	"github.com/onflow/flow-go/consensus/hotstuff"
	"github.com/onflow/flow-go/consensus/hotstuff/model"
	"github.com/onflow/flow-go/model/flow"
	"github.com/onflow/flow-go/module/mempool"
)

// EventHandler is the main handler for individual events that trigger state transition.
// It exposes API to handle one event at a time synchronously. EventHandler is *not concurrency safe*.
// Please use the EventLoop to ensure that only a single go-routine executes the EventHandler's algorithms.
// EventHandler is implemented in event-driven way, it reacts to incoming events and performs certain actions.
// It doesn't perform any actions on its own. There are 3 main responsibilities of EventHandler, vote, propose,
// timeout. There are specific scenarios that lead to each of those actions.
//  - create vote: voting logic is triggered by OnReceiveProposal, after receiving proposal we have all required information
//  to create a valid vote. Compliance engine makes sure that we receive proposals, whose parents are known.
//  Creating a vote can be triggered ONLY by receiving proposal.
//  - create timeout: creating model.TimeoutObject[TO] is triggered by OnLocalTimeout, after reaching deadline for current round.
//  EventHandler gets notified about it and has to create a model.TimeoutObject and broadcast it to other replicas.
//  Creating a TO can be triggered by reaching round deadline or triggered as part of Bracha broadcast when superminority
//  of replicas have contributed to TC creation and created a partial TC.
//  - create a proposal: proposing logic is more complicated. Creating a proposal is triggered by the EventHandler receiving
//  a QC or TC that induces a view change to a view where the replica is primary. As an edge case, the EventHandler
//  can receive a QC or TC that triggers the view change, but we can't create a proposal in case we are missing parent block the newest QC refers to.
//  In case we already have the QC, but are still missing the respective parent, OnReceiveProposal can trigger the proposing logic
//  as well, but only when receiving proposal for view lower than active view.
//  To summarize, to make a valid proposal for view N we need to have a QC or TC for N-1 and know the proposal with blockID
//  NewestQC.BlockID.
type EventHandler struct {
	log               zerolog.Logger
	paceMaker         hotstuff.PaceMaker
	blockProducer     hotstuff.BlockProducer
	forks             hotstuff.Forks
	persist           hotstuff.Persister
	communicator      hotstuff.Communicator
	committee         hotstuff.Replicas
	voteAggregator    hotstuff.VoteAggregator
	timeoutAggregator hotstuff.TimeoutAggregator
	safetyRules       hotstuff.SafetyRules
	notifier          hotstuff.Consumer
}

var _ hotstuff.EventHandler = (*EventHandler)(nil)

// NewEventHandler creates an EventHandler instance with initial components.
func NewEventHandler(
	log zerolog.Logger,
	paceMaker hotstuff.PaceMaker,
	blockProducer hotstuff.BlockProducer,
	forks hotstuff.Forks,
	persist hotstuff.Persister,
	communicator hotstuff.Communicator,
	committee hotstuff.Replicas,
	voteAggregator hotstuff.VoteAggregator,
	timeoutAggregator hotstuff.TimeoutAggregator,
	safetyRules hotstuff.SafetyRules,
	notifier hotstuff.Consumer,
) (*EventHandler, error) {
	e := &EventHandler{
		log:               log.With().Str("hotstuff", "participant").Logger(),
		paceMaker:         paceMaker,
		blockProducer:     blockProducer,
		forks:             forks,
		persist:           persist,
		communicator:      communicator,
		safetyRules:       safetyRules,
		committee:         committee,
		voteAggregator:    voteAggregator,
		timeoutAggregator: timeoutAggregator,
		notifier:          notifier,
	}
	return e, nil
}

// OnReceiveQc processes a valid qc constructed by internal vote aggregator or discovered in TimeoutObject.
// All inputs should be validated before feeding into this function. Assuming trusted data.
// No errors are expected during normal operation.
func (e *EventHandler) OnReceiveQc(qc *flow.QuorumCertificate) error {
	curView := e.paceMaker.CurView()
	log := e.log.With().
		Uint64("cur_view", curView).
		Uint64("qc_view", qc.View).
		Hex("qc_block_id", qc.BlockID[:]).
		Logger()
	log.Debug().Msg("received QC")
	e.notifier.OnQcConstructedFromVotes(curView, qc)
	defer e.notifier.OnEventProcessed()

	newViewEvent, err := e.paceMaker.ProcessQC(qc)
	if err != nil {
		return fmt.Errorf("could not process QC: %w", err)
	}
	if newViewEvent == nil {
		log.Debug().Msg("QC didn't trigger view change, nothing to do")
		return nil
	}

	// current view has changed, go to new view
	log.Debug().Msg("QC triggered view change, starting new view now")
	return e.proposeForNewViewIfPrimary()
}

// OnReceiveTc processes a valid tc constructed by internal timeout aggregator, discovered in TimeoutObject or
// broadcast over the network.
// All inputs should be validated before feeding into this function. Assuming trusted data.
// No errors are expected during normal operation.
func (e *EventHandler) OnReceiveTc(tc *flow.TimeoutCertificate) error {
	curView := e.paceMaker.CurView()
	log := e.log.With().
		Uint64("cur_view", curView).
		Uint64("tc_view", tc.View).
		Uint64("tc_newest_qc_view", tc.NewestQC.View).
		Hex("tc_newest_qc_block_id", tc.NewestQC.BlockID[:]).
		Logger()
	log.Debug().Msg("received TC")
	defer e.notifier.OnEventProcessed()

	newViewEvent, err := e.paceMaker.ProcessTC(tc)
	if err != nil {
		return fmt.Errorf("could not process TC for view %d: %w", tc.View, err)
	}
	if newViewEvent == nil {
		log.Debug().Msg("TC didn't trigger view change, nothing to do")
		return nil
	}

	// current view has changed, go to new view
	log.Debug().Msg("TC triggered view change, starting new view now")
	return e.proposeForNewViewIfPrimary()
}

// OnReceiveProposal processes a block proposal received from another HotStuff
// consensus participant.
// All inputs should be validated before feeding into this function. Assuming trusted data.
// No errors are expected during normal operation.
func (e *EventHandler) OnReceiveProposal(proposal *model.Proposal) error {
	block := proposal.Block
	curView := e.paceMaker.CurView()
	log := e.log.With().
		Uint64("cur_view", curView).
		Uint64("block_view", block.View).
		Hex("block_id", block.BlockID[:]).
		Uint64("qc_view", block.QC.View).
		Hex("proposer_id", block.ProposerID[:]).
		Logger()
<<<<<<< HEAD

	log.Debug().Msg("proposal forwarded from compliance engine")

	e.notifier.OnReceiveProposal(curView, proposal)
	defer e.notifier.OnEventProcessed()
	log.Debug().Msg("proposal processed from compliance engine")
=======
	log.Debug().Msg("proposal received from compliance engine")
	e.notifier.OnReceiveProposal(curView, proposal)
	defer e.notifier.OnEventProcessed()
>>>>>>> e6e17c60

	// ignore stale proposals
	if block.View < e.forks.FinalizedView() {
		log.Debug().Msg("stale proposal")
		return nil
	}

	// store the block.
	err := e.forks.AddProposal(proposal)
	if err != nil {
		return fmt.Errorf("cannot add proposal to forks (%x): %w", block.BlockID, err)
	}

	_, err = e.paceMaker.ProcessQC(proposal.Block.QC)
	if err != nil {
		return fmt.Errorf("could not process QC for block %x: %w", block.BlockID, err)
	}

	_, err = e.paceMaker.ProcessTC(proposal.LastViewTC)
	if err != nil {
		return fmt.Errorf("could not process TC for block %x: %w", block.BlockID, err)
	}

	// notify vote aggregator about a new block, so that it can start verifying
	// votes for it.
	err = e.voteAggregator.AddBlock(proposal)
	if err != nil {
		if !mempool.IsBelowPrunedThresholdError(err) {
			return fmt.Errorf("could not add block (%v) to vote aggregator: %w", block.BlockID, err)
		}
	}

	// if the block is for the current view, then try voting for this block
	err = e.processBlockForCurrentView(proposal)
	if err != nil {
		return fmt.Errorf("failed processing current block: %w", err)
	}
	log.Debug().Msg("proposal processed from compliance engine")

	// nothing to do if this proposal is for current view
	if proposal.Block.View == e.paceMaker.CurView() {
		return nil
	}

	return e.proposeForNewViewIfPrimary()
}

// TimeoutChannel returns the channel for subscribing the waiting timeout on receiving
// block or votes for the current view.
func (e *EventHandler) TimeoutChannel() <-chan time.Time {
	return e.paceMaker.TimeoutChannel()
}

// OnLocalTimeout handles a local timeout event by creating a model.TimeoutObject and broadcasting it.
// No errors are expected during normal operation.
func (e *EventHandler) OnLocalTimeout() error {
	curView := e.paceMaker.CurView()
	e.log.Debug().Uint64("cur_view", curView).Msg("timeout received from event loop")
	// TODO(active-pacemaker): update telemetry
	defer e.notifier.OnEventProcessed()

	err := e.broadcastTimeoutObjectIfAuthorized()
	if err != nil {
		return fmt.Errorf("unexpected exception while processing timeout in view %d: %w", curView, err)
	}
	return nil
}

// OnPartialTcCreated handles notification produces by the internal timeout aggregator. If the notification is for the current view,
// a corresponding model.TimeoutObject is broadcast to the consensus committee.
// No errors are expected during normal operation.
func (e *EventHandler) OnPartialTcCreated(partialTC *hotstuff.PartialTcCreated) error {
	// TODO(active-pacemaker): update telemetry
	defer e.notifier.OnEventProcessed()

	// process QC, this might trigger view change and any related logic(proposing, voting)
	err := e.OnReceiveQc(partialTC.NewestQC)
	if err != nil {
		return fmt.Errorf("could not process QC: %w", err)
	}
	// process TC, this might trigger view change and any related logic(proposing, voting)
	if partialTC.LastViewTC != nil {
		err = e.OnReceiveTc(partialTC.LastViewTC)
		if err != nil {
			return fmt.Errorf("could not process TC: %w", err)
		}
	}

	// by definition, we are allowed to produce timeout object if we have received partial TC for current view
	if e.paceMaker.CurView() != partialTC.View {
		return nil
	}

	err = e.broadcastTimeoutObjectIfAuthorized()
	if err != nil {
		return fmt.Errorf("unexpected exception while processing partial TC in view %d: %w", partialTC.View, err)
	}
	return nil
}

// Start starts the event handler.
// No errors are expected during normal operation.
func (e *EventHandler) Start() error {
	err := e.processPendingBlocks()
	if err != nil {
		return fmt.Errorf("could not process pending blocks: %w", err)
	}
	err = e.proposeForNewViewIfPrimary()
	if err != nil {
		return fmt.Errorf("could not start new view: %w", err)
	}
	e.paceMaker.Start()
	return nil
}

// broadcastTimeoutObjectIfAuthorized attempts to generate a model.TimeoutObject, adds it
// to `timeoutAggregator` and broadcasts it to the consensus commettee. We check, whether
// this node, at the current view, is part of the consensus committee. Otherwise, this
// method is functionally a no-op.
// For example, right after an epoch switchover a consensus node might still be online but
// not part of the _active_ consensus committee anymore. Consequently, it should not broadcast
// timeouts anymore.
// No errors are expected during normal operation.
func (e *EventHandler) broadcastTimeoutObjectIfAuthorized() error {
	curView := e.paceMaker.CurView()
	newestQC := e.paceMaker.NewestQC()
	lastViewTC := e.paceMaker.LastViewTC()
	log := e.log.With().Uint64("cur_view", curView).Logger()

	if newestQC.View+1 == curView {
		// in case last view has ended with QC and TC, make sure that only QC is included
		// otherwise such timeout is invalid. This case is possible if TC has included QC with the same
		// view as the TC itself, meaning that newestQC.View == lastViewTC.View
		lastViewTC = nil
	}

	timeout, err := e.safetyRules.ProduceTimeout(curView, newestQC, lastViewTC)
	if err != nil {
		if model.IsNoTimeoutError(err) {
			log.Warn().Err(err).Msgf("not generating timeout as this node is not part of the active committee")
			return nil
		}
		return fmt.Errorf("could not produce timeout: %w", err)
	}

	// contribute produced timeout to TC aggregation logic
	e.timeoutAggregator.AddTimeout(timeout)

	// broadcast timeout to participants
	err = e.communicator.BroadcastTimeout(timeout)
	if err != nil {
		log.Warn().Err(err).Msg("failed to broadcast TimeoutObject")
	}
	log.Debug().Msg("broadcast TimeoutObject done")

	return nil
}

// processPendingBlocks performs processing of pending blocks that were applied to chain state but weren't processed
// by Hotstuff event loop. Due to asynchronous nature of our processing pipelines compliance engine can validate and apply
// blocks to the chain state but fail to deliver them to EventHandler because of shutdown or crash. To recover those QCs and TCs
// recovery logic puts them in Forks and EventHandler can traverse pending blocks by view to obtain them.
func (e *EventHandler) processPendingBlocks() error {
	newestView := e.forks.NewestView()
	currentView := e.paceMaker.CurView()
	for {
		paceMakerActiveView := e.paceMaker.CurView()
		if currentView < paceMakerActiveView {
			currentView = paceMakerActiveView
		}

		if currentView > newestView {
			return nil
		}

		// check if there are pending proposals for active view
		pendingProposals := e.forks.GetProposalsForView(currentView)
		// process all proposals for view, we are dealing only with valid QCs and TCs so no harm in processing
		// double proposals here.
		for _, proposal := range pendingProposals {
			block := proposal.Block
			_, err := e.paceMaker.ProcessQC(block.QC)
			if err != nil {
				return fmt.Errorf("could not process QC for block %x: %w", block.BlockID, err)
			}

			_, err = e.paceMaker.ProcessTC(proposal.LastViewTC)
			if err != nil {
				return fmt.Errorf("could not process TC for block %x: %w", block.BlockID, err)
			}

			// TODO(active-pacemaker): generally speaking we are only interested in QC and TC, but in some cases
			// we might want to vote for blocks as well. Discuss if it's needed.
		}

		currentView++
	}
}

// proposeForNewViewIfPrimary will only be called when we may able to propose a block, after processing a new event.
// * after entering a new view as a result of processing a QC or TC, then we may propose for the newly entered view
// * after receiving a proposal (but not changing view), if that proposal is referenced by our highest known QC,
//   and the proposal was previously unknown, then we can propose a block in the current view
// It reads the current view, and generates a proposal if we are the leader.
// No errors are expected during normal operation.
func (e *EventHandler) proposeForNewViewIfPrimary() error {
	start := time.Now() // track the start time
	curView := e.paceMaker.CurView()
	currentLeader, err := e.committee.LeaderForView(curView)
	if err != nil {
		return fmt.Errorf("failed to determine primary for new view %d: %w", curView, err)
	}
	log := e.log.With().
		Uint64("cur_view", curView).
		Uint64("finalized_view", e.forks.FinalizedView()).
<<<<<<< HEAD
		Msg("proposing for current view")
	e.notifier.OnEnteringView(curView, currentLeader)
=======
		Hex("leader_id", currentLeader[:]).Logger()
>>>>>>> e6e17c60

	// check that I am the primary for this view and that I haven't already proposed; otherwise there is nothing to do
	if e.committee.Self() != currentLeader {
		return nil
	}
<<<<<<< HEAD

	// check if there is proposal for current view, if there is then nothing to do for us
=======
>>>>>>> e6e17c60
	for _, p := range e.forks.GetProposalsForView(curView) {
		if p.Block.ProposerID == e.committee.Self() {
			log.Debug().Msg("already proposed for current view")
			return nil
		}
	}
<<<<<<< HEAD

	log.Debug().Msg("generating block proposal as leader")
=======
>>>>>>> e6e17c60

	// attempt to generate proposal:
	e.notifier.OnEnteringView(curView, currentLeader)
	newestQC := e.paceMaker.NewestQC()
	lastViewTC := e.paceMaker.LastViewTC()

	_, found := e.forks.GetProposal(newestQC.BlockID)
	if !found {
		// we don't know anything about block referenced by our newest QC, in this case we can't
		// create a valid proposal since we can't guarantee validity of block payload.
		log.Warn().
			Uint64("qc_view", newestQC.View).
			Hex("block_id", newestQC.BlockID[:]).Msg("haven't synced the latest block yet; can't propose")
		return nil
	}
	log.Debug().Msg("generating proposal as leader")

	// Sanity checks to make sure that resulting proposal is valid:
	// In its proposal, the leader for view N needs to present evidence that it has legitimately entered view N.
	// As evidence, we include a QC or TC for view N-1, which should always be available as the PaceMaker advances
	// to view N only after observing a QC or TC from view N-1. Moreover QC and TC are always processed together. As
	// EventHandler is strictly single-threaded without reentrancy, we must have a QC or TC for the prior view (curView-1).
	// Failing one of these sanity checks is a symptom of state corruption or a severe implementation bug.
	if newestQC.View+1 != curView {
		if lastViewTC == nil {
			return fmt.Errorf("possible state corruption, expected lastViewTC to be not nil")
		}
		if lastViewTC.View+1 != curView {
			return fmt.Errorf("possible state corruption, don't have QC(view=%d) and TC(view=%d) for previous view(currentView=%d)",
				newestQC.View, lastViewTC.View, curView)
		}
	} else {
		// In case last view has ended with QC and TC, make sure that only QC is included,
		// otherwise such proposal is invalid. This case is possible if TC has included QC with the same
		// view as the TC itself, meaning that newestQC.View == lastViewTC.View
		lastViewTC = nil
	}

	proposal, err := e.blockProducer.MakeBlockProposal(curView, newestQC, lastViewTC)
	if err != nil {
		return fmt.Errorf("can not make block proposal for curView %v: %w", curView, err)
	}
	e.notifier.OnProposingBlock(proposal)

	// we want to store created proposal in forks to make sure that we don't create more proposals for
	// current view. Due to asynchronous nature of our design it's possible that after creating proposal
	// we will be asked to propose again for same view.
	err = e.forks.AddProposal(proposal)
	if err != nil {
		return fmt.Errorf("could not add newly created proposal (%v): %w", proposal.Block.BlockID, err)
	}

	block := proposal.Block
	log.Debug().
		Uint64("block_view", block.View).
		Hex("block_id", block.BlockID[:]).
		Uint64("parent_view", newestQC.View).
		Hex("parent_id", newestQC.BlockID[:]).
		Hex("signer", block.ProposerID[:]).
		Msg("forwarding proposal to communicator for broadcasting")

	// broadcast the proposal
	header := model.ProposalToFlow(proposal)
	delay := e.paceMaker.BlockRateDelay()
	elapsed := time.Since(start)
	if elapsed > delay {
		delay = 0
	} else {
		delay = delay - elapsed
	}
	err = e.communicator.BroadcastProposalWithDelay(header, delay)
	if err != nil {
		log.Warn().Err(err).Msg("could not forward proposal")
	}

	return nil
}

// processBlockForCurrentView processes the block for the current view.
// It is called AFTER the block has been stored or found in Forks
// It checks whether to vote for this block.
// No errors are expected during normal operation.
func (e *EventHandler) processBlockForCurrentView(proposal *model.Proposal) error {
	// sanity check that block is really for the current view:
	curView := e.paceMaker.CurView()
	block := proposal.Block
	if block.View != curView {
		// ignore outdated proposals in case we have moved forward
		return nil
	}
	// leader (node ID) for next view
	nextLeader, err := e.committee.LeaderForView(curView + 1)
	if errors.Is(err, model.ErrViewForUnknownEpoch) {
		// We are attempting process a block in an unknown epoch
		// This should never happen, because:
		// * the compliance layer ensures proposals are passed to the event loop strictly after their parent
		// * the protocol state ensures that, before incorporating the first block of an epoch E,
		//    either E is known or we have triggered epoch fallback mode - in either case the epoch for the
		//    current epoch is known
		return fmt.Errorf("attempting to process a block for current view in unknown epoch")
	}
	if err != nil {
		return fmt.Errorf("failed to determine primary for next view %d: %w", curView+1, err)
	}

	// safetyRules performs all the checks to decide whether to vote for this block or not.
	err = e.ownVote(proposal, curView, nextLeader)
	if err != nil {
		return fmt.Errorf("unexpected error in voting logic: %w", err)
	}

	return nil
}

// ownVote generates and forwards the own vote, if we decide to vote.
// Any errors are potential symptoms of uncovered edge cases or corrupted internal state (fatal).
// No errors are expected during normal operation.
func (e *EventHandler) ownVote(proposal *model.Proposal, curView uint64, nextLeader flow.Identifier) error {
	block := proposal.Block
	log := e.log.With().
		Uint64("block_view", block.View).
		Hex("block_id", block.BlockID[:]).
		Uint64("parent_view", block.QC.View).
		Hex("parent_id", block.QC.BlockID[:]).
		Hex("signer", block.ProposerID[:]).
		Logger()

	_, found := e.forks.GetProposal(proposal.Block.QC.BlockID)
	if !found {
		// we don't have parent for this proposal, we can't vote since we can't guarantee validity of proposals
		// payload. Strictly speaking this shouldn't ever happen because compliance engine makes sure that we
		// receive proposals with valid parents.
		return fmt.Errorf("won't vote for proposal, no parent block for this proposal")
	}

	// safetyRules performs all the checks to decide whether to vote for this block or not.
	ownVote, err := e.safetyRules.ProduceVote(proposal, curView)
	if err != nil {
		if !model.IsNoVoteError(err) {
			// unknown error, exit the event loop
			return fmt.Errorf("could not produce vote: %w", err)
		}
		log.Debug().Err(err).Msg("should not vote for this block")
		return nil
	}

	// The following code is only reached, if this replica has produced a vote.
	// Send the vote to the next leader (or directly process it, if I am the next leader).
	e.notifier.OnVoting(ownVote)

	if e.committee.Self() == nextLeader { // I am the next leader
		log.Debug().Msg("forwarding vote to vote aggregator")
		e.voteAggregator.AddVote(ownVote)
	} else {
		log.Debug().Msg("forwarding vote to compliance engine")
		err = e.communicator.SendVote(ownVote.BlockID, ownVote.View, ownVote.SigData, nextLeader)
		if err != nil {
			log.Warn().Err(err).Msg("could not forward vote")
		}
	}
	return nil
}<|MERGE_RESOLUTION|>--- conflicted
+++ resolved
@@ -150,18 +150,10 @@
 		Uint64("qc_view", block.QC.View).
 		Hex("proposer_id", block.ProposerID[:]).
 		Logger()
-<<<<<<< HEAD
-
-	log.Debug().Msg("proposal forwarded from compliance engine")
-
-	e.notifier.OnReceiveProposal(curView, proposal)
-	defer e.notifier.OnEventProcessed()
-	log.Debug().Msg("proposal processed from compliance engine")
-=======
 	log.Debug().Msg("proposal received from compliance engine")
 	e.notifier.OnReceiveProposal(curView, proposal)
 	defer e.notifier.OnEventProcessed()
->>>>>>> e6e17c60
+	log.Debug().Msg("proposal forwarded from compliance engine")
 
 	// ignore stale proposals
 	if block.View < e.forks.FinalizedView() {
@@ -377,33 +369,20 @@
 	log := e.log.With().
 		Uint64("cur_view", curView).
 		Uint64("finalized_view", e.forks.FinalizedView()).
-<<<<<<< HEAD
-		Msg("proposing for current view")
-	e.notifier.OnEnteringView(curView, currentLeader)
-=======
 		Hex("leader_id", currentLeader[:]).Logger()
->>>>>>> e6e17c60
 
 	// check that I am the primary for this view and that I haven't already proposed; otherwise there is nothing to do
 	if e.committee.Self() != currentLeader {
 		return nil
 	}
-<<<<<<< HEAD
 
 	// check if there is proposal for current view, if there is then nothing to do for us
-=======
->>>>>>> e6e17c60
 	for _, p := range e.forks.GetProposalsForView(curView) {
 		if p.Block.ProposerID == e.committee.Self() {
 			log.Debug().Msg("already proposed for current view")
 			return nil
 		}
 	}
-<<<<<<< HEAD
-
-	log.Debug().Msg("generating block proposal as leader")
-=======
->>>>>>> e6e17c60
 
 	// attempt to generate proposal:
 	e.notifier.OnEnteringView(curView, currentLeader)
