--- conflicted
+++ resolved
@@ -64,32 +64,6 @@
 	return &timerInfo
 }
 
-<<<<<<< HEAD
-// TriggerTimeout triggers current active timeout, does nothing if timer has already expired
-func (t *Controller) TriggerTimeout() {
-	if t.timer != nil && t.timer.Stop() {
-		t.timer.Reset(0)
-	}
-}
-
-func (t *Controller) computeTimeoutDuration(mode model.TimeoutMode) time.Duration {
-	var duration time.Duration
-	switch mode {
-	case model.VoteCollectionTimeout:
-		duration = t.VoteCollectionTimeout()
-	case model.ReplicaTimeout:
-		duration = t.ReplicaTimeout()
-	default:
-		// This should never happen; Only protects code from future inconsistent modifications.
-		// There are only the two timeout modes explicitly handled above. Unless the enum
-		// containing the timeout mode is extended, the default case will never be reached.
-		panic("unknown timeout mode")
-	}
-	return duration
-}
-
-=======
->>>>>>> 62524bf4
 // ReplicaTimeout returns the duration of the current view before we time out
 func (t *Controller) ReplicaTimeout() time.Duration {
 	return time.Duration(t.cfg.ReplicaTimeout * 1e6)
