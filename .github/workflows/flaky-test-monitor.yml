--- conflicted
+++ resolved
@@ -82,11 +82,7 @@
       matrix:
         include:
           - name: crypto
-<<<<<<< HEAD
             setup: noop
-=======
-            setup:
->>>>>>> 91f529ce
             race: 1
             test_category: unit-crypto
           - name: insecure
