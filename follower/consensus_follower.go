package follower

import (
	"context"
	"fmt"
	"sync"

	"github.com/dgraph-io/badger/v2"
	"github.com/rs/zerolog"

	"github.com/onflow/flow-go/cmd"
	"github.com/onflow/flow-go/consensus/hotstuff/model"
	"github.com/onflow/flow-go/consensus/hotstuff/notifications/pubsub"
	"github.com/onflow/flow-go/crypto"
	"github.com/onflow/flow-go/model/flow"
<<<<<<< HEAD
=======
	"github.com/onflow/flow-go/module/chainsync"
>>>>>>> 138e1c32
	"github.com/onflow/flow-go/module/compliance"
	"github.com/onflow/flow-go/module/component"
	"github.com/onflow/flow-go/module/irrecoverable"
	"github.com/onflow/flow-go/module/synchronization"
	"github.com/onflow/flow-go/module/util"
)

// ConsensusFollower is a standalone module run by third parties which provides
// a mechanism for observing the block chain. It maintains a set of subscribers
// and delivers block proposals broadcasted by the consensus nodes to each one.
type ConsensusFollower interface {
	component.Component
	// Run starts the consensus follower.
	Run(context.Context)
	// AddOnBlockFinalizedConsumer adds a new block finalization subscriber.
	AddOnBlockFinalizedConsumer(pubsub.OnBlockFinalizedConsumer)
}

// Config contains the configurable fields for a `ConsensusFollower`.
type Config struct {
<<<<<<< HEAD
	networkPrivKey   crypto.PrivateKey       // the network private key of this node
	bootstrapNodes   []BootstrapNodeInfo     // the bootstrap nodes to use
	bindAddr         string                  // address to bind on
	db               *badger.DB              // the badger DB storage to use for the protocol state
	dataDir          string                  // directory to store the protocol state (if the badger storage is not provided)
	bootstrapDir     string                  // path to the bootstrap directory
	logLevel         string                  // log level
	exposeMetrics    bool                    // whether to expose metrics
	syncConfig       *synchronization.Config // sync core configuration
	complianceConfig *compliance.Config      // follower engine configuration
=======
	networkPrivKey   crypto.PrivateKey   // the network private key of this node
	bootstrapNodes   []BootstrapNodeInfo // the bootstrap nodes to use
	bindAddr         string              // address to bind on
	db               *badger.DB          // the badger DB storage to use for the protocol state
	dataDir          string              // directory to store the protocol state (if the badger storage is not provided)
	bootstrapDir     string              // path to the bootstrap directory
	logLevel         string              // log level
	exposeMetrics    bool                // whether to expose metrics
	syncConfig       *chainsync.Config   // sync core configuration
	complianceConfig *compliance.Config  // follower engine configuration
>>>>>>> 138e1c32
}

type Option func(c *Config)

// WithDataDir sets the underlying directory to be used to store the database
// If a database is supplied, then data directory will be set to empty string
func WithDataDir(dataDir string) Option {
	return func(cf *Config) {
		if cf.db == nil {
			cf.dataDir = dataDir
		}
	}
}

func WithBootstrapDir(bootstrapDir string) Option {
	return func(cf *Config) {
		cf.bootstrapDir = bootstrapDir
	}
}

func WithLogLevel(level string) Option {
	return func(cf *Config) {
		cf.logLevel = level
	}
}

// WithDB sets the underlying database that will be used to store the chain state
// WithDB takes precedence over WithDataDir and datadir will be set to empty if DB is set using this option
func WithDB(db *badger.DB) Option {
	return func(cf *Config) {
		cf.db = db
		cf.dataDir = ""
	}
}

func WithExposeMetrics(expose bool) Option {
	return func(c *Config) {
		c.exposeMetrics = expose
	}
}

<<<<<<< HEAD
func WithSyncCoreConfig(config *synchronization.Config) Option {
=======
func WithSyncCoreConfig(config *chainsync.Config) Option {
>>>>>>> 138e1c32
	return func(c *Config) {
		c.syncConfig = config
	}
}

func WithComplianceConfig(config *compliance.Config) Option {
	return func(c *Config) {
		c.complianceConfig = config
	}
}

// BootstrapNodeInfo contains the details about the upstream bootstrap peer the consensus follower uses
type BootstrapNodeInfo struct {
	Host             string // ip or hostname
	Port             uint
	NetworkPublicKey crypto.PublicKey // the network public key of the bootstrap peer
}

func bootstrapIdentities(bootstrapNodes []BootstrapNodeInfo) flow.IdentityList {
	ids := make(flow.IdentityList, len(bootstrapNodes))
	for i, b := range bootstrapNodes {
		ids[i] = &flow.Identity{
			Role:          flow.RoleAccess,
			NetworkPubKey: b.NetworkPublicKey,
			Address:       fmt.Sprintf("%s:%d", b.Host, b.Port),
			StakingPubKey: nil,
		}
	}
	return ids
}

func getFollowerServiceOptions(config *Config) []FollowerOption {
	ids := bootstrapIdentities(config.bootstrapNodes)
	return []FollowerOption{
		WithBootStrapPeers(ids...),
		WithBaseOptions(getBaseOptions(config)),
		WithNetworkKey(config.networkPrivKey),
	}
}

func getBaseOptions(config *Config) []cmd.Option {
	options := []cmd.Option{
		cmd.WithMetricsEnabled(false),
		cmd.WithSecretsDBEnabled(false),
	}
	if config.bootstrapDir != "" {
		options = append(options, cmd.WithBootstrapDir(config.bootstrapDir))
	}
	if config.dataDir != "" {
		options = append(options, cmd.WithDataDir(config.dataDir))
	}
	if config.bindAddr != "" {
		options = append(options, cmd.WithBindAddress(config.bindAddr))
	}
	if config.logLevel != "" {
		options = append(options, cmd.WithLogLevel(config.logLevel))
	}
	if config.db != nil {
		options = append(options, cmd.WithDB(config.db))
	}
	if config.exposeMetrics {
		options = append(options, cmd.WithMetricsEnabled(config.exposeMetrics))
	}
	if config.syncConfig != nil {
		options = append(options, cmd.WithSyncCoreConfig(*config.syncConfig))
	}
	if config.complianceConfig != nil {
		options = append(options, cmd.WithComplianceConfig(*config.complianceConfig))
	}

	return options
}

func buildConsensusFollower(opts []FollowerOption) (*FollowerServiceBuilder, error) {
	nodeBuilder := FlowConsensusFollowerService(opts...)

	if err := nodeBuilder.Initialize(); err != nil {
		return nil, err
	}

	return nodeBuilder, nil
}

type ConsensusFollowerImpl struct {
	component.Component
	*cmd.NodeConfig
	logger      zerolog.Logger
	consumersMu sync.RWMutex
	consumers   []pubsub.OnBlockFinalizedConsumer
}

// NewConsensusFollower creates a new consensus follower.
func NewConsensusFollower(
	networkPrivKey crypto.PrivateKey,
	bindAddr string,
	bootstapIdentities []BootstrapNodeInfo,
	opts ...Option,
) (*ConsensusFollowerImpl, error) {
	config := &Config{
		networkPrivKey: networkPrivKey,
		bootstrapNodes: bootstapIdentities,
		bindAddr:       bindAddr,
		logLevel:       "info",
		exposeMetrics:  false,
	}

	for _, opt := range opts {
		opt(config)
	}

	accessNodeOptions := getFollowerServiceOptions(config)
	anb, err := buildConsensusFollower(accessNodeOptions)
	if err != nil {
		return nil, err
	}

	cf := &ConsensusFollowerImpl{logger: anb.Logger}
	anb.BaseConfig.NodeRole = "consensus_follower"
	anb.FinalizationDistributor.AddOnBlockFinalizedConsumer(cf.onBlockFinalized)
	cf.NodeConfig = anb.NodeConfig
	cf.Component, err = anb.Build()
	if err != nil {
		return nil, err
	}

	return cf, nil
}

// onBlockFinalized relays the block finalization event to all registered consumers.
func (cf *ConsensusFollowerImpl) onBlockFinalized(finalizedBlock *model.Block) {
	cf.consumersMu.RLock()
	for _, consumer := range cf.consumers {
		cf.consumersMu.RUnlock()
		consumer(finalizedBlock)
		cf.consumersMu.RLock()
	}
	cf.consumersMu.RUnlock()
}

// AddOnBlockFinalizedConsumer adds a new block finalization subscriber.
func (cf *ConsensusFollowerImpl) AddOnBlockFinalizedConsumer(consumer pubsub.OnBlockFinalizedConsumer) {
	cf.consumersMu.Lock()
	defer cf.consumersMu.Unlock()
	cf.consumers = append(cf.consumers, consumer)
}

// Run starts the consensus follower.
// This may also be implemented directly in a calling library to take advantage of error recovery
// possible with the irrecoverable error handling.
func (cf *ConsensusFollowerImpl) Run(ctx context.Context) {
	if util.CheckClosed(ctx.Done()) {
		return
	}

	// Start the consensus follower with an irrecoverable signaler context. The returned error channel
	// will receive irrecoverable errors thrown by the consensus follower or any of its child components.
	// This makes it possible to listen for irrecoverable errors and restart the consensus follower. In
	// the default implementation, a fatal error is thrown.
	signalerCtx, errChan := irrecoverable.WithSignaler(ctx)
	cf.Start(signalerCtx)

	// log when the follower has complete startup and when it's beginning to shut down
	go func() {
		if err := util.WaitClosed(ctx, cf.Ready()); err != nil {
			return
		}
		cf.logger.Info().Msg("Consensus follower startup complete")
	}()

	go func() {
		<-ctx.Done()
		cf.logger.Info().Msg("Consensus follower shutting down")
	}()

	// Block here until all components have stopped or an irrecoverable error is received.
	if err := util.WaitError(errChan, cf.Done()); err != nil {
		cf.logger.Fatal().Err(err).Msg("A fatal error was encountered in consensus follower")
	}
	cf.logger.Info().Msg("Consensus follower shutdown complete")
}<|MERGE_RESOLUTION|>--- conflicted
+++ resolved
@@ -13,14 +13,10 @@
 	"github.com/onflow/flow-go/consensus/hotstuff/notifications/pubsub"
 	"github.com/onflow/flow-go/crypto"
 	"github.com/onflow/flow-go/model/flow"
-<<<<<<< HEAD
-=======
 	"github.com/onflow/flow-go/module/chainsync"
->>>>>>> 138e1c32
 	"github.com/onflow/flow-go/module/compliance"
 	"github.com/onflow/flow-go/module/component"
 	"github.com/onflow/flow-go/module/irrecoverable"
-	"github.com/onflow/flow-go/module/synchronization"
 	"github.com/onflow/flow-go/module/util"
 )
 
@@ -37,18 +33,6 @@
 
 // Config contains the configurable fields for a `ConsensusFollower`.
 type Config struct {
-<<<<<<< HEAD
-	networkPrivKey   crypto.PrivateKey       // the network private key of this node
-	bootstrapNodes   []BootstrapNodeInfo     // the bootstrap nodes to use
-	bindAddr         string                  // address to bind on
-	db               *badger.DB              // the badger DB storage to use for the protocol state
-	dataDir          string                  // directory to store the protocol state (if the badger storage is not provided)
-	bootstrapDir     string                  // path to the bootstrap directory
-	logLevel         string                  // log level
-	exposeMetrics    bool                    // whether to expose metrics
-	syncConfig       *synchronization.Config // sync core configuration
-	complianceConfig *compliance.Config      // follower engine configuration
-=======
 	networkPrivKey   crypto.PrivateKey   // the network private key of this node
 	bootstrapNodes   []BootstrapNodeInfo // the bootstrap nodes to use
 	bindAddr         string              // address to bind on
@@ -59,7 +43,6 @@
 	exposeMetrics    bool                // whether to expose metrics
 	syncConfig       *chainsync.Config   // sync core configuration
 	complianceConfig *compliance.Config  // follower engine configuration
->>>>>>> 138e1c32
 }
 
 type Option func(c *Config)
@@ -101,11 +84,7 @@
 	}
 }
 
-<<<<<<< HEAD
-func WithSyncCoreConfig(config *synchronization.Config) Option {
-=======
 func WithSyncCoreConfig(config *chainsync.Config) Option {
->>>>>>> 138e1c32
 	return func(c *Config) {
 		c.syncConfig = config
 	}
